--- conflicted
+++ resolved
@@ -286,17 +286,12 @@
         _trans.ty = node._worldMatrix.m13;
         AffineTrans.transformVec2(_pos, ZERO_VEC2, _trans);
     } else if (psys.positionType === cc.ParticleSystem.PositionType.RELATIVE) {
-<<<<<<< HEAD
         let angle = misc.degreesToRadians(-node.angle);
         let cos = Math.cos(angle);
         let sin = Math.sin(angle);
         _trans = AffineTrans.create(cos, -sin, sin, cos, 0, 0);
-        _pos.x = node._position.x;
-        _pos.y = node._position.y;
-=======
         _pos.x = node.x;
         _pos.y = node.y;
->>>>>>> b95e8deb
     }
 
     // Get world to node trans only once
