// Copyright (c) 2017-2018 Xiamen Yaji Software Co., Ltd.  

import { vec3, mat4 } from '../../core/vmath';
import BaseRenderer from '../core/base-renderer';
import enums from '../enums';
import { RecyclePool } from '../memop';

let _a16_view = new Float32Array(16);
let _a16_proj = new Float32Array(16);
let _a16_viewProj = new Float32Array(16);
let _a3_camPos = new Float32Array(3);
let _a16_lightViewProj = new Float32Array(16);

let _camPos = vec3.create(0, 0, 0);
let _camFwd = vec3.create(0, 0, 0);
let _v3_tmp1 = vec3.create(0, 0, 0);

let _float16_pool = new RecyclePool(() => {
  return new Float32Array(16);
}, 8);

export default class ForwardRenderer extends BaseRenderer {
  constructor(device, builtin) {
    super(device, builtin);

    this._directionalLights = [];
    this._pointLights = [];
    this._spotLights = [];
    this._shadowLights = [];
    this._ambientLights = [];

    this._numLights = 0;

    this._defines = {};

    this._registerStage('shadowcast', this._shadowStage.bind(this));
    this._registerStage('opaque', this._opaqueStage.bind(this));
    this._registerStage('transparent', this._transparentStage.bind(this));
  }

<<<<<<< HEAD
  reset () {
    this._reset();
=======
  get sceneAmbient () {
    let ambient = this._sceneAmbient;
    return cc.color(ambient.r * 255, ambient.g * 255, ambient.b * 255, 255);
  }
  set sceneAmbient (val) {
    this._sceneAmbient[0] = val.r /255;
    this._sceneAmbient[1] = val.g /255;
    this._sceneAmbient[2] = val.b /255;
>>>>>>> 51bdc40c
  }

  render (scene) {
    this.reset();

    this._updateLights(scene);

    const canvas = this._device._gl.canvas;
    for (let i = 0; i < scene._cameras.length; ++i) {
      let view = this._requestView();
      let width = canvas.width;
      let height = canvas.height;
      let camera = scene._cameras.data[i];
      camera.extractView(view, width, height);
    }

    // render by cameras
    this._viewPools.sort((a, b) => {
      return (a._priority - b._priority);
    });

    for (let i = 0; i < this._viewPools.length; ++i) {
      let view = this._viewPools.data[i];
      this._render(view, scene);
    }
  }

  // direct render a single camera
  renderCamera (camera, scene) {
    this._reset();
    
    const canvas = this._device._gl.canvas;
    let width = canvas.width;
    let height = canvas.height;

    let view = this._requestView();
    camera.extractView(view, width, height);
    
    this._render(view, scene);
  }

  _updateLights (scene) {
    this._directionalLights.length = 0;
    this._pointLights.length = 0;
    this._spotLights.length = 0;
    this._shadowLights.length = 0;
    this._ambientLights.length = 0;

    let lights = scene._lights;
    for (let i = 0; i < lights.length; ++i) {
      let light = lights.data[i];
      light.update(this._device);
      if (light.shadowType !== enums.SHADOW_NONE) {
        this._shadowLights.push(light);
        let view = this._requestView();
        light.extractView(view, ['shadowcast']);
      }
      if (light._type === enums.LIGHT_DIRECTIONAL) {
        this._directionalLights.push(light);
      }
      else if (light._type === enums.LIGHT_POINT) {
        this._pointLights.push(light);
      }
      else if (light._type === enums.LIGHT_SPOT) {
        this._spotLights.push(light);
      }
      else {
        this._ambientLights.push(light);
      }
    }

    this._updateDefines();

    this._numLights = lights._count;
  }

  _updateDefines () {
    let defines = this._defines;
    defines._NUM_DIR_LIGHTS = Math.min(4, this._directionalLights.length);
    defines._NUM_POINT_LIGHTS = Math.min(4, this._pointLights.length);
    defines._NUM_SPOT_LIGHTS = Math.min(4, this._spotLights.length);
    defines._NUM_AMBIENT_LIGHTS = Math.min(4, this._ambientLights.length);

    defines._NUM_SHADOW_LIGHTS = Math.min(4, this._shadowLights.length);
  }

  _submitLightsUniforms () {
    let device = this._device;

    _float16_pool.reset();

    if (this._directionalLights.length > 0) {
      let directions = _float16_pool.add();
      let colors = _float16_pool.add();

      for (let i = 0; i < this._directionalLights.length; ++i) {
        let light = this._directionalLights[i];
        let index = i * 4;
        directions.set(light._directionUniform, index);
        colors.set(light._colorUniform, index);
      }

      device.setUniform('cc_dirLightDirection', directions);
      device.setUniform('cc_dirLightColor', colors);
    }

    if (this._pointLights.length > 0) {
      let positionAndRanges = _float16_pool.add();
      let colors = _float16_pool.add();
      for (let i = 0; i < this._pointLights.length; ++i) {
        let light = this._pointLights[i];
        let index = i * 4;
        positionAndRanges.set(light._positionUniform, index);
        positionAndRanges[index+3] = light._range;
        colors.set(light._colorUniform, index);
      }

      device.setUniform('cc_pointLightPositionAndRange', positionAndRanges);
      device.setUniform('cc_pointLightColor', colors);
    }

    if (this._spotLights.length > 0) {
      let positionAndRanges = _float16_pool.add();
      let directions = _float16_pool.add();
      let colors = _float16_pool.add();
      for (let i = 0; i < this._spotLights.length; ++i) {
        let light = this._spotLights[i];
        let index = i * 4;
        
        positionAndRanges.set(light._positionUniform, index);
        positionAndRanges[index+3] = light._range;

        directions.set(light._directionUniform, index);
        directions[index+3] = light._spotUniform[0];

        colors.set(light._colorUniform, index);
        colors[index+3] = light._spotUniform[1];
      }

      device.setUniform('cc_spotLightPositionAndRange', positionAndRanges);
      device.setUniform('cc_spotLightDirection', directions);
      device.setUniform('cc_spotLightColor', colors);
    }

    if (this._ambientLights.length > 0) {
      let colors = _float16_pool.add();

      for (let i = 0; i < this._ambientLights.length; ++i) {
        let light = this._ambientLights[i];
        let index = i * 4;
        colors.set(light._colorUniform, index);
      }

      device.setUniform('cc_ambientColor', colors);
    }
  }

  _submitShadowStageUniforms(view) {
    let light = view._shadowLight;
    this._device.setUniform('cc_minDepth', light.shadowMinDepth);
    this._device.setUniform('cc_maxDepth', light.shadowMaxDepth);
    this._device.setUniform('cc_bias', light.shadowBias);
    this._device.setUniform('cc_depthScale', light.shadowDepthScale);
  }

  _submitOtherStagesUniforms() {
    for (let index = 0; index < this._shadowLights.length; ++index) {
      let light = this._shadowLights[index];
      this._device.setUniform(`cc_lightViewProjMatrix_${index}`, mat4.array(_a16_lightViewProj, light.viewProjMatrix));
      this._device.setUniform(`cc_minDepth_${index}`, light.shadowMinDepth);
      this._device.setUniform(`cc_maxDepth_${index}`, light.shadowMaxDepth);
      this._device.setUniform(`cc_bias_${index}`, light.shadowBias);
      this._device.setUniform(`cc_depthScale_${index}`, light.shadowDepthScale);
      this._device.setUniform(`cc_darkness_${index}`, light.shadowDarkness);
      this._device.setUniform(`cc_frustumEdgeFalloff_${index}`, light.frustumEdgeFalloff);
    }
  }

  _updateShaderDefines (item) {
    item.defines.push(this._defines);
  }

  _sortItems (items) {
    // sort items
    items.sort((a, b) => {
      let techA = a.technique;
      let techB = b.technique;

      if (techA._layer !== techB._layer) {
        return techA._layer - techB._layer;
      }

      if (techA._passes.length !== techB._passes.length) {
        return techA._passes.length - techB._passes.length;
      }

      return a.sortKey - b.sortKey;
    });
  }

  _shadowStage (view, items) {
    this._device.setUniform('cc_lightViewProjMatrix', mat4.array(_a16_viewProj, view._matViewProj));

    // update rendering
    this._submitShadowStageUniforms(view);

    // this._sortItems(items);

    // draw it
    for (let i = 0; i < items.length; ++i) {
      let item = items.data[i];
      if (this._programLib._getValueFromDefineList('_SHADOW_CASTING', item.defines)) {
        this._updateShaderDefines(item);
        this._draw(item);
      }
    }
  }

  _drawItems (view, items) {
    let shadowLights = this._shadowLights;
    if (shadowLights.length === 0 && this._numLights === 0) {
      for (let i = 0; i < items.length; ++i) {
        let item = items.data[i];
        this._draw(item);
      }
    }
    else {
      for (let i = 0; i < items.length; ++i) {
        let item = items.data[i];
  
        for (let index = 0; index < shadowLights.length; ++index) {
          let light = shadowLights[index];
          this._device.setTexture(`_shadowMap_${index}`, light.shadowMap, this._allocTextureUnit());
        }
  
        this._updateShaderDefines(item);
        this._draw(item);
      }
    }
  }

  _opaqueStage (view, items) {
    view.getPosition(_camPos);

    // update uniforms
    this._device.setUniform('cc_matView', mat4.array(_a16_view, view._matView));
    this._device.setUniform('cc_matpProj', mat4.array(_a16_proj, view._matProj));
    this._device.setUniform('cc_matViewProj', mat4.array(_a16_viewProj, view._matViewProj));
    this._device.setUniform('cc_cameraPos', vec3.array(_a3_camPos, _camPos));

    // update rendering
    this._submitLightsUniforms();
    this._submitOtherStagesUniforms();

    this._drawItems(view, items);
  }

  _transparentStage (view, items) {
    view.getPosition(_camPos);
    view.getForward(_camFwd);

    // update uniforms
    this._device.setUniform('cc_matView', mat4.array(_a16_view, view._matView));
    this._device.setUniform('cc_matpProj', mat4.array(_a16_proj, view._matProj));
    this._device.setUniform('cc_matViewProj', mat4.array(_a16_viewProj, view._matViewProj));
    this._device.setUniform('cc_cameraPos', vec3.array(_a3_camPos, _camPos));

    this._submitLightsUniforms();
    this._submitOtherStagesUniforms();

    // calculate zdist
    for (let i = 0; i < items.length; ++i) {
      let item = items.data[i];

      // TODO: we should use mesh center instead!
      item.node.getWorldPosition(_v3_tmp1);

      vec3.sub(_v3_tmp1, _v3_tmp1, _camPos);
      item.sortKey = -vec3.dot(_v3_tmp1, _camFwd);
    }

    this._sortItems(items);
    this._drawItems(view, items);
  }
}<|MERGE_RESOLUTION|>--- conflicted
+++ resolved
@@ -36,21 +36,6 @@
     this._registerStage('shadowcast', this._shadowStage.bind(this));
     this._registerStage('opaque', this._opaqueStage.bind(this));
     this._registerStage('transparent', this._transparentStage.bind(this));
-  }
-
-<<<<<<< HEAD
-  reset () {
-    this._reset();
-=======
-  get sceneAmbient () {
-    let ambient = this._sceneAmbient;
-    return cc.color(ambient.r * 255, ambient.g * 255, ambient.b * 255, 255);
-  }
-  set sceneAmbient (val) {
-    this._sceneAmbient[0] = val.r /255;
-    this._sceneAmbient[1] = val.g /255;
-    this._sceneAmbient[2] = val.b /255;
->>>>>>> 51bdc40c
   }
 
   render (scene) {
@@ -80,7 +65,7 @@
 
   // direct render a single camera
   renderCamera (camera, scene) {
-    this._reset();
+    this.reset();
     
     const canvas = this._device._gl.canvas;
     let width = canvas.width;
