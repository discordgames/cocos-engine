--- conflicted
+++ resolved
@@ -12,11 +12,8 @@
 let _matProj = mat4.create();
 let _matViewProj = mat4.create();
 let _matInvViewProj = mat4.create();
-<<<<<<< HEAD
 let _tmp_v3 = cc.v3();
 let _tmp2_v3 = cc.v3();
-=======
->>>>>>> c52cd92c
 
 /**
  * A representation of a camera instance
