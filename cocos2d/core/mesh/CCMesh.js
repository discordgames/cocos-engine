--- conflicted
+++ resolved
@@ -159,7 +159,8 @@
                 this._subMeshes.push(new InputAssembler(vbBuffer, ibBuffer));
             }
         }
-<<<<<<< HEAD
+        this.loaded = true;
+        this.emit('load');
     },
 
     _canVertexFormatBatch (format) {
@@ -168,10 +169,6 @@
             (aPosition.type === gfx.ATTR_TYPE_FLOAT32 && 
             format._bytes % 4 === 0);
         return canBatch;
-=======
-        this.loaded = true;
-        this.emit('load');
->>>>>>> 7d65e425
     },
 
     /**
@@ -188,7 +185,6 @@
         this.clear();
 
         let data = new Uint8Array(vertexFormat._bytes * vertexCount);
-<<<<<<< HEAD
         let meshData = new MeshData();
         meshData.vData = data;
         meshData.vfm = vertexFormat;
@@ -207,23 +203,8 @@
         }
 
         this._subDatas.push(meshData);
-=======
-        let vb = new gfx.VertexBuffer(
-            renderer.device,
-            vertexFormat,
-            dynamic ? gfx.USAGE_DYNAMIC : gfx.USAGE_STATIC,
-            data,
-            vertexCount
-        );
-
-        this._vbs[0] = {
-            buffer: vb,
-            data: data,
-            dirty: true
-        };
         this.loaded = true;
         this.emit('load');
->>>>>>> 7d65e425
         this.emit('init-format');
     },
 
