/****************************************************************************
 Copyright (c) 2017-2018 Xiamen Yaji Software Co., Ltd.

 http://www.cocos.com

 Permission is hereby granted, free of charge, to any person obtaining a copy
 of this software and associated engine source code (the "Software"), a limited,
 worldwide, royalty-free, non-assignable, revocable and non-exclusive license
 to use Cocos Creator solely to develop games on your target platforms. You shall
 not use Cocos Creator software for developing other software or tools that's
 used for developing games. You are not granted to publish, distribute,
 sublicense, and/or sell copies of Cocos Creator.

 The software or tools in this License Agreement are licensed, not sold.
 Xiamen Yaji Software Co., Ltd. reserves all rights not expressly granted to you.

 THE SOFTWARE IS PROVIDED "AS IS", WITHOUT WARRANTY OF ANY KIND, EXPRESS OR
 IMPLIED, INCLUDING BUT NOT LIMITED TO THE WARRANTIES OF MERCHANTABILITY,
 FITNESS FOR A PARTICULAR PURPOSE AND NONINFRINGEMENT. IN NO EVENT SHALL THE
 AUTHORS OR COPYRIGHT HOLDERS BE LIABLE FOR ANY CLAIM, DAMAGES OR OTHER
 LIABILITY, WHETHER IN AN ACTION OF CONTRACT, TORT OR OTHERWISE, ARISING FROM,
 OUT OF OR IN CONNECTION WITH THE SOFTWARE OR THE USE OR OTHER DEALINGS IN
 THE SOFTWARE.
 ****************************************************************************/

<<<<<<< HEAD
import Assembler from '../renderer/assembler';
import gfx from '../../renderer/gfx';
import InputAssembler from '../../renderer/core/input-assembler';
=======
>>>>>>> c52cd92c
import IARenderData from '../../renderer/render-data/ia-render-data';
import gfx from '../../renderer/gfx';
import vec3 from '../vmath/vec3';

const Material = require('../assets/material/CCMaterial');
const MeshRenderer = require('./CCMeshRenderer');

let _idRenderData = new IARenderData();

export default class MeshRendererAssembler extends Assembler {
    constructor (comp) {
        super(comp);
        this._ias = [];
    }

    updateRenderData (comp) {
        let ias = this._ias;
        ias.length = 0;
        if (!comp.mesh) return;
        let submeshes = comp.mesh._subMeshes;
        for (let i = 0; i < submeshes.length; i++) {
            ias.push(submeshes[i]);
        }
    }

<<<<<<< HEAD
    createWireFrameData (ia, oldIbData, renderer) {
        let m = new Material();
        m.copy(Material.getBuiltinMaterial('unlit'));
        m.setProperty('diffuseColor', BLACK_COLOR);
        m.define('USE_DIFFUSE_TEXTURE', false);

        let indices = [];
        for (let i = 0; i < oldIbData.length; i+=3) {
            let a = oldIbData[ i + 0 ];
            let b = oldIbData[ i + 1 ];
            let c = oldIbData[ i + 2 ];
            indices.push(a, b, b, c, c, a);
        }

        let ibData = new Uint16Array(indices);
        let ib = new gfx.IndexBuffer(
            renderer._device,
            gfx.INDEX_FMT_UINT16,
            gfx.USAGE_STATIC,
            ibData,
            ibData.length
        );

        return new InputAssembler(ia._vertexBuffer, ib, gfx.PT_LINES);
    }
=======
    fillBuffers (comp, renderer) {
        if (!comp.mesh) return;

        comp.mesh._uploadData();
>>>>>>> c52cd92c

        // update custom properties
        let isCustomPropertiesSame = renderer.customProperties && 
            renderer.customProperties.getHash() === comp._customProperties.getHash();

<<<<<<< HEAD
        let ias = this._ias;
        // let submeshes = comp.mesh._subMeshes;
        // if (cc.macro.SHOW_MESH_WIREFRAME) {
        //     if (ias.length === submeshes.length) {
        //         let ibs = comp.mesh._ibs;
        //         for (let i = 0; i < submeshes.length; i++) {
        //             ias.push( this.createWireFrameData(ias[i], ibs[i].data, renderer) );
        //         }
        //     }
        // }
        // else {
        //     ias.length = submeshes.length;
        // }
=======

        // update culling mask
        let isCullingMaskSame = renderer.cullingMask === comp.node._cullingMask;

        let enableAutoBatch = comp.enableAutoBatch;

        let materials = comp.sharedMaterials;
        let submeshes = comp.mesh.subMeshes;
        let vbs = comp.mesh._vbs;
        let ibs = comp.mesh._ibs;
        for (let i = 0; i < submeshes.length; i++) {
            let submesh = submeshes[i];
            let vb = vbs[i];

            let material = materials[i] || materials[0];

            if (!enableAutoBatch || !vb.canBatch || submesh._primitiveType !== gfx.PT_TRIANGLES) {
                renderer._flush();

                renderer.material = material;
                renderer.cullingMask = comp.node._cullingMask;
                renderer.customProperties = comp._customProperties;
                renderer.node = comp.getRenderNode();

                _idRenderData.ia = submesh;
                _idRenderData.material = material
                
                renderer._flushIA(_idRenderData);

                continue;
            }

            if (!isCustomPropertiesSame ||
                !isCullingMaskSame ||
                material.getHash() !== renderer.material.getHash()) {
                renderer._flush();
                renderer.material = material;
                renderer.cullingMask = comp.node._cullingMask;
                renderer.customProperties = comp._customProperties;
                renderer.node = renderer._dummyNode;
            }
            
            this._fillBuffer(comp, vb, ibs[i], renderer);
        }

        if (cc.macro.SHOW_MESH_WIREFRAME) {
            this._drawWireFrames(comp, renderer);
        }
    },
>>>>>>> c52cd92c

    _fillBuffer (comp, vb, ib, renderer) {
        let matrix = comp.node._worldMatrix;
        let data = vb.Float32Array;
        if (!data) {
            data = vb.Float32Array = new Float32Array(vb.data.buffer);
        }
        let vtxFormat = vb.format;
        let attrPos = vtxFormat._attr2el[gfx.ATTR_POSITION];
        let attrOffset = attrPos.offset / 4;
        let elementCount = vtxFormat._bytes / 4;

        let vertexCount = data.length / elementCount | 0;
        
        let indices = ib.data;
        let indicesCount = indices.length;

        let buffer = renderer.getBuffer('mesh', vtxFormat);
        let offsetInfo = buffer.request(vertexCount, indicesCount);
        
        // buffer data may be realloc, need get reference after request.
        let indiceOffset = offsetInfo.indiceOffset,
            vertexOffset = offsetInfo.byteOffset >> 2,
            vertexId = offsetInfo.vertexOffset,
            vbuf = buffer._vData,
            ibuf = buffer._iData;

        let tmpV3 = cc.v3();
        for (let i = 0; i < vertexCount; i++) {
            let offset = i * elementCount;
            for (let j = 0; j < attrOffset; j++) {
                vbuf[vertexOffset++] = data[offset + j];
            }

            tmpV3.x = data[offset + attrOffset];
            tmpV3.y = data[offset + attrOffset + 1];
            tmpV3.z = data[offset + attrOffset + 2];

            vec3.transformMat4(tmpV3, tmpV3, matrix);

            vbuf[vertexOffset++] = tmpV3.x;
            vbuf[vertexOffset++] = tmpV3.y;
            vbuf[vertexOffset++] = tmpV3.z;

<<<<<<< HEAD
        let materials = comp.sharedMaterials;
        for (let i = 0; i < ias.length; i++) {
            let material = materials[i] || materials[0];
=======
            for (let j = attrOffset + 3; j < elementCount; j++) {
                vbuf[vertexOffset++] = data[offset + j];
            }
        }

        for (let i = 0; i < indicesCount; i++) {
            ibuf[indiceOffset + i] = vertexId + indices[i];
        }
    },
>>>>>>> c52cd92c

    _drawWireFrames (comp, renderer) {
        renderer._flush();
        
        comp._updateWireFrameDatas();
        renderer.node = comp.getRenderNode();
        
        let datas = comp._wireFrameDatas;
        for (let i = 0; i < datas.length; i++) {
            let renderData = datas[i];
            let material = renderData.material;
            renderer.material = material;
            renderer._flushIA(ias[i]);
        }
    }
}

Assembler.register(MeshRenderer, MeshRendererAssembler);<|MERGE_RESOLUTION|>--- conflicted
+++ resolved
@@ -23,12 +23,8 @@
  THE SOFTWARE.
  ****************************************************************************/
 
-<<<<<<< HEAD
 import Assembler from '../renderer/assembler';
-import gfx from '../../renderer/gfx';
 import InputAssembler from '../../renderer/core/input-assembler';
-=======
->>>>>>> c52cd92c
 import IARenderData from '../../renderer/render-data/ia-render-data';
 import gfx from '../../renderer/gfx';
 import vec3 from '../vmath/vec3';
@@ -54,58 +50,15 @@
         }
     }
 
-<<<<<<< HEAD
-    createWireFrameData (ia, oldIbData, renderer) {
-        let m = new Material();
-        m.copy(Material.getBuiltinMaterial('unlit'));
-        m.setProperty('diffuseColor', BLACK_COLOR);
-        m.define('USE_DIFFUSE_TEXTURE', false);
-
-        let indices = [];
-        for (let i = 0; i < oldIbData.length; i+=3) {
-            let a = oldIbData[ i + 0 ];
-            let b = oldIbData[ i + 1 ];
-            let c = oldIbData[ i + 2 ];
-            indices.push(a, b, b, c, c, a);
-        }
-
-        let ibData = new Uint16Array(indices);
-        let ib = new gfx.IndexBuffer(
-            renderer._device,
-            gfx.INDEX_FMT_UINT16,
-            gfx.USAGE_STATIC,
-            ibData,
-            ibData.length
-        );
-
-        return new InputAssembler(ia._vertexBuffer, ib, gfx.PT_LINES);
-    }
-=======
     fillBuffers (comp, renderer) {
         if (!comp.mesh) return;
 
         comp.mesh._uploadData();
->>>>>>> c52cd92c
 
         // update custom properties
         let isCustomPropertiesSame = renderer.customProperties && 
             renderer.customProperties.getHash() === comp._customProperties.getHash();
 
-<<<<<<< HEAD
-        let ias = this._ias;
-        // let submeshes = comp.mesh._subMeshes;
-        // if (cc.macro.SHOW_MESH_WIREFRAME) {
-        //     if (ias.length === submeshes.length) {
-        //         let ibs = comp.mesh._ibs;
-        //         for (let i = 0; i < submeshes.length; i++) {
-        //             ias.push( this.createWireFrameData(ias[i], ibs[i].data, renderer) );
-        //         }
-        //     }
-        // }
-        // else {
-        //     ias.length = submeshes.length;
-        // }
-=======
 
         // update culling mask
         let isCullingMaskSame = renderer.cullingMask === comp.node._cullingMask;
@@ -113,16 +66,15 @@
         let enableAutoBatch = comp.enableAutoBatch;
 
         let materials = comp.sharedMaterials;
-        let submeshes = comp.mesh.subMeshes;
-        let vbs = comp.mesh._vbs;
-        let ibs = comp.mesh._ibs;
-        for (let i = 0; i < submeshes.length; i++) {
-            let submesh = submeshes[i];
-            let vb = vbs[i];
+        let ias = this._ias;
+        let meshDatas = comp.meshDatas;
+        for (let i = 0; i < ias.length; i++) {
+            let ia = submeshes[i];
+            let meshData = meshDatas[i];
 
             let material = materials[i] || materials[0];
 
-            if (!enableAutoBatch || !vb.canBatch || submesh._primitiveType !== gfx.PT_TRIANGLES) {
+            if (!enableAutoBatch || !meshData.canBatch || ia._primitiveType !== gfx.PT_TRIANGLES) {
                 renderer._flush();
 
                 renderer.material = material;
@@ -130,10 +82,7 @@
                 renderer.customProperties = comp._customProperties;
                 renderer.node = comp.getRenderNode();
 
-                _idRenderData.ia = submesh;
-                _idRenderData.material = material
-                
-                renderer._flushIA(_idRenderData);
+                renderer._flushIA(ia);
 
                 continue;
             }
@@ -148,29 +97,26 @@
                 renderer.node = renderer._dummyNode;
             }
             
-            this._fillBuffer(comp, vb, ibs[i], renderer);
+            this._fillBuffer(comp, meshData, renderer);
         }
 
         if (cc.macro.SHOW_MESH_WIREFRAME) {
             this._drawWireFrames(comp, renderer);
         }
-    },
->>>>>>> c52cd92c
+    }
 
-    _fillBuffer (comp, vb, ib, renderer) {
+    _fillBuffer (comp, meshData, renderer) {
         let matrix = comp.node._worldMatrix;
-        let data = vb.Float32Array;
-        if (!data) {
-            data = vb.Float32Array = new Float32Array(vb.data.buffer);
-        }
-        let vtxFormat = vb.format;
+        let vData = meshData.vData;
+
+        let vtxFormat = meshData.vfm;
         let attrPos = vtxFormat._attr2el[gfx.ATTR_POSITION];
         let attrOffset = attrPos.offset / 4;
         let elementCount = vtxFormat._bytes / 4;
 
-        let vertexCount = data.length / elementCount | 0;
+        let vertexCount = vData.length / elementCount | 0;
         
-        let indices = ib.data;
+        let indices = meshData.iData;
         let indicesCount = indices.length;
 
         let buffer = renderer.getBuffer('mesh', vtxFormat);
@@ -187,12 +133,12 @@
         for (let i = 0; i < vertexCount; i++) {
             let offset = i * elementCount;
             for (let j = 0; j < attrOffset; j++) {
-                vbuf[vertexOffset++] = data[offset + j];
+                vbuf[vertexOffset++] = vData[offset + j];
             }
 
-            tmpV3.x = data[offset + attrOffset];
-            tmpV3.y = data[offset + attrOffset + 1];
-            tmpV3.z = data[offset + attrOffset + 2];
+            tmpV3.x = vData[offset + attrOffset];
+            tmpV3.y = vData[offset + attrOffset + 1];
+            tmpV3.z = vData[offset + attrOffset + 2];
 
             vec3.transformMat4(tmpV3, tmpV3, matrix);
 
@@ -200,21 +146,15 @@
             vbuf[vertexOffset++] = tmpV3.y;
             vbuf[vertexOffset++] = tmpV3.z;
 
-<<<<<<< HEAD
-        let materials = comp.sharedMaterials;
-        for (let i = 0; i < ias.length; i++) {
-            let material = materials[i] || materials[0];
-=======
             for (let j = attrOffset + 3; j < elementCount; j++) {
-                vbuf[vertexOffset++] = data[offset + j];
+                vbuf[vertexOffset++] = vData[offset + j];
             }
         }
 
         for (let i = 0; i < indicesCount; i++) {
             ibuf[indiceOffset + i] = vertexId + indices[i];
         }
-    },
->>>>>>> c52cd92c
+    }
 
     _drawWireFrames (comp, renderer) {
         renderer._flush();
@@ -227,7 +167,7 @@
             let renderData = datas[i];
             let material = renderData.material;
             renderer.material = material;
-            renderer._flushIA(ias[i]);
+            renderer._flushIA(renderData);
         }
     }
 }
