--- conflicted
+++ resolved
@@ -24,12 +24,8 @@
  THE SOFTWARE.
  ****************************************************************************/
 
-<<<<<<< HEAD
 var js = require('../platform/js');
 var sys = require('../platform/CCSys');
-=======
-var JS = require('../platform/js');
->>>>>>> be409770
 var Pipeline = require('./pipeline');
 var Texture2D = require('../assets/CCTexture2D');
 var loadUuid = require('./uuid-loader');
@@ -125,16 +121,13 @@
     'webp' : loadImage,
     'image' : loadImage,
 
-<<<<<<< HEAD
-    // json
-=======
     // Audio
     'mp3' : loadAudioAsAsset,
     'ogg' : loadAudioAsAsset,
     'wav' : loadAudioAsAsset,
     'm4a' : loadAudioAsAsset,
 
->>>>>>> be409770
+    // json
     'json' : loadJSON,
     'ExportJson' : loadJSON,
 
