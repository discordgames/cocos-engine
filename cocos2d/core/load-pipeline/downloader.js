--- conflicted
+++ resolved
@@ -41,11 +41,7 @@
 }
 
 function downloadScript (item, callback, isAsync) {
-<<<<<<< HEAD
-    if (sys.browserType === sys.BROWSER_TYPE_WECHAT_GAME) {
-=======
     if (sys.platform === sys.WECHAT_GAME) {
->>>>>>> ff975841
         require(item.url);
         callback(null, item.url);
         return;
