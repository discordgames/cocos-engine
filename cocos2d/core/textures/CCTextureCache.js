/****************************************************************************
 Copyright (c) 2013-2016 Chukong Technologies Inc.

 http://www.cocos.com

 Permission is hereby granted, free of charge, to any person obtaining a copy
 of this software and associated engine source code (the "Software"), a limited,
  worldwide, royalty-free, non-assignable, revocable and  non-exclusive license
 to use Cocos Creator solely to develop games on your target platforms. You shall
  not use Cocos Creator software for developing other software or tools that's
  used for developing games. You are not granted to publish, distribute,
  sublicense, and/or sell copies of Cocos Creator.

 The software or tools in this License Agreement are licensed, not sold.
 Chukong Aipu reserves all rights not expressly granted to you.

 THE SOFTWARE IS PROVIDED "AS IS", WITHOUT WARRANTY OF ANY KIND, EXPRESS OR
 IMPLIED, INCLUDING BUT NOT LIMITED TO THE WARRANTIES OF MERCHANTABILITY,
 FITNESS FOR A PARTICULAR PURPOSE AND NONINFRINGEMENT. IN NO EVENT SHALL THE
 AUTHORS OR COPYRIGHT HOLDERS BE LIABLE FOR ANY CLAIM, DAMAGES OR OTHER
 LIABILITY, WHETHER IN AN ACTION OF CONTRACT, TORT OR OTHERWISE, ARISING FROM,
 OUT OF OR IN CONNECTION WITH THE SOFTWARE OR THE USE OR OTHER DEALINGS IN
 THE SOFTWARE.
 ****************************************************************************/

var game = require('../CCGame');
var Texture2D = require('./CCTexture2D');

/**
 * cc.textureCache is a singleton object, it's the global cache for cc.Texture2D
 * @class textureCache
 * @static
 */
var textureCache = /** @lends cc.textureCache# */{
    _textures: {},
    _textureColorsCache: {},
    _textureKeySeq: (0 | Math.random() * 1000),

    handleLoadedTexture: null,

    /**
     * Description
     * @method description
     * @return {String}
     */
    description: function () {
        return "<TextureCache | Number of textures = " + this._textures.length + ">";
    },

    /**
     * Returns an already created texture. Returns null if the texture doesn't exist.
     * @method getTextureForKey
     * @param {String} textureKeyName
     * @return {Texture2D|Null}
     * @example {@link utils/api/engine/docs/cocos2d/core/textures/getTextureForKey.js}
     */
    getTextureForKey: function(textureKeyName){
        return this._textures[textureKeyName];
    },

    /*
     * @method getKeyByTexture
     * @param {HTMLImageElement} texture
     * @return {String|Null}
     * @example {@link utils/api/engine/docs/cocos2d/core/textures/getKeyByTexture.js}
     */
    getKeyByTexture: function (texture) {
        for (var key in this._textures) {
            if (this._textures[key] === texture) {
                return key;
            }
        }
        return null;
    },

    _generalTextureKey: function (id) {
        return "_textureKey_" + id;
    },

    /**
     * @method getTextureColors
     * @param {HTMLImageElement} texture
     * @return {Array}
     * @example {@link utils/api/engine/docs/cocos2d/core/textures/getTextureColors.js}
     */
    getTextureColors: function (texture) {
        var image = texture._image;
        var key = this.getKeyByTexture(image);
        if (!key) {
            if (image instanceof HTMLImageElement)
                key = image.src;
            else
                key = this._generalTextureKey(texture.__instanceId);
        }

        if (!this._textureColorsCache[key])
            this._textureColorsCache[key] = texture._generateTextureCacheForColor();
        return this._textureColorsCache[key];
    },

    /**
     * #en get all textures
     * #zh 获取所有贴图
     * @method getAllTextures
     * @return {Texture2D[]}
     */
    getAllTextures: function () {
        var texs = [];
        for (var key in this._textures) {
            var item = this._textures[key];
            texs.push(item);
        }
        return texs;
    },

    /**
     * <p>Purges the dictionary of loaded textures. <br />
     * Call this method if you receive the "Memory Warning"  <br />
     * In the short term: it will free some resources preventing your app from being killed  <br />
     * In the medium term: it will allocate more resources <br />
     * In the long term: it will be the same</p>
     * @method removeAllTextures
     * @example {@link utils/api/engine/docs/cocos2d/core/textures/removeAllTextures.js}
     */
    removeAllTextures: function () {
        var locTextures = this._textures;
        for (var selKey in locTextures) {
            if (locTextures[selKey])
                locTextures[selKey].releaseTexture();
        }
        this._textures = {};
    },

    /**
     * Deletes a texture from the cache given a texture.
     * @method removeTexture
     * @param {HTMLImageElement} texture
     * @example {@link utils/api/engine/docs/cocos2d/core/textures/removeTexture.js}
     */
    removeTexture: function (texture) {
        if (!texture)
            return;

        var locTextures = this._textures;
        for (var selKey in locTextures) {
            if (locTextures[selKey] === texture) {
                locTextures[selKey].releaseTexture();
                delete(locTextures[selKey]);
            }
        }
    },

    /**
     * Deletes a texture from the cache given a its key name.
     * @method removeTextureForKey
     * @param {String} textureKeyName
     * @example {@link utils/api/engine/docs/cocos2d/core/textures/removeTextureForKey.js}
     */
    removeTextureForKey: function (textureKeyName) {
        if (typeof textureKeyName !== 'string')
            return;
        var locTextures = this._textures;
        if (locTextures[textureKeyName]) {
            locTextures[textureKeyName].releaseTexture();
            delete(locTextures[textureKeyName]);
        }
    },
    
    /**
     * <p>Returns a Texture2D object given an file image <br />
     * If the file image was not previously loaded, it will create a new Texture2D <br />
     *  object and it will return it. It will use the filename as a key.<br />
     * Otherwise it will return a reference of a previously loaded image. <br />
     * Supported image extensions: .png, .jpg, .gif</p>
     * @method addImage
     * @param {String} url
     * @param {Function} cb
     * @param {Object} target
     * @return {Texture2D}
     * @example {@link utils/api/engine/docs/cocos2d/core/textures/addImage.js}
     */
    addImage: null,
    addImageAsync: null,

    /**
     * Cache the image data.
     * @method cacheImage
     * @param {String} path
     * @param {HTMLImageElement|HTMLCanvasElement} texture
     */
    cacheImage: function (path, texture) {
        cc.assertID(path, 3009);

        if (texture instanceof Texture2D) {
            this._textures[path] = texture;
            return;
        }
        var texture2d = new Texture2D();
        texture2d.initWithElement(texture);
        texture2d.handleLoadedTexture();
        this._textures[path] = texture2d;
    },

    /**
<<<<<<< HEAD
     * Returns a Texture2D object given an UIImage image <br>
     * If the image was not previously loaded, it will create a new Texture2D object and it will return it. Otherwise it will return a reference of a previously loaded image.<br>
     * The "key" parameter will be used as the "key" for the cache. If "key" is null, then a new texture will be created each time.
     * @method addUIImage
     * @param {HTMLImageElement|HTMLCanvasElement} image
     * @param {String} key
     * @return {Texture2D}
     */
    addUIImage: function (image, key) {
        cc.assertID(image, 3008);

        if (key && this._textures[key]) {
            return this._textures[key];
        }

        // prevents overloading the autorelease pool
        var texture = new Texture2D();
        texture.initWithImage(image);
        if (key != null)
            this._textures[key] = texture;
        else
            cc.logID(3004);
        return texture;
    },

    /**
     * Output to cc.log the current contents of this TextureCache.<br>
     * This will attempt to calculate the size of each texture, and the total texture memory in use.
=======
     * <p>Output to cc.log the current contents of this TextureCache <br />
     * This will attempt to calculate the size of each texture, and the total texture memory in use. </p>
>>>>>>> 870f900f
     */
    dumpCachedTextureInfo: function () {
        var count = 0;
        var totalBytes = 0, locTextures = this._textures;

        for (var key in locTextures) {
            var selTexture = locTextures[key];
            count++;
            if (selTexture.getHtmlElementObj() instanceof  HTMLImageElement)
                cc.logID(3005, key, selTexture.getHtmlElementObj().src, selTexture.getPixelWidth(), selTexture.getPixelHeight());
            else {
                cc.logID(3006, key, selTexture.getPixelWidth(), selTexture.getPixelHeight());
            }
            totalBytes += selTexture.getPixelWidth() * selTexture.getPixelHeight() * 4;
        }

        var locTextureColorsCache = this._textureColorsCache;
        for (key in locTextureColorsCache) {
            var selCanvasColorsArr = locTextureColorsCache[key];
            for (var selCanvasKey in selCanvasColorsArr) {
                var selCanvas = selCanvasColorsArr[selCanvasKey];
                count++;
                cc.logID(3006, key, selCanvas.width, selCanvas.height);
                totalBytes += selCanvas.width * selCanvas.height * 4;
            }

        }
        cc.logID(3007, count, totalBytes / 1024, (totalBytes / (1024.0 * 1024.0)).toFixed(2));
    },

    _clear: function () {
        this._textures = {};
        this._textureColorsCache = {};
        this._textureKeySeq = (0 | Math.random() * 1000);
    }
};

game.once(game.EVENT_RENDERER_INITED, function () {
    var _p = textureCache;
    if (cc._renderType === game.RENDER_TYPE_CANVAS) {
        _p.handleLoadedTexture = function (url) {
            var locTexs = this._textures;
            //remove judge
            var tex = locTexs[url];
            if (!tex) {
                cc.assertID(url, 3009);
                tex = locTexs[url] = new Texture2D();
                tex.url = url;
            }
            tex.handleLoadedTexture();
        };

        _p.addImage = function (url, cb, target) {

            cc.assertID(url, 3103);

            var locTexs = this._textures;
            //remove judge
            var tex = locTexs[url];
            if (tex) {
                if(tex.isLoaded()) {
                    cb && cb.call(target, tex);
                    return tex;
                }
                else
                {
                    tex.once("load", function(){
                        cb && cb.call(target, tex);
                    }, target);
                    return tex;
                }
            }

            tex = locTexs[url] = new Texture2D();
            tex.url = url;
            cc.loader.load(url, function (err, texture) {
                if (err) {
                    return cb && cb.call(target, err || new Error('Unknown error'));
                }

                textureCache.handleLoadedTexture(url);

                cb && cb.call(target, tex);
            });

            return tex;
        };

        _p.addImageAsync = _p.addImage;

    } else if (cc._renderType === game.RENDER_TYPE_WEBGL) {
        
        _p.handleLoadedTexture = function (url) {
            var locTexs = this._textures, tex, premultiplied;
            tex = locTexs[url];
            if (!tex) {
                cc.assertID(url, 3009);
                tex = locTexs[url] = new Texture2D();
                tex.url = url;
            }
            premultiplied = cc.macro.AUTO_PREMULTIPLIED_ALPHA_FOR_PNG && (cc.path.extname(url) === ".png");
            tex.handleLoadedTexture(premultiplied);
        };

        _p.addImage = function (url, cb, target) {
            if (CC_DEBUG && url instanceof cc.Texture2D) {
                cc.warn('textureCache.addImage(url) - The type of the url should be string, not Texture2D. You don\'t need to call addImage if you already have the texture object.');
            }

            cc.assertID(url, 3112);

            var locTexs = this._textures;
            var tex = locTexs[url];
            if (tex) {
                if(tex.isLoaded()) {
                    cb && cb.call(target, tex);
                    return tex;
                }
                else {
                    tex.once("load", function(){
                       cb && cb.call(target, tex);
                    }, target);
                    return tex;
                }
            }

            tex = locTexs[url] = new Texture2D();
            tex.url = url;
            cc.loader.load(url, function (err, texture) {
                if (err) {
                    return cb && cb.call(target, err || new Error('Unknown error'));
                }

                textureCache.handleLoadedTexture(url);

                cb && cb.call(target, tex);
            });

            return tex;
        };

        _p.addImageAsync = _p.addImage;
    }
});

cc.textureCache = module.exports = textureCache;<|MERGE_RESOLUTION|>--- conflicted
+++ resolved
@@ -202,39 +202,8 @@
     },
 
     /**
-<<<<<<< HEAD
-     * Returns a Texture2D object given an UIImage image <br>
-     * If the image was not previously loaded, it will create a new Texture2D object and it will return it. Otherwise it will return a reference of a previously loaded image.<br>
-     * The "key" parameter will be used as the "key" for the cache. If "key" is null, then a new texture will be created each time.
-     * @method addUIImage
-     * @param {HTMLImageElement|HTMLCanvasElement} image
-     * @param {String} key
-     * @return {Texture2D}
-     */
-    addUIImage: function (image, key) {
-        cc.assertID(image, 3008);
-
-        if (key && this._textures[key]) {
-            return this._textures[key];
-        }
-
-        // prevents overloading the autorelease pool
-        var texture = new Texture2D();
-        texture.initWithImage(image);
-        if (key != null)
-            this._textures[key] = texture;
-        else
-            cc.logID(3004);
-        return texture;
-    },
-
-    /**
      * Output to cc.log the current contents of this TextureCache.<br>
      * This will attempt to calculate the size of each texture, and the total texture memory in use.
-=======
-     * <p>Output to cc.log the current contents of this TextureCache <br />
-     * This will attempt to calculate the size of each texture, and the total texture memory in use. </p>
->>>>>>> 870f900f
      */
     dumpCachedTextureInfo: function () {
         var count = 0;
