--- conflicted
+++ resolved
@@ -1063,11 +1063,7 @@
         var children = this._children;
         if (cleanup === undefined)
             cleanup = true;
-<<<<<<< HEAD
-        for (var i = children.length; i >= 0; i--) {
-=======
         for (var i = children.length - 1; i >= 0; i--) {
->>>>>>> d7221535
             var node = children[i];
             if (node) {
                 //if (this._running) {
