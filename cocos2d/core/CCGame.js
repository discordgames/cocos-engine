--- conflicted
+++ resolved
@@ -383,26 +383,9 @@
         console.log('Cocos Creator v' + cc.ENGINE_VERSION);
         
         this._prepared = true;
-<<<<<<< HEAD
-
-        // Init engine
-        this._initEngine();
-        cc.assetManager.builtins.init(() => {
-            // Log engine version
-            console.log('Cocos Creator v' + cc.ENGINE_VERSION);
-
-            this._setAnimFrame();
-            this._runMainLoop();
-
-            this.emit(this.EVENT_GAME_INITED);
-
-            if (cb) cb();
-        });
-=======
         this._runMainLoop();
         this.emit(this.EVENT_GAME_INITED);
         cb && cb();
->>>>>>> 8ab84b87
     },
 
     eventTargetOn: EventTarget.prototype.on,
@@ -480,44 +463,28 @@
             if (cb) cb();
             return;
         }
-<<<<<<< HEAD
-
-        // Load game scripts
-        let jsList = this.config.jsList;
-        if (jsList && jsList.length > 0) {
-            var self = this;
-            var count = 0;
-            for (var i = 0, l = jsList.length; i < l; i++) {
-                cc.assetManager.loadScript(jsList[i], function (err) {
-                    if (err) throw new Error(JSON.stringify(err));
-                    count++;
-                    if (count === l) self._prepareFinished(cb);
-                });
-            }
-        }
-        else {
-            this._prepareFinished(cb);
-        }
-=======
         let self = this;
         // Init engine
         this._initEngine();
         this._setAnimFrame();
         // Load builtin assets
-        cc.AssetLibrary._loadBuiltins(function () {
+        cc.assetManager.builtins.init(function () {
             // Load game scripts
             let jsList = self.config.jsList;
             if (jsList && jsList.length > 0) {
-                cc.loader.load(jsList, function (err) {
-                    if (err) throw new Error(JSON.stringify(err));
-                    self._prepareFinished(cb);
-                });
+                var count = 0;
+                for (var i = 0, l = jsList.length; i < l; i++) {
+                    cc.assetManager.loadScript(jsList[i], function (err) {
+                        if (err) throw new Error(JSON.stringify(err));
+                        count++;
+                        if (count === l) self._prepareFinished(cb);
+                    });
+                }
             }
             else {
                 self._prepareFinished(cb);
             }
         });
->>>>>>> 8ab84b87
     },
 
     /**
