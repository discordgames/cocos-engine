/****************************************************************************
 Copyright (c) 2013-2016 Chukong Technologies Inc.
 Copyright (c) 2017-2018 Xiamen Yaji Software Co., Ltd.

 https://www.cocos.com/

 Permission is hereby granted, free of charge, to any person obtaining a copy
 of this software and associated engine source code (the "Software"), a limited,
  worldwide, royalty-free, non-assignable, revocable and non-exclusive license
 to use Cocos Creator solely to develop games on your target platforms. You shall
  not use Cocos Creator software for developing other software or tools that's
  used for developing games. You are not granted to publish, distribute,
  sublicense, and/or sell copies of Cocos Creator.

 The software or tools in this License Agreement are licensed, not sold.
 Xiamen Yaji Software Co., Ltd. reserves all rights not expressly granted to you.

 THE SOFTWARE IS PROVIDED "AS IS", WITHOUT WARRANTY OF ANY KIND, EXPRESS OR
 IMPLIED, INCLUDING BUT NOT LIMITED TO THE WARRANTIES OF MERCHANTABILITY,
 FITNESS FOR A PARTICULAR PURPOSE AND NONINFRINGEMENT. IN NO EVENT SHALL THE
 AUTHORS OR COPYRIGHT HOLDERS BE LIABLE FOR ANY CLAIM, DAMAGES OR OTHER
 LIABILITY, WHETHER IN AN ACTION OF CONTRACT, TORT OR OTHERWISE, ARISING FROM,
 OUT OF OR IN CONNECTION WITH THE SOFTWARE OR THE USE OR OTHER DEALINGS IN
 THE SOFTWARE.
 ****************************************************************************/

var EventTarget = require('./event/event-target');
require('../audio/CCAudioEngine');
const debug = require('./CCDebug');
const renderer = require('./renderer/index.js');
const dynamicAtlasManager = require('../core/renderer/utils/dynamic-atlas/manager');

/**
 * @module cc
 */

/**
 * !#en An object to boot the game.
 * !#zh 包含游戏主体信息并负责驱动游戏的游戏对象。
 * @class Game
 * @extends EventTarget
 */
var game = {
    /**
     * !#en Event triggered when game hide to background.
     * Please note that this event is not 100% guaranteed to be fired on Web platform,
     * on native platforms, it corresponds to enter background event, os status bar or notification center may not trigger this event.
     * !#zh 游戏进入后台时触发的事件。
     * 请注意，在 WEB 平台，这个事件不一定会 100% 触发，这完全取决于浏览器的回调行为。
     * 在原生平台，它对应的是应用被切换到后台事件，下拉菜单和上拉状态栏等不一定会触发这个事件，这取决于系统行为。
     * @property EVENT_HIDE
     * @type {String}
     * @example
     * cc.game.on(cc.game.EVENT_HIDE, function () {
     *     cc.audioEngine.pauseMusic();
     *     cc.audioEngine.pauseAllEffects();
     * });
     */
    EVENT_HIDE: "game_on_hide",

    /**
     * !#en Event triggered when game back to foreground
     * Please note that this event is not 100% guaranteed to be fired on Web platform,
     * on native platforms, it corresponds to enter foreground event.
     * !#zh 游戏进入前台运行时触发的事件。
     * 请注意，在 WEB 平台，这个事件不一定会 100% 触发，这完全取决于浏览器的回调行为。
     * 在原生平台，它对应的是应用被切换到前台事件。
     * @property EVENT_SHOW
     * @constant
     * @type {String}
     */
    EVENT_SHOW: "game_on_show",

    /**
     * !#en Event triggered when game restart
     * !#zh 调用restart后，触发事件。
     * @property EVENT_RESTART
     * @constant
     * @type {String}
     */
    EVENT_RESTART: "game_on_restart",

    /**
     * Event triggered after game inited, at this point all engine objects and game scripts are loaded
     * @property EVENT_GAME_INITED
     * @constant
     * @type {String}
     */
    EVENT_GAME_INITED: "game_inited",

    /**
     * Event triggered after engine inited, at this point you will be able to use all engine classes. 
     * It was defined as EVENT_RENDERER_INITED in cocos creator v1.x and renamed in v2.0
     * @property EVENT_ENGINE_INITED
     * @constant
     * @type {String}
     */
    EVENT_ENGINE_INITED: "engine_inited",
    // deprecated
    EVENT_RENDERER_INITED: "engine_inited",

    /**
     * Web Canvas 2d API as renderer backend
     * @property RENDER_TYPE_CANVAS
     * @constant
     * @type {Number}
     */
    RENDER_TYPE_CANVAS: 0,
    /**
     * WebGL API as renderer backend
     * @property RENDER_TYPE_WEBGL
     * @constant
     * @type {Number}
     */
    RENDER_TYPE_WEBGL: 1,
    /**
     * OpenGL API as renderer backend
     * @property RENDER_TYPE_OPENGL
     * @constant
     * @type {Number}
     */
    RENDER_TYPE_OPENGL: 2,

    _persistRootNodes: {},

    // states
    _paused: true,//whether the game is paused
    _configLoaded: false,//whether config loaded
    _isCloning: false,    // deserializing or instantiating
    _prepared: false, //whether the engine has prepared
    _rendererInitialized: false,

    _renderContext: null,

    _intervalId: null,//interval target of main

    _lastTime: null,
    _frameTime: null,

    // Scenes list
    _sceneInfos: [],

    /**
     * !#en The outer frame of the game canvas, parent of game container.
     * !#zh 游戏画布的外框，container 的父容器。
     * @property frame
     * @type {Object}
     */
    frame: null,
    /**
     * !#en The container of game canvas.
     * !#zh 游戏画布的容器。
     * @property container
     * @type {HTMLDivElement}
     */
    container: null,
    /**
     * !#en The canvas of the game.
     * !#zh 游戏的画布。
     * @property canvas
     * @type {HTMLCanvasElement}
     */
    canvas: null,

    /**
     * !#en The renderer backend of the game.
     * !#zh 游戏的渲染器类型。
     * @property renderType
     * @type {Number}
     */
    renderType: -1,

    /**
     * !#en
     * The current game configuration, including:<br/>
     * 1. debugMode<br/>
     *      "debugMode" possible values :<br/>
     *      0 - No message will be printed.                                                      <br/>
     *      1 - cc.error, cc.assert, cc.warn, cc.log will print in console.                      <br/>
     *      2 - cc.error, cc.assert, cc.warn will print in console.                              <br/>
     *      3 - cc.error, cc.assert will print in console.                                       <br/>
     *      4 - cc.error, cc.assert, cc.warn, cc.log will print on canvas, available only on web.<br/>
     *      5 - cc.error, cc.assert, cc.warn will print on canvas, available only on web.        <br/>
     *      6 - cc.error, cc.assert will print on canvas, available only on web.                 <br/>
     * 2. showFPS<br/>
     *      Left bottom corner fps information will show when "showFPS" equals true, otherwise it will be hide.<br/>
     * 3. exposeClassName<br/>
     *      Expose class name to chrome debug tools, the class intantiate performance is a little bit slower when exposed.<br/>
     * 4. frameRate<br/>
     *      "frameRate" set the wanted frame rate for your game, but the real fps depends on your game implementation and the running environment.<br/>
     * 5. id<br/>
     *      "gameCanvas" sets the id of your canvas element on the web page, it's useful only on web.<br/>
     * 6. renderMode<br/>
     *      "renderMode" sets the renderer type, only useful on web :<br/>
     *      0 - Automatically chosen by engine<br/>
     *      1 - Forced to use canvas renderer<br/>
     *      2 - Forced to use WebGL renderer, but this will be ignored on mobile browsers<br/>
     * 7. scenes<br/>
     *      "scenes" include available scenes in the current bundle.<br/>
     *<br/>
     * Please DO NOT modify this object directly, it won't have any effect.<br/>
     * !#zh
     * 当前的游戏配置，包括：                                                                  <br/>
     * 1. debugMode（debug 模式，但是在浏览器中这个选项会被忽略）                                <br/>
     *      "debugMode" 各种设置选项的意义。                                                   <br/>
     *          0 - 没有消息被打印出来。                                                       <br/>
     *          1 - cc.error，cc.assert，cc.warn，cc.log 将打印在 console 中。                  <br/>
     *          2 - cc.error，cc.assert，cc.warn 将打印在 console 中。                          <br/>
     *          3 - cc.error，cc.assert 将打印在 console 中。                                   <br/>
     *          4 - cc.error，cc.assert，cc.warn，cc.log 将打印在 canvas 中（仅适用于 web 端）。 <br/>
     *          5 - cc.error，cc.assert，cc.warn 将打印在 canvas 中（仅适用于 web 端）。         <br/>
     *          6 - cc.error，cc.assert 将打印在 canvas 中（仅适用于 web 端）。                  <br/>
     * 2. showFPS（显示 FPS）                                                            <br/>
     *      当 showFPS 为 true 的时候界面的左下角将显示 fps 的信息，否则被隐藏。              <br/>
     * 3. exposeClassName                                                           <br/>
     *      暴露类名让 Chrome DevTools 可以识别，如果开启会稍稍降低类的创建过程的性能，但对对象构造没有影响。 <br/>
     * 4. frameRate (帧率)                                                              <br/>
     *      “frameRate” 设置想要的帧率你的游戏，但真正的FPS取决于你的游戏实现和运行环境。      <br/>
     * 5. id                                                                            <br/>
     *      "gameCanvas" Web 页面上的 Canvas Element ID，仅适用于 web 端。                         <br/>
     * 6. renderMode（渲染模式）                                                         <br/>
     *      “renderMode” 设置渲染器类型，仅适用于 web 端：                              <br/>
     *          0 - 通过引擎自动选择。                                                     <br/>
     *          1 - 强制使用 canvas 渲染。
     *          2 - 强制使用 WebGL 渲染，但是在部分 Android 浏览器中这个选项会被忽略。     <br/>
     * 7. scenes                                                                         <br/>
     *      “scenes” 当前包中可用场景。                                                   <br/>
     * <br/>
     * 注意：请不要直接修改这个对象，它不会有任何效果。
     * @property config
     * @type {Object}
     */
    config: null,

    /**
     * !#en Callback when the scripts of engine have been load.
     * !#zh 当引擎完成启动后的回调函数。
     * @method onStart
     * @type {Function}
     */
    onStart: null,

//@Public Methods

//  @Game play control
    /**
     * !#en Set frame rate of game.
     * !#zh 设置游戏帧率。
     * @method setFrameRate
     * @param {Number} frameRate
     */
    setFrameRate: function (frameRate) {
        var config = this.config;
        config.frameRate = frameRate;
        if (this._intervalId)
            window.cancelAnimFrame(this._intervalId);
        this._intervalId = 0;
        this._paused = true;
        this._setAnimFrame();
        this._runMainLoop();
    },

    /**
     * !#en Get frame rate set for the game, it doesn't represent the real frame rate.
     * !#zh 获取设置的游戏帧率（不等同于实际帧率）。
     * @method getFrameRate
     * @return {Number} frame rate
     */
    getFrameRate: function () {
        return this.config.frameRate;
    },

    /**
     * !#en Run the game frame by frame.
     * !#zh 执行一帧游戏循环。
     * @method step
     */
    step: function () {
        cc.director.mainLoop();
    },

    /**
     * !#en Pause the game main loop. This will pause:
     * game logic execution, rendering process, event manager, background music and all audio effects.
     * This is different with cc.director.pause which only pause the game logic execution.
     * !#zh 暂停游戏主循环。包含：游戏逻辑，渲染，事件处理，背景音乐和所有音效。这点和只暂停游戏逻辑的 cc.director.pause 不同。
     * @method pause
     */
    pause: function () {
        if (this._paused) return;
        this._paused = true;
        // Pause audio engine
        if (cc.audioEngine) {
            cc.audioEngine._break();
        }
        // Pause main loop
        if (this._intervalId)
            window.cancelAnimFrame(this._intervalId);
        this._intervalId = 0;
    },

    /**
     * !#en Resume the game from pause. This will resume:
     * game logic execution, rendering process, event manager, background music and all audio effects.
     * !#zh 恢复游戏主循环。包含：游戏逻辑，渲染，事件处理，背景音乐和所有音效。
     * @method resume
     */
    resume: function () {
        if (!this._paused) return;
        this._paused = false;
        // Resume audio engine
        if (cc.audioEngine) {
            cc.audioEngine._restore();
        }
        cc.director._resetDeltaTime();
        // Resume main loop
        this._runMainLoop();
    },

    /**
     * !#en Check whether the game is paused.
     * !#zh 判断游戏是否暂停。
     * @method isPaused
     * @return {Boolean}
     */
    isPaused: function () {
        return this._paused;
    },

    /**
     * !#en Restart game.
     * !#zh 重新开始游戏
     * @method restart
     */
    restart: function () {
        cc.director.once(cc.Director.EVENT_AFTER_DRAW, function () {
            for (var id in game._persistRootNodes) {
                game.removePersistRootNode(game._persistRootNodes[id]);
            }

            // Clear scene
            cc.director.getScene().destroy();
            cc.Object._deferredDestroy();

            // Clean up audio
            if (cc.audioEngine) {
                cc.audioEngine.uncacheAll();
            }

            cc.director.reset();

            game.pause();
            cc.AssetLibrary._loadBuiltins(() => {
                game.onStart();
                game.emit(game.EVENT_RESTART);
            });
        });
    },

    /**
     * !#en End game, it will close the game window
     * !#zh 退出游戏
     * @method end
     */
    end: function () {
        close();
    },

//  @Game loading

    _initEngine () {
        if (this._rendererInitialized) {
            return;
        }

        this._initRenderer();

        if (!CC_EDITOR) {
            this._initEvents();
        }

        this.emit(this.EVENT_ENGINE_INITED);
    },

    _prepareFinished (cb) {
        if (CC_PREVIEW && window.__modular) {
            window.__modular.run();
        }
        // Log engine version
        console.log('Cocos Creator v' + cc.ENGINE_VERSION);
        
        this._prepared = true;
<<<<<<< HEAD

        // Init engine
        this._initEngine();
        
        this._setAnimFrame();
        cc.AssetLibrary._loadBuiltins(() => {
            // Log engine version
            console.log('Cocos Creator v' + cc.ENGINE_VERSION);

            this._runMainLoop();

            this.emit(this.EVENT_GAME_INITED);

            if (cb) cb();
        });
=======
        this._runMainLoop();
        this.emit(this.EVENT_GAME_INITED);
        cb && cb();
>>>>>>> b2cabfcc
    },

    eventTargetOn: EventTarget.prototype.on,
    eventTargetOnce: EventTarget.prototype.once,

    /**
     * !#en
     * Register an callback of a specific event type on the game object.
     * This type of event should be triggered via `emit`.
     * !#zh
     * 注册 game 的特定事件类型回调。这种类型的事件应该被 `emit` 触发。
     *
     * @method on
     * @param {String} type - A string representing the event type to listen for.
     * @param {Function} callback - The callback that will be invoked when the event is dispatched.
     *                              The callback is ignored if it is a duplicate (the callbacks are unique).
     * @param {any} [callback.arg1] arg1
     * @param {any} [callback.arg2] arg2
     * @param {any} [callback.arg3] arg3
     * @param {any} [callback.arg4] arg4
     * @param {any} [callback.arg5] arg5
     * @param {Object} [target] - The target (this object) to invoke the callback, can be null
     * @return {Function} - Just returns the incoming callback so you can save the anonymous function easier.
     * @typescript
     * on<T extends Function>(type: string, callback: T, target?: any, useCapture?: boolean): T
     */
    on (type, callback, target) {
        // Make sure EVENT_ENGINE_INITED and EVENT_GAME_INITED callbacks to be invoked
        if ((this._prepared && type === this.EVENT_ENGINE_INITED) ||
            (!this._paused && type === this.EVENT_GAME_INITED)) {
            callback.call(target);
        }
        else {
            this.eventTargetOn(type, callback, target);
        }
    },
    /**
     * !#en
     * Register an callback of a specific event type on the game object,
     * the callback will remove itself after the first time it is triggered.
     * !#zh
     * 注册 game 的特定事件类型回调，回调会在第一时间被触发后删除自身。
     *
     * @method once
     * @param {String} type - A string representing the event type to listen for.
     * @param {Function} callback - The callback that will be invoked when the event is dispatched.
     *                              The callback is ignored if it is a duplicate (the callbacks are unique).
     * @param {any} [callback.arg1] arg1
     * @param {any} [callback.arg2] arg2
     * @param {any} [callback.arg3] arg3
     * @param {any} [callback.arg4] arg4
     * @param {any} [callback.arg5] arg5
     * @param {Object} [target] - The target (this object) to invoke the callback, can be null
     */
    once (type, callback, target) {
        // Make sure EVENT_ENGINE_INITED and EVENT_GAME_INITED callbacks to be invoked
        if ((this._prepared && type === this.EVENT_ENGINE_INITED) ||
            (!this._paused && type === this.EVENT_GAME_INITED)) {
            callback.call(target);
        }
        else {
            this.eventTargetOnce(type, callback, target);
        }
    },

    /**
     * !#en Prepare game.
     * !#zh 准备引擎，请不要直接调用这个函数。
     * @param {Function} cb
     * @method prepare
     */
    prepare (cb) {
        // Already prepared
        if (this._prepared) {
            if (cb) cb();
            return;
        }
        let self = this;
        // Init engine
        this._initEngine();
        this._setAnimFrame();
        // Load builtin assets
        cc.AssetLibrary._loadBuiltins(function () {
            // Load game scripts
            let jsList = self.config.jsList;
            if (jsList && jsList.length > 0) {
                cc.loader.load(jsList, function (err) {
                    if (err) throw new Error(JSON.stringify(err));
                    self._prepareFinished(cb);
                });
            }
            else {
                self._prepareFinished(cb);
            }
        });
    },

    /**
     * !#en Run game with configuration object and onStart function.
     * !#zh 运行游戏，并且指定引擎配置和 onStart 的回调。
     * @method run
     * @param {Object} config - Pass configuration object or onStart function
     * @param {Function} onStart - function to be executed after game initialized
     */
    run: function (config, onStart) {
        this._initConfig(config);
        this.onStart = onStart;
        this.prepare(game.onStart && game.onStart.bind(game));
    },

//  @ Persist root node section
    /**
     * !#en
     * Add a persistent root node to the game, the persistent node won't be destroyed during scene transition.<br/>
     * The target node must be placed in the root level of hierarchy, otherwise this API won't have any effect.
     * !#zh
     * 声明常驻根节点，该节点不会被在场景切换中被销毁。<br/>
     * 目标节点必须位于为层级的根节点，否则无效。
     * @method addPersistRootNode
     * @param {Node} node - The node to be made persistent
     */
    addPersistRootNode: function (node) {
        if (!cc.Node.isNode(node) || !node.uuid) {
            cc.warnID(3800);
            return;
        }
        var id = node.uuid;
        if (!this._persistRootNodes[id]) {
            var scene = cc.director._scene;
            if (cc.isValid(scene)) {
                if (!node.parent) {
                    node.parent = scene;
                }
                else if ( !(node.parent instanceof cc.Scene) ) {
                    cc.warnID(3801);
                    return;
                }
                else if (node.parent !== scene) {
                    cc.warnID(3802);
                    return;
                }
            }
            this._persistRootNodes[id] = node;
            node._persistNode = true;
        }
    },

    /**
     * !#en Remove a persistent root node.
     * !#zh 取消常驻根节点。
     * @method removePersistRootNode
     * @param {Node} node - The node to be removed from persistent node list
     */
    removePersistRootNode: function (node) {
        var id = node.uuid || '';
        if (node === this._persistRootNodes[id]) {
            delete this._persistRootNodes[id];
            node._persistNode = false;
        }
    },

    /**
     * !#en Check whether the node is a persistent root node.
     * !#zh 检查节点是否是常驻根节点。
     * @method isPersistRootNode
     * @param {Node} node - The node to be checked
     * @return {Boolean}
     */
    isPersistRootNode: function (node) {
        return node._persistNode;
    },

//@Private Methods

//  @Time ticker section
    _setAnimFrame: function () {
        this._lastTime = performance.now();
        var frameRate = game.config.frameRate;
        this._frameTime = 1000 / frameRate;

        if (CC_JSB || CC_RUNTIME) {
            jsb.setPreferredFramesPerSecond(frameRate);
            window.requestAnimFrame = window.requestAnimationFrame;
            window.cancelAnimFrame = window.cancelAnimationFrame;
        }
        else {
            if (frameRate !== 60 && frameRate !== 30) {
                window.requestAnimFrame = this._stTime;
                window.cancelAnimFrame = this._ctTime;
            }
            else {
                window.requestAnimFrame = window.requestAnimationFrame ||
                window.webkitRequestAnimationFrame ||
                window.mozRequestAnimationFrame ||
                window.oRequestAnimationFrame ||
                window.msRequestAnimationFrame ||
                this._stTime;
                window.cancelAnimFrame = window.cancelAnimationFrame ||
                window.cancelRequestAnimationFrame ||
                window.msCancelRequestAnimationFrame ||
                window.mozCancelRequestAnimationFrame ||
                window.oCancelRequestAnimationFrame ||
                window.webkitCancelRequestAnimationFrame ||
                window.msCancelAnimationFrame ||
                window.mozCancelAnimationFrame ||
                window.webkitCancelAnimationFrame ||
                window.oCancelAnimationFrame ||
                this._ctTime;
            }
        }
    },
    _stTime: function(callback){
        var currTime = performance.now();
        var timeToCall = Math.max(0, game._frameTime - (currTime - game._lastTime));
        var id = window.setTimeout(function() { callback(); },
            timeToCall);
        game._lastTime = currTime + timeToCall;
        return id;
    },
    _ctTime: function(id){
        window.clearTimeout(id);
    },
    //Run game.
    _runMainLoop: function () {
        if (CC_EDITOR) {
            return;
        }
        var self = this, callback, config = self.config,
            director = cc.director,
            skip = true, frameRate = config.frameRate;

        debug.setDisplayStats(config.showFPS);

        callback = function (now) {
            if (!self._paused) {
                self._intervalId = window.requestAnimFrame(callback);
                if (!CC_JSB && !CC_RUNTIME && frameRate === 30) {
                    if (skip = !skip) {
                        return;
                    }
                }
                director.mainLoop(now);
            }
        };

        self._intervalId = window.requestAnimFrame(callback);
        self._paused = false;
    },

//  @Game loading section
    _initConfig (config) {
        // Configs adjustment
        if (typeof config.debugMode !== 'number') {
            config.debugMode = 0;
        }
        config.exposeClassName = !!config.exposeClassName;
        if (typeof config.frameRate !== 'number') {
            config.frameRate = 60;
        }
        let renderMode = config.renderMode;
        if (typeof renderMode !== 'number' || renderMode > 2 || renderMode < 0) {
            config.renderMode = 0;
        }
        if (typeof config.registerSystemEvent !== 'boolean') {
            config.registerSystemEvent = true;
        }
        config.showFPS = !!config.showFPS;

        // Scene parser
        this._sceneInfos = config.scenes || [];

        // Collide Map and Group List
        this.collisionMatrix = config.collisionMatrix || [];
        this.groupList = config.groupList || [];

        debug._resetDebugSetting(config.debugMode);

        this.config = config;
        this._configLoaded = true;
    },

    _determineRenderType () {
        let config = this.config,
            userRenderMode = parseInt(config.renderMode) || 0;
    
        // Determine RenderType
        this.renderType = this.RENDER_TYPE_CANVAS;
        let supportRender = false;
    
        if (userRenderMode === 0) {
            if (cc.sys.capabilities['opengl']) {
                this.renderType = this.RENDER_TYPE_WEBGL;
                supportRender = true;
            }
            else if (cc.sys.capabilities['canvas']) {
                this.renderType = this.RENDER_TYPE_CANVAS;
                supportRender = true;
            }
        }
        else if (userRenderMode === 1 && cc.sys.capabilities['canvas']) {
            this.renderType = this.RENDER_TYPE_CANVAS;
            supportRender = true;
        }
        else if (userRenderMode === 2 && cc.sys.capabilities['opengl']) {
            this.renderType = this.RENDER_TYPE_WEBGL;
            supportRender = true;
        }
    
        if (!supportRender) {
            throw new Error(debug.getError(3820, userRenderMode));
        }
    },

    _initRenderer () {
        // Avoid setup to be called twice.
        if (this._rendererInitialized) return;

        let el = this.config.id,
            width, height,
            localCanvas, localContainer;

        if (CC_JSB || CC_RUNTIME) {
            this.container = localContainer = document.createElement("DIV");
            this.frame = localContainer.parentNode === document.body ? document.documentElement : localContainer.parentNode;
            localCanvas = window.__canvas;
            this.canvas = localCanvas;
        }
        else {
            var element = (el instanceof HTMLElement) ? el : (document.querySelector(el) || document.querySelector('#' + el));

            if (element.tagName === "CANVAS") {
                width = element.width;
                height = element.height;

                //it is already a canvas, we wrap it around with a div
                this.canvas = localCanvas = element;
                this.container = localContainer = document.createElement("DIV");
                if (localCanvas.parentNode)
                    localCanvas.parentNode.insertBefore(localContainer, localCanvas);
            } else {
                //we must make a new canvas and place into this element
                if (element.tagName !== "DIV") {
                    cc.warnID(3819);
                }
                width = element.clientWidth;
                height = element.clientHeight;
                this.canvas = localCanvas = document.createElement("CANVAS");
                this.container = localContainer = document.createElement("DIV");
                element.appendChild(localContainer);
            }
            localContainer.setAttribute('id', 'Cocos2dGameContainer');
            localContainer.appendChild(localCanvas);
            this.frame = (localContainer.parentNode === document.body) ? document.documentElement : localContainer.parentNode;

            function addClass (element, name) {
                var hasClass = (' ' + element.className + ' ').indexOf(' ' + name + ' ') > -1;
                if (!hasClass) {
                    if (element.className) {
                        element.className += " ";
                    }
                    element.className += name;
                }
            }
            addClass(localCanvas, "gameCanvas");
            localCanvas.setAttribute("width", width || 480);
            localCanvas.setAttribute("height", height || 320);
            localCanvas.setAttribute("tabindex", 99);
        }

        this._determineRenderType();
        // WebGL context created successfully
        if (this.renderType === this.RENDER_TYPE_WEBGL) {
            var opts = {
                'stencil': true,
                // MSAA is causing serious performance dropdown on some browsers.
                'antialias': cc.macro.ENABLE_WEBGL_ANTIALIAS,
                'alpha': cc.macro.ENABLE_TRANSPARENT_CANVAS
            };
            renderer.initWebGL(localCanvas, opts);
            this._renderContext = renderer.device._gl;
            
            // Enable dynamic atlas manager by default
            if (!cc.macro.CLEANUP_IMAGE_CACHE && dynamicAtlasManager) {
                dynamicAtlasManager.enabled = true;
            }
        }
        if (!this._renderContext) {
            this.renderType = this.RENDER_TYPE_CANVAS;
            // Could be ignored by module settings
            renderer.initCanvas(localCanvas);
            this._renderContext = renderer.device._ctx;
        }

        this.canvas.oncontextmenu = function () {
            if (!cc._isContextMenuEnable) return false;
        };

        this._rendererInitialized = true;
    },

    _initEvents: function () {
        var win = window, hiddenPropName;

        // register system events
        if (this.config.registerSystemEvent)
            _cc.inputManager.registerSystemEvent(this.canvas);

        if (typeof document.hidden !== 'undefined') {
            hiddenPropName = "hidden";
        } else if (typeof document.mozHidden !== 'undefined') {
            hiddenPropName = "mozHidden";
        } else if (typeof document.msHidden !== 'undefined') {
            hiddenPropName = "msHidden";
        } else if (typeof document.webkitHidden !== 'undefined') {
            hiddenPropName = "webkitHidden";
        }

        var hidden = false;

        function onHidden () {
            if (!hidden) {
                hidden = true;
                game.emit(game.EVENT_HIDE);
            }
        }
        // In order to adapt the most of platforms the onshow API.
        function onShown (arg0, arg1, arg2, arg3, arg4) {
            if (hidden) {
                hidden = false;
                game.emit(game.EVENT_SHOW, arg0, arg1, arg2, arg3, arg4);
            }
        }

        if (hiddenPropName) {
            var changeList = [
                "visibilitychange",
                "mozvisibilitychange",
                "msvisibilitychange",
                "webkitvisibilitychange",
                "qbrowserVisibilityChange"
            ];
            for (var i = 0; i < changeList.length; i++) {
                document.addEventListener(changeList[i], function (event) {
                    var visible = document[hiddenPropName];
                    // QQ App
                    visible = visible || event["hidden"];
                    if (visible)
                        onHidden();
                    else
                        onShown();
                });
            }
        } else {
            win.addEventListener("blur", onHidden);
            win.addEventListener("focus", onShown);
        }

        if (navigator.userAgent.indexOf("MicroMessenger") > -1) {
            win.onfocus = onShown;
        }

        if ("onpageshow" in window && "onpagehide" in window) {
            win.addEventListener("pagehide", onHidden);
            win.addEventListener("pageshow", onShown);
            // Taobao UIWebKit
            document.addEventListener("pagehide", onHidden);
            document.addEventListener("pageshow", onShown);
        }

        this.on(game.EVENT_HIDE, function () {
            game.pause();
        });
        this.on(game.EVENT_SHOW, function () {
            game.resume();
        });
    }
};

EventTarget.call(game);
cc.js.addon(game, EventTarget.prototype);

/**
 * @module cc
 */

/**
 * !#en This is a Game instance.
 * !#zh 这是一个 Game 类的实例，包含游戏主体信息并负责驱动游戏的游戏对象。。
 * @property game
 * @type Game
 */
cc.game = module.exports = game;<|MERGE_RESOLUTION|>--- conflicted
+++ resolved
@@ -390,27 +390,9 @@
         console.log('Cocos Creator v' + cc.ENGINE_VERSION);
         
         this._prepared = true;
-<<<<<<< HEAD
-
-        // Init engine
-        this._initEngine();
-        
-        this._setAnimFrame();
-        cc.AssetLibrary._loadBuiltins(() => {
-            // Log engine version
-            console.log('Cocos Creator v' + cc.ENGINE_VERSION);
-
-            this._runMainLoop();
-
-            this.emit(this.EVENT_GAME_INITED);
-
-            if (cb) cb();
-        });
-=======
         this._runMainLoop();
         this.emit(this.EVENT_GAME_INITED);
         cb && cb();
->>>>>>> b2cabfcc
     },
 
     eventTargetOn: EventTarget.prototype.on,
