--- conflicted
+++ resolved
@@ -212,21 +212,12 @@
         }
         else {
             var i, node, nodes = widgetManager._nodesWithWidget, len = nodes.length;
-<<<<<<< HEAD
             if (CC_EDITOR && window._Scene && _Scene.AnimUtils && _Scene.AnimUtils.curAnimState) {
+                var editingNode = _Scene.AnimUtils.curRootNode;
                 for (i = len - 1; i >= 0; i--) {
                     node = nodes[i];
                     var widget = node._widget;
-                    if (widget.isAlignOnce && animationState.animatedSinceLastFrame) {
-=======
-            if (CC_EDITOR && _Scene.AnimUtils.curAnimState) {
-                var editingNode = _Scene.AnimUtils.curRootNode;
-                // always check isAlignOnce because animation mode maybe changed
-                for (i = len - 1; i >= 0; i--) {
-                    node = nodes[i];
-                    var widget = node._widget;
-                    if (widget.isAlignOnce && node.isChildOf(editingNode)) {
->>>>>>> ecfdd8c4
+                    if (widget.isAlignOnce && animationState.animatedSinceLastFrame && node.isChildOf(editingNode)) {
                         // widget contains in _nodesWithWidget should aligned at least once
                         widget.enabled = false;
                     }
