/****************************************************************************
 Copyright (c) 2016 Chukong Technologies Inc.
 Copyright (c) 2017-2018 Xiamen Yaji Software Co., Ltd.

 http://www.cocos2d-x.org

 Permission is hereby granted, free of charge, to any person obtaining a copy
 of this software and associated documentation files (the "Software"), to deal
 in the Software without restriction, including without limitation the rights
 to use, copy, modify, merge, publish, distribute, sublicense, and/or sell
 copies of the Software, and to permit persons to whom the Software is
 furnished to do so, subject to the following conditions:

 The above copyright notice and this permission notice shall be included in
 all copies or substantial portions of the Software.

 THE SOFTWARE IS PROVIDED "AS IS", WITHOUT WARRANTY OF ANY KIND, EXPRESS OR
 IMPLIED, INCLUDING BUT NOT LIMITED TO THE WARRANTIES OF MERCHANTABILITY,
 FITNESS FOR A PARTICULAR PURPOSE AND NONINFRINGEMENT. IN NO EVENT SHALL THE
 AUTHORS OR COPYRIGHT HOLDERS BE LIABLE FOR ANY CLAIM, DAMAGES OR OTHER
 LIABILITY, WHETHER IN AN ACTION OF CONTRACT, TORT OR OTHERWISE, ARISING FROM,
 OUT OF OR IN CONNECTION WITH THE SOFTWARE OR THE USE OR OTHER DEALINGS IN
 THE SOFTWARE.
 ****************************************************************************/

var EventTarget = require("../event/event-target");

function sortIndex (a, b) {
    return a - b;
}

var dataPool = {
    _pool: {},
    _lengths: [],
    put: function (data) {
        var length = data.length;
        if (!this._pool[length]) {
            this._pool[length] = [data];
            this._lengths.push(length);
            this._lengths.sort(sortIndex);
        }
        else {
            this._pool[length].push(data);
        }
    },
    get: function (length) {
        var id;
        for (var i = 0; i < this._lengths.length; i++) {
            if (this._lengths[i] >= length) {
                id = this._lengths[i];
                break;
            }
        }
        if (id) {
            return this._pool[id].pop();
        }
        else {
            return undefined;
        }
    }
};

var macro = cc.macro,
    webgl;

/*
 * <p>
 * A 9-slice sprite for cocos2d UI.                                                                    <br/>
 *                                                                                                     <br/>
 * 9-slice scaling allows you to specify how scaling is applied                                        <br/>
 * to specific areas of a sprite. With 9-slice scaling (3x3 grid),                                     <br/>
 * you can ensure that the sprite does not become distorted when                                       <br/>
 * scaled.                                                                                             <br/>
 * @note: it will refactor in v3.1                                                                    <br/>
 * @see http://yannickloriot.com/library/ios/cccontrolextension/Classes/CCScale9Sprite.html            <br/>
 * </p>
 * @class
 * @extends _ccsg.Node
 *
 * @property {Size}  preferredSize   - The preferred size of the 9-slice sprite
 * @property {Rect}  capInsets       - The cap insets of the 9-slice sprite
 * @property {Number}   insetLeft       - The left inset of the 9-slice sprite
 * @property {Number}   insetTop        - The top inset of the 9-slice sprite
 * @property {Number}   insetRight      - The right inset of the 9-slice sprite
 * @property {Number}   insetBottom     - The bottom inset of the 9-slice sprite
 */
var simpleQuadGenerator = {
    _rebuildQuads_base: function (sprite) {
        var spriteFrame = sprite._spriteFrame,
            contentSize = sprite._contentSize,
            isTrimmedContentSize = sprite._isTrimmedContentSize;

        //build vertices
        var vertices = sprite._vertices,
            corner = sprite._corner,
            l, b, r, t;
        if (isTrimmedContentSize) {
            l = 0;
            b = 0;
            r = contentSize.width;
            t = contentSize.height;
        } else {
            var originalSize = spriteFrame._originalSize;
            var rect = spriteFrame._rect;
            var offset = spriteFrame._offset;

            var cw = contentSize.width, ch = contentSize.height;
            var ow = originalSize.width, oh = originalSize.height;
            var rw = rect.width, rh = rect.height;

            var scaleX = cw / ow;
            var scaleY = ch / oh;
            var trimmLeft = offset.x + (ow - rw) / 2;
            var trimmRight = offset.x - (ow - rw) / 2;
            var trimmedBottom = offset.y + (oh - rh) / 2;
            var trimmedTop = offset.y - (oh - rh) / 2;

            l = trimmLeft * scaleX;
            b = trimmedBottom * scaleY;
            r = cw + trimmRight * scaleX;
            t = ch + trimmedTop * scaleY;
        }

        if (vertices.length < 8) {
            dataPool.put(vertices);
            vertices = dataPool.get(8) || new Float32Array(8);
            sprite._vertices = vertices;
        }
        // bl, br, tl, tr
        if (webgl) {
            var wt = sprite._renderCmd._worldTransform;
            var wta = wt.a, wtb = wt.b, wtc = wt.c, wtd = wt.d, wtx = wt.tx, wty = wt.ty;

            var la = l * wta, lb = l * wtb, ra = r * wta, rb = r * wtb,
                tcx = t * wtc + wtx, tdy = t * wtd + wty,
                bcx = b * wtc + wtx, bdy = b * wtd + wty;
            vertices[0] = la + bcx;
            vertices[1] = lb + bdy;
            vertices[2] = ra + bcx;
            vertices[3] = rb + bdy;
            vertices[4] = la + tcx;
            vertices[5] = lb + tdy;
            vertices[6] = ra + tcx;
            vertices[7] = rb + tdy;
        }
        else {
            vertices[0] = l;
            vertices[1] = b;
            vertices[2] = r;
            vertices[3] = b;
            vertices[4] = l;
            vertices[5] = t;
            vertices[6] = r;
            vertices[7] = t;
        }

        corner[0] = 0; // bl
        corner[1] = 2; // br
        corner[2] = 4; // tl
        corner[3] = 6; // tr

        //build uvs
        if (sprite._uvsDirty) {
            this._calculateUVs(sprite, spriteFrame);
        }

        sprite._vertCount = 4;
    },

    _calculateUVs: function (sprite, spriteFrame) {
        var uvs = sprite._uvs;
        var atlasWidth = spriteFrame._texture.width;
        var atlasHeight = spriteFrame._texture.height;
        var textureRect = spriteFrame._rect;

        if (uvs.length < 8) {
            dataPool.put(uvs);
            uvs = dataPool.get(8) || new Float32Array(8);
            sprite._uvs = uvs;
        }

        //uv computation should take spritesheet into account.
        var l, b, r, t;
        var texelCorrect = macro.FIX_ARTIFACTS_BY_STRECHING_TEXEL ? 0.5 : 0;

        if (spriteFrame._rotated) {
            l = (textureRect.x + texelCorrect) / atlasWidth;
            b = (textureRect.y + textureRect.width - texelCorrect) / atlasHeight;
            r = (textureRect.x + textureRect.height - texelCorrect) / atlasWidth;
            t = (textureRect.y + texelCorrect) / atlasHeight;
            uvs[0] = l; uvs[1] = t;
            uvs[2] = l; uvs[3] = b;
            uvs[4] = r; uvs[5] = t;
            uvs[6] = r; uvs[7] = b;
        }
        else {
            l = (textureRect.x + texelCorrect) / atlasWidth;
            b = (textureRect.y + textureRect.height - texelCorrect) / atlasHeight;
            r = (textureRect.x + textureRect.width - texelCorrect) / atlasWidth;
            t = (textureRect.y + texelCorrect) / atlasHeight;
            uvs[0] = l; uvs[1] = b;
            uvs[2] = r; uvs[3] = b;
            uvs[4] = l; uvs[5] = t;
            uvs[6] = r; uvs[7] = t;
        }
    }
};

var scale9QuadGenerator = {
    x: new Array(4),
    y: new Array(4),
    _rebuildQuads_base: function (sprite) {
        var spriteFrame = sprite._spriteFrame,
            contentSize = sprite._contentSize,
            insetLeft = sprite._insetLeft,
            insetRight = sprite._insetRight,
            insetTop = sprite._insetTop,
            insetBottom = sprite._insetBottom;

        //build vertices
        var vertices = sprite._vertices;
        var wt = sprite._renderCmd._worldTransform;
        var leftWidth, rightWidth;
        var topHeight, bottomHeight;
        var corner = sprite._corner;

        leftWidth = insetLeft;
        rightWidth = insetRight;
        topHeight = insetTop;
        bottomHeight = insetBottom;

        var preferSize = contentSize;
        var sizableWidth = preferSize.width - leftWidth - rightWidth;
        var sizableHeight = preferSize.height - topHeight - bottomHeight;
        var xScale = preferSize.width / (leftWidth + rightWidth);
        var yScale = preferSize.height / (topHeight + bottomHeight);
        xScale = (isNaN(xScale) || xScale > 1) ? 1 : xScale;
        yScale = (isNaN(yScale) || yScale > 1) ? 1 : yScale;
        sizableWidth = sizableWidth < 0 ? 0 : sizableWidth;
        sizableHeight = sizableHeight < 0 ? 0 : sizableHeight;
        var x = this.x;
        var y = this.y;
        x[0] = 0;
        x[1] = leftWidth * xScale;
        x[2] = x[1] + sizableWidth;
        x[3] = preferSize.width;
        y[0] = 0;
        y[1] = bottomHeight * yScale;
        y[2] = y[1] + sizableHeight;
        y[3] = preferSize.height;

        if (vertices.length < 32) {
            dataPool.put(vertices);
            vertices = dataPool.get(32) || new Float32Array(32);
            sprite._vertices = vertices;
        }
        var offset = 0, row, col;
        if (webgl) {
            for (row = 0; row < 4; row++) {
                for (col = 0; col < 4; col++) {
                    vertices[offset] = x[col] * wt.a + y[row] * wt.c + wt.tx;
                    vertices[offset+1] = x[col] * wt.b + y[row] * wt.d + wt.ty;
                    offset += 2;
                }
            }
        }
        else {
            for (row = 0; row < 4; row++) {
                for (col = 0; col < 4; col++) {
                    vertices[offset] = x[col];
                    vertices[offset+1] = y[row];
                    offset += 2;
                }
            }
        }

        corner[0] = 0;  // bl
        corner[1] = 6;  // br
        corner[2] = 24; // tl
        corner[3] = 30; // tr

        //build uvs
        if (sprite._uvsDirty) {
            this._calculateUVs(sprite, spriteFrame, insetLeft, insetRight, insetTop, insetBottom);
        }
    },

    _calculateUVs: function (sprite, spriteFrame, insetLeft, insetRight, insetTop, insetBottom) {
        var uvs = sprite._uvs;
        var rect = spriteFrame._rect;
        var atlasWidth = spriteFrame._texture.width;
        var atlasHeight = spriteFrame._texture.height;

        //caculate texture coordinate
        var leftWidth, centerWidth, rightWidth;
        var topHeight, centerHeight, bottomHeight;
        var textureRect = spriteFrame._rect;

        leftWidth = insetLeft;
        rightWidth = insetRight;
        centerWidth = rect.width - leftWidth - rightWidth;
        topHeight = insetTop;
        bottomHeight = insetBottom;
        centerHeight = rect.height - topHeight - bottomHeight;

        if (uvs.length < 32) {
            dataPool.put(uvs);
            uvs = dataPool.get(32) || new Float32Array(32);
            sprite._uvs = uvs;
        }

        //uv computation should take spritesheet into account.
        var u = this.x;
        var v = this.y;
        var texelCorrect = macro.FIX_ARTIFACTS_BY_STRECHING_TEXEL ? 0.5 : 0;
        var offset = 0, row, col;

        if (spriteFrame._rotated) {
            u[0] = (textureRect.x + texelCorrect) / atlasWidth;
            u[1] = (bottomHeight + textureRect.x) / atlasWidth;
            u[2] = (bottomHeight + centerHeight + textureRect.x) / atlasWidth;
            u[3] = (textureRect.x + textureRect.height - texelCorrect) / atlasWidth;

            v[3] = (textureRect.y + texelCorrect) / atlasHeight;
            v[2] = (leftWidth + textureRect.y) / atlasHeight;
            v[1] = (leftWidth + centerWidth + textureRect.y) / atlasHeight;
            v[0] = (textureRect.y + textureRect.width - texelCorrect) / atlasHeight;

            for (row = 0; row < 4; row++) {
                for (col = 0; col < 4; col++) {
                    uvs[offset] = u[row];
                    uvs[offset+1] = v[3-col];
                    offset += 2;
                }
            }
        }
        else {
            u[0] = (textureRect.x + texelCorrect) / atlasWidth;
            u[1] = (leftWidth + textureRect.x) / atlasWidth;
            u[2] = (leftWidth + centerWidth + textureRect.x) / atlasWidth;
            u[3] = (textureRect.x + textureRect.width - texelCorrect) / atlasWidth;

            v[3] = (textureRect.y + texelCorrect) / atlasHeight;
            v[2] = (topHeight + textureRect.y) / atlasHeight;
            v[1] = (topHeight + centerHeight + textureRect.y) / atlasHeight;
            v[0] = (textureRect.y + textureRect.height - texelCorrect) / atlasHeight;

            for (row = 0; row < 4; row++) {
                for (col = 0; col < 4; col++) {
                    uvs[offset] = u[col];
                    uvs[offset+1] = v[row];
                    offset += 2;
                }
            }
        }
    }
};

var tiledQuadGenerator = {
    _rebuildQuads_base: function (sprite, spriteFrame, contentSize) {

        var spriteFrame = sprite._spriteFrame,
            contentSize = sprite._contentSize,
            vertices = sprite._vertices,
            corner = sprite._corner,
            wt = sprite._renderCmd._worldTransform,
            uvs = sprite._uvs;
        //build uvs
        var atlasWidth = spriteFrame._texture.width;
        var atlasHeight = spriteFrame._texture.height;
        var textureRect = spriteFrame._rect;

        //uv computation should take spritesheet into account.
        var u0, v0, u1, v1;
        var texelCorrect = macro.FIX_ARTIFACTS_BY_STRECHING_TEXEL ? 0.5 : 0;
        if (spriteFrame._rotated) {
            u0 = (textureRect.x + texelCorrect) / atlasWidth;
            u1 = (textureRect.x + textureRect.height - texelCorrect) / atlasWidth;
            v0 = (textureRect.y + textureRect.width - texelCorrect) / atlasHeight;
            v1 = (textureRect.y + texelCorrect) / atlasHeight;
        }
        else {
            u0 = (textureRect.x + texelCorrect) / atlasWidth;
            u1 = (textureRect.x + textureRect.width - texelCorrect) / atlasWidth;
            v0 = (textureRect.y + textureRect.height - texelCorrect) / atlasHeight;
            v1 = (textureRect.y + texelCorrect) / atlasHeight;
        }

        //build quads
        var rectWidth = textureRect.width;
        var rectHeight = textureRect.height;
        var hRepeat = contentSize.width / rectWidth;
        var vRepeat = contentSize.height / rectHeight;
        var row = Math.ceil(vRepeat), col = Math.ceil(hRepeat);

        if (row * col > (65536 / 4)) {
            cc.errorID(2625);
        }
        var dataLength = row * col * 4 * 2;
        if (vertices.length < dataLength) {
            dataPool.put(vertices);
            vertices = dataPool.get(dataLength) || new Float32Array(dataLength);
            sprite._vertices = vertices;
        }
        if (uvs.length < dataLength) {
            dataPool.put(uvs);
            uvs = dataPool.get(dataLength) || new Float32Array(dataLength);
            sprite._uvs = uvs;
        }

        var offset = 0, l, b, r, t;
        sprite._vertCount = 0;
        for (var vindex = 0; vindex < row; ++vindex) {
            for (var hindex = 0; hindex < col; ++hindex) {
                l = rectWidth * hindex;
                b = rectHeight * vindex;
                r = rectWidth * Math.min(hindex + 1, hRepeat);
                t = rectHeight * Math.min(vindex + 1, vRepeat);
                // bl.x, bl.y, br.x, br.y, tl.x, tl.y, tr.x, tr.y
                if (webgl) {
                    var la = l * wt.a, lb = l * wt.b, ra = r * wt.a, rb = r * wt.b,
                        tcx = t * wt.c + wt.tx, tdy = t * wt.d + wt.ty, 
                        bcx = b * wt.c + wt.tx, bdy = b * wt.d + wt.ty;
                    vertices[offset] = la + bcx;
                    vertices[offset + 1] = lb + bdy;
                    vertices[offset + 2] = ra + bcx;
                    vertices[offset + 3] = rb + bdy;
                    vertices[offset + 4] = la + tcx;
                    vertices[offset + 5] = lb + tdy;
                    vertices[offset + 6] = ra + tcx;
                    vertices[offset + 7] = rb + tdy;
                }
                else {
                    vertices[offset] = l;
                    vertices[offset + 1] = b;
                    vertices[offset + 2] = r;
                    vertices[offset + 3] = b;
                    vertices[offset + 4] = l;
                    vertices[offset + 5] = t;
                    vertices[offset + 6] = r;
                    vertices[offset + 7] = t;
                }

                if (!spriteFrame._rotated) {
                    uvs[offset] = u0;
                    uvs[offset + 1] = v0;
                    uvs[offset + 2] = r = u0 + (u1 - u0) * Math.min(1, hRepeat - hindex);
                    uvs[offset + 3] = v0;
                    uvs[offset + 4] = u0;
                    uvs[offset + 5] = t = v0 + (v1 - v0) * Math.min(1, vRepeat - vindex);
                    uvs[offset + 6] = r;
                    uvs[offset + 7] = t;
                } else {
                    uvs[offset] = u0;
                    uvs[offset + 1] = v1;
                    uvs[offset + 2] = u0;
                    uvs[offset + 3] = t = v1 + (v0 - v1) * Math.min(1, hRepeat - hindex);
                    uvs[offset + 4] = r = u0 + (u1 - u0) * Math.min(1, vRepeat - vindex);
                    uvs[offset + 5] = v1;
                    uvs[offset + 6] = r;
                    uvs[offset + 7] = t;
                }
                offset += 8;
                sprite._vertCount += 4;
                if (offset > dataLength) return;
            }
        }

        corner[0] = 0; // bl
        corner[1] = (col-1) * 8 + 2; // br
        corner[2] = (row-1) * col * 8 + 4; // tl
        corner[3] = dataLength - 2; // tr
    }
};

var fillQuadGeneratorBar = {
    //percentage from 0 to 1;
    _rebuildQuads_base : function (sprite) {
        var spriteFrame = sprite._spriteFrame,
            contentSize = sprite._contentSize;

        var fillStart = sprite._fillStart;
        var fillRange = sprite._fillRange;

        if (fillRange < 0) {
            fillStart += fillRange;
            fillRange = -fillRange;
        }

        fillRange = fillStart + fillRange;
        fillStart = fillStart > 1.0 ? 1.0 : fillStart;
        fillStart = fillStart < 0.0 ? 0.0 : fillStart;

        fillRange = fillRange > 1.0 ? 1.0 : fillRange;
        fillRange = fillRange < 0.0 ? 0.0 : fillRange;
        fillRange = fillRange - fillStart;

        var fillType = sprite._fillType;

        var vertices = sprite._vertices,
            corner = sprite._corner,
            wt = sprite._renderCmd._worldTransform,
            uvs = sprite._uvs;
        var fillEnd;
        //build vertices
        var l = 0, b = 0,
            r = contentSize.width, t = contentSize.height;
        //build uvs
        var atlasWidth = spriteFrame._texture.width;
        var atlasHeight = spriteFrame._texture.height;
        var textureRect = spriteFrame._rect;
        //uv computation should take spritesheet into account.
        var ul, vb, ur, vt;
        var texelCorrect = macro.FIX_ARTIFACTS_BY_STRECHING_TEXEL ? 0.5 : 0;
        if (spriteFrame._rotated) {
            ul = (textureRect.x + texelCorrect) / atlasWidth;
            vb = (textureRect.y + textureRect.width - texelCorrect) / atlasHeight;
            ur = (textureRect.x + textureRect.height - texelCorrect) / atlasWidth;
            vt = (textureRect.y + texelCorrect) / atlasHeight;
        }
        else {
            ul = (textureRect.x + texelCorrect) / atlasWidth;
            vb = (textureRect.y + textureRect.height - texelCorrect) / atlasHeight;
            ur = (textureRect.x + textureRect.width - texelCorrect) / atlasWidth;
            vt = (textureRect.y + texelCorrect) / atlasHeight;
        }

        if (vertices.length < 8) {
            dataPool.put(vertices);
            vertices = dataPool.get(8) || new Float32Array(8);
            sprite._vertices = vertices;
        }
        if (uvs.length < 8) {
            dataPool.put(uvs);
            uvs = dataPool.get(8) || new Float32Array(8);
            sprite._uvs = uvs;
        }

        var quadUV = new Array(8);
        if (!spriteFrame._rotated) {
            quadUV[0] = quadUV[4] = ul;
            quadUV[2] = quadUV[6] = ur;
            quadUV[1] = quadUV[3] = vb;
            quadUV[5] = quadUV[7] = vt;
        } else {
            quadUV[0] = quadUV[2] = ul;
            quadUV[4] = quadUV[6] = ur;
            quadUV[3] = quadUV[7] = vb;
            quadUV[1] = quadUV[5] = vt;
        }

        //do clamp
        fillStart = fillStart > 1 ? 1 : fillStart;
        fillStart = fillStart < 0 ? 0 : fillStart;
        fillRange = fillRange < 0 ? 0 : fillRange;
        fillEnd = fillStart + fillRange;
        fillEnd = fillEnd > 1 ? 1 : fillEnd;

        // bl : 0, 1
        // br : 2, 3
        // tl : 4, 5
        // tr : 6, 7
        var progressStart, progressEnd;
        switch (fillType) {
            case FillType.HORIZONTAL:
                progressStart = l + (r - l) * fillStart;
                progressEnd = l + (r - l) * fillEnd;

                l = progressStart;
                r = progressEnd;

                uvs[0] = quadUV[0] + (quadUV[2] - quadUV[0]) * fillStart;
                uvs[1] = quadUV[1];
                uvs[2] = quadUV[0] + (quadUV[2] - quadUV[0]) * fillEnd;
                uvs[3] = quadUV[3];
                uvs[4] = quadUV[4] + (quadUV[6] - quadUV[4]) * fillStart;
                uvs[5] = quadUV[5];
                uvs[6] = quadUV[4] + (quadUV[6] - quadUV[4]) * fillEnd;
                uvs[7] = quadUV[7];
                break;
            case FillType.VERTICAL:
                progressStart = b + (t - b) * fillStart;
                progressEnd = b + (t - b) * fillEnd;

                b = progressStart;
                t = progressEnd;

                uvs[0] = quadUV[0];
                uvs[1] = quadUV[1] + (quadUV[5] - quadUV[1]) * fillStart;
                uvs[2] = quadUV[2];
                uvs[3] = quadUV[3] + (quadUV[7] - quadUV[3]) * fillStart;
                uvs[4] = quadUV[4];
                uvs[5] = quadUV[1] + (quadUV[5] - quadUV[1]) * fillEnd;
                uvs[6] = quadUV[6];
                uvs[7] = quadUV[3] + (quadUV[7] - quadUV[3]) * fillEnd;
                break;
            default:
                cc.errorID(2626);
                break;
        }

        //build vertices
        if (webgl) {
            var la = l * wt.a, lb = l * wt.b, ra = r * wt.a, rb = r * wt.b,
                tcx = t * wt.c + wt.tx, tdy = t * wt.d + wt.ty, 
                bcx = b * wt.c + wt.tx, bdy = b * wt.d + wt.ty;
            vertices[0] = la + bcx;
            vertices[1] = lb + bdy;
            vertices[2] = ra + bcx;
            vertices[3] = rb + bdy;
            vertices[4] = la + tcx;
            vertices[5] = lb + tdy;
            vertices[6] = ra + tcx;
            vertices[7] = rb + tdy;
        } else{
            vertices[0] = l;
            vertices[1] = b;
            vertices[2] = r;
            vertices[3] = b;
            vertices[4] = l;
            vertices[5] = t;
            vertices[6] = r;
            vertices[7] = t;
        }

        sprite._vertCount = 4;

        corner[0] = 0; // bl
        corner[1] = 2; // br
        corner[2] = 4; // tl
        corner[3] = 6; // tr
    }
};

var fillQuadGeneratorRadial = {
    _vertPos: [cc.v2(0, 0), cc.v2(0, 0), cc.v2(0, 0), cc.v2(0, 0)],
    _vertices: [cc.v2(0,0),cc.v2(0,0)],
    _uvs: [cc.v2(0,0),cc.v2(0,0)],
    _intersectPoint_1: [cc.v2(0, 0), cc.v2(0, 0), cc.v2(0, 0), cc.v2(0, 0)],
    _intersectPoint_2: [cc.v2(0, 0), cc.v2(0, 0), cc.v2(0, 0), cc.v2(0, 0)],
    outVerts: null,
    outUvs: null,
    rawVerts: null,
    rawUvs: null,

    _rebuildQuads_base : function (sprite) {
        var spriteFrame = sprite._spriteFrame,
            contentSize = sprite._contentSize;

        var fillStart = sprite._fillStart;
        var fillRange = sprite._fillRange;
        if (fillRange < 0) {
            fillStart += fillRange;
            fillRange = -fillRange;
        }

        sprite._isTriangle = true;
        if (!sprite._rawVerts) {
            sprite._rawVerts = dataPool.get(8) || new Float32Array(8);
            sprite._rawUvs = dataPool.get(8) || new Float32Array(8);
        }

        var fillCenter = sprite._fillCenter;

        var vertices = sprite._vertices,
            corner = sprite._corner,
            uvs = sprite._uvs,
            rawVerts = sprite._rawVerts,
            rawUvs = sprite._rawUvs,
            wt = sprite._renderCmd._worldTransform;
        //do round fill start [0,1), include 0, exclude 1
        while (fillStart >= 1.0) fillStart -= 1.0;
        while (fillStart < 0.0) fillStart += 1.0;
        var cx = fillCenter.x * contentSize.width,
            cy = fillCenter.y * contentSize.height;
        var center = cc.v2( cx, cy);

        fillStart *= Math.PI * 2;
        fillRange *= Math.PI * 2;
        var fillEnd = fillStart + fillRange;

        this.outVerts = vertices;
        this.outUvs = uvs;
        this.rawVerts = rawVerts;
        this.rawUvs = rawUvs;

        //build vertices
        this._calculateVertices(wt, spriteFrame, contentSize);
        //build uvs
        this._calculateUVs(spriteFrame);

        var _vertPos = this._vertPos,
            _vertices = this._vertices;

        _vertPos[0].x = _vertPos[3].x = _vertices[0].x;
        _vertPos[1].x = _vertPos[2].x = _vertices[1].x;
        _vertPos[0].y = _vertPos[1].y = _vertices[0].y;
        _vertPos[2].y = _vertPos[3].y = _vertices[1].y;

        //fallback
        //todo remove it if outside is implemented
        if(center.x > _vertices[1].x) {
            center.x = _vertices[1].x;
        }
        if(center.x < _vertices[0].x) {
            center.x = _vertices[0].x;
        }
        if(center.y < _vertices[0].y) {
            center.y = _vertices[0].y;
        }
        if(center.y > _vertices[1].y) {
            center.y = _vertices[1].y;
        }

        rawVerts[0] = rawVerts[4] = this._vertices[0].x;
        rawVerts[2] = rawVerts[6] = this._vertices[1].x;
        rawVerts[1] = rawVerts[3] = this._vertices[0].y;
        rawVerts[5] = rawVerts[7] = this._vertices[1].y;

        if (!spriteFrame._rotated) {
            rawUvs[0] = rawUvs[4] = this._uvs[0].x;
            rawUvs[2] = rawUvs[6] = this._uvs[1].x;
            rawUvs[1] = rawUvs[3] = this._uvs[0].y;
            rawUvs[5] = rawUvs[7] = this._uvs[1].y;
        } else {
            rawUvs[0] = rawUvs[2] = this._uvs[0].x;
            rawUvs[4] = rawUvs[6] = this._uvs[1].x;
            rawUvs[3] = rawUvs[7] = this._uvs[0].y;
            rawUvs[1] = rawUvs[5] = this._uvs[1].y;
        }

        var triangles = [null, null, null, null];
        if(center.x !== this._vertices[0].x) {
            triangles[0] = [3, 0];
        }
        if(center.x !== this._vertices[1].x) {
            triangles[2] = [1, 2];
        }
        if(center.y !== this._vertices[0].y) {
            triangles[1] = [0, 1];
        }
        if(center.y !== this._vertices[1].y) {
            triangles[3] = [2, 3];
        }

        this._getInsectedPoints(this._vertices[0].x, this._vertices[1].x, this._vertices[0].y, this._vertices[1].y, center, fillStart, this._intersectPoint_1);
        this._getInsectedPoints(this._vertices[0].x, this._vertices[1].x, this._vertices[0].y, this._vertices[1].y, center, fillStart + fillRange, this._intersectPoint_2);

        var dataLength = 3 * 5 * 2;
        if (vertices.length < dataLength) {
            dataPool.put(vertices);
            vertices = dataPool.get(dataLength) || new Float32Array(dataLength);
            this.outVerts = sprite._vertices = vertices;
        }
        if (uvs.length < dataLength) {
            dataPool.put(uvs);
            uvs = dataPool.get(dataLength) || new Float32Array(dataLength);
            this.outUvs = sprite._uvs = uvs;
        }

        var offset = 0, count = 0;
        for(var triangleIndex = 0; triangleIndex < 4; ++triangleIndex) {
            var triangle = triangles[triangleIndex];
            if(triangle === null) {
                continue;
            }
            //all in
            if(fillRange >= Math.PI * 2) {
                this._generateTriangle(wt, offset, center, this._vertPos[triangle[0]], this._vertPos[triangle[1]]);
                offset += 6;
                count += 3;
                continue;
            }
            //test against
            var startAngle = this._getVertAngle(center, this._vertPos[triangle[0]]);
            var endAngle = this._getVertAngle(center, this._vertPos[triangle[1]]);
            if(endAngle < startAngle) endAngle += Math.PI * 2;
            startAngle -= Math.PI * 2;
            endAngle -= Math.PI * 2;
            //testing
            for(var testIndex = 0; testIndex < 3; ++testIndex) {
                if(startAngle >= fillEnd) {
                    //all out
                } else if (startAngle >= fillStart) {
                    if(endAngle >= fillEnd) {
                        //startAngle to fillEnd
                        this._generateTriangle(wt, offset, center, this._vertPos[triangle[0]], this._intersectPoint_2[triangleIndex]);
                    } else {
                        //startAngle to endAngle
                        this._generateTriangle(wt, offset, center, this._vertPos[triangle[0]], this._vertPos[triangle[1]]);
                    }
                    offset += 6;
                    count += 3;
                } else {
                    //startAngle < fillStart
                    if(endAngle <= fillStart) {
                        //all out
                    } else if(endAngle <= fillEnd) {
                        //fillStart to endAngle
                        this._generateTriangle(wt, offset, center, this._intersectPoint_1[triangleIndex], this._vertPos[triangle[1]]);
                        offset += 6;
                        count += 3;
                    } else {
                        //fillStart to fillEnd
                        this._generateTriangle(wt, offset, center, this._intersectPoint_1[triangleIndex], this._intersectPoint_2[triangleIndex]);
                        offset += 6;
                        count += 3;
                    }
                }
                //add 2 * PI
                startAngle += Math.PI * 2;
                endAngle += Math.PI * 2;
            }
        }
        sprite._vertCount = count;

        var minx = Infinity, miny = Infinity, maxx = -Infinity, maxy = -Infinity;
        var x, y;
        for (var i = 0, l = offset; i < l; i+=2) {
            x = vertices[i];
            y = vertices[i+1];
            if (x <= minx) {
                minx = x; 
                corner[0] = i;
            }
            else if (x >= maxx) {
                maxx = x;
                corner[1] = i;
            }
            
            if (y <= miny) {
                miny = y;
                corner[2] = i;
            }
            else if (y >= maxy) {
                maxy = y;
                corner[3] = i;
            }
        }
    },

    _generateTriangle: function(wt, offset, vert0, vert1, vert2) {
        var rawVerts = this.rawVerts;
        var rawUvs = this.rawUvs;
        var vertices = this.outVerts;
        var v0x = rawVerts[0];
        var v0y = rawVerts[1];
        var v1x = rawVerts[6];
        var v1y = rawVerts[7];
        var progressX, progressY;
        // tl: 0, 1
        // bl: 2, 3
        // tr: 4, 5
        if(webgl) {
            vertices[offset]  = vert0.x * wt.a + vert0.y * wt.c + wt.tx;
            vertices[offset+1]  = vert0.x * wt.b + vert0.y * wt.d + wt.ty;
            vertices[offset+2]  = vert1.x * wt.a + vert1.y * wt.c + wt.tx;
            vertices[offset+3]  = vert1.x * wt.b + vert1.y * wt.d + wt.ty;
            vertices[offset+4]  = vert2.x * wt.a + vert2.y * wt.c + wt.tx;
            vertices[offset+5]  = vert2.x * wt.b + vert2.y * wt.d + wt.ty;

        } else {
            vertices[offset]  = vert0.x;
            vertices[offset+1]  = vert0.y;
            vertices[offset+2]  = vert1.x;
            vertices[offset+3]  = vert1.y;
            vertices[offset+4]  = vert2.x;
            vertices[offset+5]  = vert2.y;
        }

        progressX = (vert0.x - v0x) / (v1x - v0x);
        progressY = (vert0.y - v0y) / (v1y - v0y);
        this._generateUV(progressX, progressY, rawUvs, offset);

        progressX = (vert1.x - v0x) / (v1x - v0x);
        progressY = (vert1.y - v0y) / (v1y - v0y);
        this._generateUV(progressX, progressY, rawUvs, offset + 2);

        progressX = (vert2.x - v0x) / (v1x - v0x);
        progressY = (vert2.y - v0y) / (v1y - v0y);
        this._generateUV(progressX, progressY, rawUvs, offset + 4);
    },

    _generateUV : function(progressX, progressY, uvs, offset) {
        var out = this.outUvs;
        var px1 = uvs[0] + (uvs[2] - uvs[0]) * progressX;
        var px2 = uvs[4] + (uvs[6] - uvs[4]) * progressX;
        var py1 = uvs[1] + (uvs[3] - uvs[1]) * progressX;
        var py2 = uvs[5] + (uvs[7] - uvs[5]) * progressX;
        out[offset] = px1 + (px2 - px1) * progressY;
        out[offset+1] = py1 + (py2 - py1) * progressY;
    },

    _isAngleIn : function(angle, start, rangeAngle) {
        var pi_2 = Math.PI * 2;
        while(angle < start || angle >= start + pi_2) {
            if(angle < start) {
                angle += pi_2;
            }
            if(angle >= start + pi_2) {
                angle -= pi_2;
            }
        }

        return angle <= start + rangeAngle;
    },

    //[0,PI * 2)
    _getVertAngle: function(start, end) {
        var placementX, placementY;
        placementX = end.x - start.x;
        placementY = end.y - start.y;

        if(placementX === 0 && placementY === 0) {
            return undefined;
        } else if(placementX === 0) {
            if(placementY > 0) {
                return Math.PI * 0.5;
            } else {
                return Math.PI * 1.5;
            }
        } else {
            var angle = Math.atan(placementY / placementX);
            if(placementX < 0) {
                angle += Math.PI;
            }

            return angle;
        }
    },

    _getInsectedPoints: function(left, right, bottom, top, center, angle, intersectPoints) {
        //left bottom, right, top
        var result = [null, null, null, null];
        var sinAngle = Math.sin(angle);
        var cosAngle = Math.cos(angle);
        var tanAngle,cotAngle;
        if(Math.cos(angle) !== 0) {
            tanAngle = sinAngle / cosAngle;
            //calculate right and left
            if((left - center.x) * cosAngle > 0) {
                var yleft = center.y + tanAngle * (left - center.x);
                intersectPoints[0].x = left;
                intersectPoints[0].y = yleft;
            }
            if((right - center.x) * cosAngle > 0) {
                var yright = center.y + tanAngle * (right - center.x);

                intersectPoints[2].x = right;
                intersectPoints[2].y = yright;
            }

        }

        if(Math.sin(angle) !== 0) {
            cotAngle = cosAngle / sinAngle;
            //calculate  top and bottom
            if((top - center.y) * sinAngle > 0) {
                var xtop = center.x  + cotAngle * (top-center.y);
                intersectPoints[3].x = xtop;
                intersectPoints[3].y = top;
            }
            if((bottom - center.y) * sinAngle > 0) {
                var xbottom = center.x  + cotAngle * (bottom-center.y);
                intersectPoints[1].x = xbottom;
                intersectPoints[1].y = bottom;
            }

        }
        return result;
    },

    _calculateVertices : function (wt, spriteFrame, contentSize) {
        var x0, x3, y0, y3;
        x0 = 0;
        y0 = 0;
        x3 = contentSize.width;
        y3 = contentSize.height;

        this._vertices[0].x = x0;
        this._vertices[0].y = y0;
        this._vertices[1].x = x3;
        this._vertices[1].y = y3;
    },

    _calculateUVs : function (spriteFrame) {
        var atlasWidth = spriteFrame._texture.width;
        var atlasHeight = spriteFrame._texture.height;
        var textureRect = spriteFrame._rect;

        //uv computation should take spritesheet into account.
        var u0, u3, v0, v3;
        var texelCorrect = macro.FIX_ARTIFACTS_BY_STRECHING_TEXEL ? 0.5 : 0;

        if (spriteFrame._rotated) {
            u0 = (textureRect.x + texelCorrect) / atlasWidth;
            u3 = (textureRect.x + textureRect.height - texelCorrect) / atlasWidth;

            v0 = (textureRect.y + texelCorrect) / atlasHeight;
            v3 = (textureRect.y + textureRect.width - texelCorrect) / atlasHeight;
        }
        else {
            u0 = (textureRect.x + texelCorrect) / atlasWidth;
            u3 = (textureRect.x + textureRect.width - texelCorrect) / atlasWidth;

            v0 = (textureRect.y + texelCorrect) / atlasHeight;
            v3 = (textureRect.y + textureRect.height - texelCorrect) / atlasHeight;
        }

        this._uvs[0].x = u0;
        this._uvs[0].y = v3;
        this._uvs[1].x = u3;
        this._uvs[1].y = v0;
    }
};

var meshQuadGenerator = {
    _rebuildQuads_base: function (sprite, spriteFrame, polygonInfo) {
        if (cc._renderType === cc.game.RENDER_TYPE_CANVAS) {
            return;
        }

        var
            polygonInfo = sprite._meshPolygonInfo;

        if (!polygonInfo) {
            return;
        }

        var wt = sprite._renderCmd._worldTransform;
        var srcVerts = polygonInfo.triangles.verts;
        var vertices = sprite._vertices;
        var uvs = sprite._uvs;
        var count = srcVerts.length;
        var corner = sprite._corner;

        var dataLength = count * 2;
        if (vertices.length < dataLength) {
            dataPool.put(vertices);
            vertices = dataPool.get(dataLength) || new Float32Array(dataLength);
            sprite._vertices = vertices;
        }
        if (uvs.length < dataLength) {
            dataPool.put(uvs);
            uvs = dataPool.get(dataLength) || new Float32Array(dataLength);
            sprite._uvs = uvs;
        }

        var l = Infinity, b = Infinity,
            r = -Infinity, t = -Infinity;
        for (var i = 0; i < count; i++) {
            var x = srcVerts[i].x * wt.a + srcVerts[i].y * wt.c + wt.tx;
            var y = srcVerts[i].x * wt.b + srcVerts[i].y * wt.d + wt.ty;
            vertices[i * 2] = x;
            vertices[i * 2 + 1] = y;
            uvs[i * 2] = srcVerts[i].u;
            uvs[i * 2 + 1] = srcVerts[i].v;

            if (x < l) {
                l = x;
                corner[0] = i * 2; // left
            }

            if (x > r) {
                r = x;
                corner[1] = i * 2; // right
            }

            if (y < b) {
                b = y;
                corner[2] = i * 2; // bottom
            }

            if (y > t) {
                t = y;
                corner[3] = i * 2; // top
            }
        }

        sprite._vertCount = count;
    }
};

cc.Scale9Sprite = _ccsg.Node.extend({
    //resource data, could be async loaded.
    _spriteFrame: null,

    //scale 9 data
    _insetLeft: 0,
    _insetRight: 0,
    _insetTop: 0,
    _insetBottom: 0,
    //blend function
    _blendFunc: null,
    //sliced or simple
    _renderingType: 1,
    //bright or not
    _brightState: 0,
    //rendering quads shared by canvas and webgl
    _rawVerts: null,
    _rawUvs: null,
    _vertices: null,
    _uvs: null,
    _vertCount: 0,
    _quadsDirty: true,
    _uvsDirty: true,
    _isTriangle: false,
    _isTrimmedContentSize: true,
    //fill type
    _fillType: 0,
    //for fill radial
    _fillCenter: null,
    //normalized filled start and range
    _fillStart: 0,
    _fillRange: Math.PI * 2,
    _distortionOffset: null,
    _distortionTiling: null,
    _meshPolygonInfo: null,

    ctor: function (spiteFrame) {
        _ccsg.Node.prototype.ctor.call(this);
        this._renderCmd.setState(this._brightState);
        this._blendFunc = cc.BlendFunc._alphaNonPremultiplied();
        this._fillCenter = cc.v2(0,0);
        this.setAnchorPoint(cc.p(0.5, 0.5));
        // Init vertex data for simple
        this._rawVerts = null;
        this._rawUvs = null;
        this._vertices = dataPool.get(8) || new Float32Array(8);
        this._uvs = dataPool.get(8) || new Float32Array(8);
        // Init sprite frame
        if (spiteFrame) {
            this.setSpriteFrame(spiteFrame);
        }

        if (webgl === undefined) {
            webgl = cc._renderType === cc.game.RENDER_TYPE_WEBGL;
        }

        this._corner = [];
    },

    loaded: function () {
        if (this._spriteFrame === null) {
            return false;
        } else {
            return this._spriteFrame.textureLoaded();
        }
    },

    /**
     * Change the texture file of 9 slice sprite
     *
     * @param textureOrTextureFile The name of the texture file.
     */
    setTexture: function (textureOrTextureFile) {
        var spriteFrame = new cc.SpriteFrame(textureOrTextureFile);
        this.setSpriteFrame(spriteFrame);
    },

    /**
     * Change the sprite frame of 9 slice sprite
     *
     * @param spriteFrame The SpriteFrame object.
     */
    setSpriteFrame: function (spriteFrame) {
        if (spriteFrame) {
            this._spriteFrame = spriteFrame;
            this._quadsDirty = true;
            this._uvsDirty = true;
            this._renderCmd._needDraw = false;
            var self = this;
<<<<<<< HEAD
            function onResourceDataLoaded () {
                if (!self.isValid) {
                    return;
                }
                if (self._contentSize.width === 0 && self._contentSize.height === 0) {
=======
            var onResourceDataLoaded = function () {
                if (self._spriteFrame && cc.sizeEqualToSize(self._contentSize, cc.size(0, 0))) {
>>>>>>> e3735ce0
                    self.setContentSize(self._spriteFrame._rect);
                }
                self._renderCmd._needDraw = true;
                self._renderCmd.setDirtyFlag(_ccsg.Node._dirtyFlags.contentDirty);
            }
            if (spriteFrame.textureLoaded()) {
                onResourceDataLoaded();
            } else {
                spriteFrame.once('load', onResourceDataLoaded, this);
            }
        }
    },

    /**
     * Sets the source blending function.
     *
     * @param blendFunc A structure with source and destination factor to specify pixel arithmetic. e.g. {GL_ONE, GL_ONE}, {GL_SRC_ALPHA, GL_ONE_MINUS_SRC_ALPHA}.
     */
    setBlendFunc: function (blendFunc, dst) {
        if (dst === undefined) {
            this._blendFunc.src = blendFunc.src;
            this._blendFunc.dst = blendFunc.dst;
        }
        else {
            this._blendFunc.src = blendFunc;
            this._blendFunc.dst = dst;
        }
        this._renderCmd.setDirtyFlag(_ccsg.Node._dirtyFlags.contentDirty);
    },

    /**
     * Returns the blending function that is currently being used.
     *
     * @return A BlendFunc structure with source and destination factor which specified pixel arithmetic.
     */
    getBlendFunc: function () {
        return new cc.BlendFunc(this._blendFunc.src, this._blendFunc.dst);
    },

    // overrides
    setContentSize: function (width, height) {
        if (height === undefined) {
            height = width.height;
            width = width.width;
        }
        if (width === this._contentSize.width && height === this._contentSize.height) {
            return;
        }

        _ccsg.Node.prototype.setContentSize.call(this, width, height);
        this._quadsDirty = true;
    },

    //
    enableTrimmedContentSize: function (isTrimmed) {
        if (this._isTrimmedContentSize !== isTrimmed) {
            this._isTrimmedContentSize = isTrimmed;
            this._quadsDirty = true;
            this._renderCmd.setDirtyFlag(_ccsg.Node._dirtyFlags.contentDirty);
        }
    },

    /**
     * Change the state of 9-slice sprite.
     * @see `State`
     * @param state A enum value in State.
     */
    setState: function (state) {
        this._brightState = state;
        this._renderCmd.setState(state);
        this._renderCmd.setDirtyFlag(_ccsg.Node._dirtyFlags.contentDirty);
    },

    /**
     * Query the current bright state.
     * @return @see `State`
     */
    getState: function () {
        return this._brightState;
    },

    /**
     * change the rendering type, could be simple or slice
     * @return @see `RenderingType`
     */
    setRenderingType: function (type) {
        if (this._renderingType === type) return;
        this._renderingType = type;
        this._quadsDirty = true;
        this._uvsDirty = true;
        this._renderCmd.setDirtyFlag(_ccsg.Node._dirtyFlags.contentDirty);
    },
    /**
     * get the rendering type, could be simple or slice
     * @return @see `RenderingType`
     */
    getRenderingType: function () {
        return this._renderingType;
    },
    /**
     * change the left border of 9 slice sprite, it should be specified before trimmed.
     * @param insetLeft left border.
     */
    setInsetLeft: function (insetLeft) {
        this._insetLeft = insetLeft;
        this._quadsDirty = true;
        this._uvsDirty = true;
        this._renderCmd.setDirtyFlag(_ccsg.Node._dirtyFlags.contentDirty);
    },
    /**
     * get the left border of 9 slice sprite, the result is specified before trimmed.
     * @return left border.
     */
    getInsetLeft: function () {
        return this._insetLeft;
    },
    /**
     * change the top border of 9 slice sprite, it should be specified before trimmed.
     * @param insetTop top border.
     */
    setInsetTop: function (insetTop) {
        this._insetTop = insetTop;
        this._quadsDirty = true;
        this._uvsDirty = true;
        this._renderCmd.setDirtyFlag(_ccsg.Node._dirtyFlags.contentDirty);
    },

    /**
     * get the top border of 9 slice sprite, the result is specified before trimmed.
     * @return top border.
     */
    getInsetTop: function () {
        return this._insetTop;
    },

    /**
     * change the right border of 9 slice sprite, it should be specified before trimmed.
     * @param insetRight right border.
     */
    setInsetRight: function (insetRight) {
        this._insetRight = insetRight;
        this._quadsDirty = true;
        this._uvsDirty = true;
        this._renderCmd.setDirtyFlag(_ccsg.Node._dirtyFlags.contentDirty);
    },

    /**
     * get the right border of 9 slice sprite, the result is specified before trimmed.
     * @return right border.
     */
    getInsetRight: function () {
        return this._insetRight;
    },

    /**
     * change the bottom border of 9 slice sprite, it should be specified before trimmed.
     * @param insetBottom bottom border.
     */
    setInsetBottom: function (insetBottom) {
        this._insetBottom = insetBottom;
        this._quadsDirty = true;
        this._uvsDirty = true;
        this._renderCmd.setDirtyFlag(_ccsg.Node._dirtyFlags.contentDirty);
    },
    /**
     * get the bottom border of 9 slice sprite, the result is specified before trimmed.
     * @return bottom border.
     */
    getInsetBottom: function () {
        return this._insetBottom;
    },

    setFillType: function(value) {
        if(this._fillType === value)
            return;
        this._fillType = value;
        if(this._renderingType === RenderingType.FILLED) {
            this._quadsDirty = true;
            this._renderCmd.setDirtyFlag(_ccsg.Node._dirtyFlags.contentDirty);
        }
    },

    getFillType: function() {
        return this._fillType;
    },

    setFillCenter: function(value, y) {
        this._fillCenter = cc.v2(value,y);
        if(this._renderingType === RenderingType.FILLED && this._fillType === FillType.RADIAL) {
            this._quadsDirty = true;
            this._renderCmd.setDirtyFlag(_ccsg.Node._dirtyFlags.contentDirty);
        }
    },

    setDistortionTiling: function(valueOrX, y) {
        if(y === undefined) {
            y = valueOrX.y;
            valueOrX = valueOrX.x;
        }
        this._distortionTiling = this._distortionTiling || cc.v2(0,0);
        this._distortionTiling.x = valueOrX;
        this._distortionTiling.y = y;
    },

    setDistortionOffset: function(valueOrX, y) {
        if(y === undefined) {
            y = valueOrX.y;
            valueOrX = valueOrX.x;
        }
        this._distortionOffset = this._distortionOffset || cc.v2(0,0);
        this._distortionOffset.x = valueOrX;
        this._distortionOffset.y = y;
    },

    getFillCenter: function() {
        return cc.v2(this._fillCenter);
    },

    setFillStart: function(value) {
        if(this._fillStart === value)
            return;
        this._fillStart = value;
        if(this._renderingType === RenderingType.FILLED) {
            this._quadsDirty = true;
            this._renderCmd.setDirtyFlag(_ccsg.Node._dirtyFlags.contentDirty);
        }
    },

    getFillStart: function() {
        return this._fillStart;
    },

    setFillRange: function(value) {
        if(this._fillRange === value)
            return;
        this._fillRange = value;
        if(this._renderingType === RenderingType.FILLED ) {
            this._quadsDirty = true;
            this._renderCmd.setDirtyFlag(_ccsg.Node._dirtyFlags.contentDirty);
        }
    },

    getFillRange: function() {
        return this._fillRange;
    },

    _rebuildQuads: function () {
        if (!this._spriteFrame || !this._spriteFrame.textureLoaded()) {
            this._renderCmd._needDraw = false;
            return;
        }
        this._isTriangle = false;

        var quadGenerator;
        switch (this._renderingType) {
        case RenderingType.SIMPLE:
            quadGenerator = simpleQuadGenerator;
            break;
        case RenderingType.SLICED:
            quadGenerator = scale9QuadGenerator;
            break;
        case RenderingType.TILED:
            quadGenerator = tiledQuadGenerator;
            break;
        case RenderingType.FILLED:
            if (this._fillType === FillType.RADIAL) {
                quadGenerator = fillQuadGeneratorRadial;
            }
            else {
                quadGenerator = fillQuadGeneratorBar;
            }
            break;
        case RenderingType.MESH:
            quadGenerator = meshQuadGenerator;
            break;
        }

        if (quadGenerator) {
            quadGenerator._rebuildQuads_base(this);
        }
        else {
            this._quadsDirty = false;
            this._uvsDirty = false;
            this._renderCmd._needDraw = false;
            cc.errorID(2627);
        }
        
        this._quadsDirty = false;
        this._uvsDirty = false;
    },
    _createRenderCmd: function () {
        if (cc._renderType === cc.game.RENDER_TYPE_CANVAS)
            return new cc.Scale9Sprite.CanvasRenderCmd(this);
        else
            return new cc.Scale9Sprite.WebGLRenderCmd(this);
    },

    setMeshPolygonInfo: function (polygonInfo) {
        /**
         * polygonInfo in format:
         * {
         *     triangles: {
         *         verts: displayVertices,
         *         indices: vertexIndices
         *     },
         *     rect: boundsRect
         * }
         */
        this.setRenderingType(RenderingType.MESH);
        this._meshPolygonInfo = polygonInfo;
        this._quadsDirty = true;
        this._uvsDirty = true;
    },

    getMeshPolygonInfo: function () {
        return this._meshPolygonInfo;
    }
});

var _p = cc.Scale9Sprite.prototype;
cc.js.addon(_p, EventTarget.prototype);
// Extended properties
cc.defineGetterSetter(_p, 'insetLeft', _p.getInsetLeft, _p.setInsetLeft);
cc.defineGetterSetter(_p, 'insetTop', _p.getInsetTop, _p.setInsetTop);
cc.defineGetterSetter(_p, 'insetRight', _p.getInsetRight, _p.setInsetRight);
cc.defineGetterSetter(_p, 'insetBottom', _p.getInsetBottom, _p.setInsetBottom);

cc.Scale9Sprite.state = {NORMAL: 0, GRAY: 1, DISTORTION: 2};

/**
 * Enum for sprite type
 * @enum SpriteType
 */
var RenderingType = cc.Scale9Sprite.RenderingType = cc.Enum({
    /**
     * @property {Number} SIMPLE
     */
    SIMPLE: 0,
    /**
     * @property {Number} SLICED
     */
    SLICED: 1,
    /*
     * @property {Number} TILED
     */
    TILED: 2,
    /*
     * @property {Number} FILLED
     */
    FILLED: 3,
    /*
     * @property {Number} MESH
     */
    MESH: 4
});

var FillType = cc.Scale9Sprite.FillType = cc.Enum({
    HORIZONTAL: 0,
    VERTICAL: 1,
    RADIAL:2,
});<|MERGE_RESOLUTION|>--- conflicted
+++ resolved
@@ -1170,16 +1170,8 @@
             this._uvsDirty = true;
             this._renderCmd._needDraw = false;
             var self = this;
-<<<<<<< HEAD
             function onResourceDataLoaded () {
-                if (!self.isValid) {
-                    return;
-                }
-                if (self._contentSize.width === 0 && self._contentSize.height === 0) {
-=======
-            var onResourceDataLoaded = function () {
-                if (self._spriteFrame && cc.sizeEqualToSize(self._contentSize, cc.size(0, 0))) {
->>>>>>> e3735ce0
+                if (self._spriteFrame && self._contentSize.width === 0 && self._contentSize.height === 0) {
                     self.setContentSize(self._spriteFrame._rect);
                 }
                 self._renderCmd._needDraw = true;
