--- conflicted
+++ resolved
@@ -44,11 +44,6 @@
   
     return {
         defaultTexture: defaultTexture,
-<<<<<<< HEAD
-        programTemplates: [],
-        programChunks: {},
-=======
->>>>>>> c52cd92c
     };
 }
 
@@ -140,8 +135,8 @@
             this._flow.init(this._handle, this._forward);
         }
         config.addStage('shadowcast');
+        config.addStage('opaque');
         config.addStage('transparent');
-        config.addStage('opaque');
     },
 
     initCanvas (canvas) {
