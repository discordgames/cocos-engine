/****************************************************************************
 Copyright (c) 2017-2018 Xiamen Yaji Software Co., Ltd.

 https://www.cocos.com/

 Permission is hereby granted, free of charge, to any person obtaining a copy
 of this software and associated engine source code (the "Software"), a limited,
 worldwide, royalty-free, non-assignable, revocable and non-exclusive license
 to use Cocos Creator solely to develop games on your target platforms. You shall
 not use Cocos Creator software for developing other software or tools that's
 used for developing games. You are not granted to publish, distribute,
 sublicense, and/or sell copies of Cocos Creator.

 The software or tools in this License Agreement are licensed, not sold.
 Xiamen Yaji Software Co., Ltd. reserves all rights not expressly granted to you.

 THE SOFTWARE IS PROVIDED "AS IS", WITHOUT WARRANTY OF ANY KIND, EXPRESS OR
 IMPLIED, INCLUDING BUT NOT LIMITED TO THE WARRANTIES OF MERCHANTABILITY,
 FITNESS FOR A PARTICULAR PURPOSE AND NONINFRINGEMENT. IN NO EVENT SHALL THE
 AUTHORS OR COPYRIGHT HOLDERS BE LIABLE FOR ANY CLAIM, DAMAGES OR OTHER
 LIABILITY, WHETHER IN AN ACTION OF CONTRACT, TORT OR OTHERWISE, ARISING FROM,
 OUT OF OR IN CONNECTION WITH THE SOFTWARE OR THE USE OR OTHER DEALINGS IN
 THE SOFTWARE.
 ****************************************************************************/

const MotionStreak = require('../../../components/CCMotionStreak');
const RenderFlow = require('../../render-flow');

function Point (point, dir) {
    this.point = point || cc.v2();
    this.dir = dir || cc.v2();
    this.distance = 0;
    this.time = 0;
}

Point.prototype.setPoint = function (x, y) {
    this.point.x = x;
    this.point.y = y;
};

Point.prototype.setDir = function (x, y) {
    this.dir.x = x;
    this.dir.y = y;
};

let _tangent = cc.v2();
let _miter = cc.v2();
let _normal = cc.v2();
let _vec2 = cc.v2();

function normal (out, dir) {
    //get perpendicular
    out.x = -dir.y;
    out.y = dir.x;
    return out
}

function computeMiter (miter, lineA, lineB, halfThick, maxMultiple) {
    //get tangent line
    lineA.add(lineB, _tangent);
    _tangent.normalizeSelf();

    //get miter as a unit vector
    miter.x = -_tangent.y;
    miter.y = _tangent.x;
    _vec2.x = -lineA.y; 
    _vec2.y = lineA.x;

    //get the necessary length of our miter
    let multiple = 1 / miter.dot(_vec2);
    if (maxMultiple) {
        multiple = Math.min(multiple, maxMultiple);
    }
    return halfThick * multiple;
}


var motionStreakAssembler = {
    updateRenderData (comp) {
        let dt = cc.director.getDeltaTime();
        this.update(comp, dt);

        let renderData = comp._renderData;
<<<<<<< HEAD
        renderData.material = comp.getMaterial();
=======
        let size = comp.node._contentSize;
        let anchor = comp.node._anchorPoint;
        renderData.updateSizeNPivot(size.width, size.height, anchor.x, anchor.y);
        renderData.material = comp.sharedMaterials[0];
>>>>>>> f3824926
    },

    update (comp, dt) {
        let renderData = comp._renderData;
        if (!renderData) {
            renderData = comp._renderData = comp.requestRenderData();
        }

        if (CC_EDITOR && !comp.preview) return;

        let stroke = comp._stroke / 2;

        let node = comp.node;
        let matrix = node._worldMatrix;
        let a = matrix.m00, b = matrix.m01, c = matrix.m04, d = matrix.m05,
            tx = matrix.m12, ty = matrix.m13;

        let points = comp._points;

        let cur;
        if (points.length > 1) {
            let difx = points[0].point.x - tx;
            let dify = points[0].point.y - ty;
            if ((difx*difx + dify*dify) < comp.minSeg) {
                cur = points[0];
            }
        }

        if (!cur) {
            cur = new Point();
            points.splice(0, 0, cur);
        }

        cur.setPoint(tx, ty);
        cur.time = comp._fadeTime + dt;

        renderData.dataLength = 0;
        if (points.length < 2) {
            return;
        }

        let verts = renderData.vertices;

        let color = comp._color,
            cr = color.r, cg = color.g, cb = color.b, ca = color.a;

        let prev = points[1];
        prev.distance = cur.point.sub(prev.point, _vec2).mag();
        _vec2.normalizeSelf();
        prev.setDir(_vec2.x, _vec2.y);
        cur.setDir(_vec2.x, _vec2.y);
        
        let fadeTime = comp._fadeTime;
        let findLast = false;
        for (let i = points.length - 1; i >=0 ; i--) {
            let p = points[i];
            let point = p.point;
            let dir = p.dir;
            p.time -= dt;
            
            if (p.time < 0) {
                points.splice(i, 1);
                continue;
            }

            let progress = p.time / fadeTime;

            let next = points[i - 1];
            if (!findLast) {
                if (!next) {
                    points.splice(i, 1);
                    continue;
                }
                
                point.x = next.point.x - dir.x * progress;
                point.y = next.point.y - dir.y * progress;
            }
            findLast = true;

            normal(_normal, dir);

            renderData.dataLength += 2;
            
            let da = progress*ca;
            let c = ((da<<24) >>> 0) + (cb<<16) + (cg<<8) + cr;

            let dataIndex = verts.length - 1;
            verts[dataIndex].x = point.x - _normal.x * stroke;
            verts[dataIndex].y = point.y - _normal.y * stroke;
            verts[dataIndex].u = 0;
            verts[dataIndex].v = progress;
            verts[dataIndex].color = c;
            dataIndex--;
            verts[dataIndex].x = point.x + _normal.x * stroke;
            verts[dataIndex].y = point.y + _normal.y * stroke;
            verts[dataIndex].u = 1;
            verts[dataIndex].v = progress;
            verts[dataIndex].color = c;
        }

        renderData.vertexCount = renderData.dataLength;
        renderData.indiceCount = renderData.vertexCount <= 2 ? 0 : (renderData.vertexCount - 2)*3;
    },

    fillBuffers (comp, renderer) {
        let renderData = comp._renderData,
            verts = renderData.vertices;

        let buffer = renderer._meshBuffer,
            vertexOffset = buffer.byteOffset >> 2,
            vertexCount = renderData.vertexCount;
        
        let indiceOffset = buffer.indiceOffset,
            vertexId = buffer.vertexOffset;
        
        buffer.request(vertexCount, renderData.indiceCount);

        // buffer data may be realloc, need get reference after request.
        let vbuf = buffer._vData,
            ibuf = buffer._iData,
            uintbuf = buffer._uintVData;
    
        // vertex buffer
        let vert;
        for (let i = 0, l = renderData.vertexCount; i < l; i++) {
            vert = verts[i];
            vbuf[vertexOffset++] = vert.x;
            vbuf[vertexOffset++] = vert.y;
            vbuf[vertexOffset++] = vert.u;
            vbuf[vertexOffset++] = vert.v;
            uintbuf[vertexOffset++] = vert.color;
        }
        
        // index buffer
        for (let i = 0, l = renderData.vertexCount; i < l; i += 2) {
            let start = vertexId + i;
            ibuf[indiceOffset++] = start;
            ibuf[indiceOffset++] = start + 2;
            ibuf[indiceOffset++] = start + 1;
            ibuf[indiceOffset++] = start + 1;
            ibuf[indiceOffset++] = start + 2;
            ibuf[indiceOffset++] = start + 3;
        }

        comp.node._renderFlag |= RenderFlow.FLAG_UPDATE_RENDER_DATA;
    }
};

module.exports = MotionStreak._assembler = motionStreakAssembler;<|MERGE_RESOLUTION|>--- conflicted
+++ resolved
@@ -81,14 +81,7 @@
         this.update(comp, dt);
 
         let renderData = comp._renderData;
-<<<<<<< HEAD
-        renderData.material = comp.getMaterial();
-=======
-        let size = comp.node._contentSize;
-        let anchor = comp.node._anchorPoint;
-        renderData.updateSizeNPivot(size.width, size.height, anchor.x, anchor.y);
         renderData.material = comp.sharedMaterials[0];
->>>>>>> f3824926
     },
 
     update (comp, dt) {
