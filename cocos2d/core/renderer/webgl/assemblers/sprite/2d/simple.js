--- conflicted
+++ resolved
@@ -23,21 +23,11 @@
  THE SOFTWARE.
  ****************************************************************************/
 
-<<<<<<< HEAD
-const utils = require('../utils');
-=======
->>>>>>> 05ddefc1
 module.exports = {
     updateRenderData (sprite) {
-<<<<<<< HEAD
-        utils.packToDynamicAtlas(sprite);
-=======
-        let frame = sprite._spriteFrame;
-
         // TODO: Material API design and export from editor could affect the material activation process
         // need to update the logic here
         sprite._calDynamicAtlas();
->>>>>>> 05ddefc1
 
         let renderData = sprite._renderData;
         if (!renderData || !sprite.spriteFrame) return;
