/****************************************************************************
 Copyright (c) 2017-2018 Xiamen Yaji Software Co., Ltd.

 http://www.cocos.com

 Permission is hereby granted, free of charge, to any person obtaining a copy
 of this software and associated engine source code (the "Software"), a limited,
 worldwide, royalty-free, non-assignable, revocable and non-exclusive license
 to use Cocos Creator solely to develop games on your target platforms. You shall
 not use Cocos Creator software for developing other software or tools that's
 used for developing games. You are not granted to publish, distribute,
 sublicense, and/or sell copies of Cocos Creator.

 The software or tools in this License Agreement are licensed, not sold.
 Xiamen Yaji Software Co., Ltd. reserves all rights not expressly granted to you.

 THE SOFTWARE IS PROVIDED "AS IS", WITHOUT WARRANTY OF ANY KIND, EXPRESS OR
 IMPLIED, INCLUDING BUT NOT LIMITED TO THE WARRANTIES OF MERCHANTABILITY,
 FITNESS FOR A PARTICULAR PURPOSE AND NONINFRINGEMENT. IN NO EVENT SHALL THE
 AUTHORS OR COPYRIGHT HOLDERS BE LIABLE FOR ANY CLAIM, DAMAGES OR OTHER
 LIABILITY, WHETHER IN AN ACTION OF CONTRACT, TORT OR OTHERWISE, ARISING FROM,
 OUT OF OR IN CONNECTION WITH THE SOFTWARE OR THE USE OR OTHER DEALINGS IN
 THE SOFTWARE.
 ****************************************************************************/

const packToDynamicAtlas = require('../../../../utils/utils').packToDynamicAtlas;
module.exports = {
    createData (sprite) {
        let renderData = sprite.requestRenderData();
        // 0-4 for local verts
        // 5-20 for world verts
        renderData.dataLength = 20;

        renderData.vertexCount = 16;
        renderData.indiceCount = 54;
        return renderData;
    },

    updateRenderData (sprite) {
        packToDynamicAtlas(sprite, sprite._spriteFrame);

        let renderData = sprite._renderData;
<<<<<<< HEAD
        if (renderData && frame && sprite._vertsDirty) {
            this.updateVerts(sprite);
            this.updateWorldVerts(sprite);
            sprite._vertsDirty = false;
=======
        if (!renderData || !sprite.spriteFrame) return;
        let vertDirty = renderData.vertDirty;
        if (vertDirty) {
            this.updateVerts(sprite);
            this.updateWorldVerts(sprite);
>>>>>>> f3824926
        }
    },

    updateVerts (sprite) {
        let renderData = sprite._renderData,
            verts = renderData.vertices,
            node = sprite.node,
            width = node.width, height = node.height,
            appx = node.anchorX * width, appy = node.anchorY * height;

        let frame = sprite.spriteFrame;
        let leftWidth = frame.insetLeft;
        let rightWidth = frame.insetRight;
        let topHeight = frame.insetTop;
        let bottomHeight = frame.insetBottom;

        let sizableWidth = width - leftWidth - rightWidth;
        let sizableHeight = height - topHeight - bottomHeight;
        let xScale = width / (leftWidth + rightWidth);
        let yScale = height / (topHeight + bottomHeight);
        xScale = (isNaN(xScale) || xScale > 1) ? 1 : xScale;
        yScale = (isNaN(yScale) || yScale > 1) ? 1 : yScale;
        sizableWidth = sizableWidth < 0 ? 0 : sizableWidth;
        sizableHeight = sizableHeight < 0 ? 0 : sizableHeight;
        
        verts[0].x = -appx;
        verts[0].y = -appy;
        verts[1].x = leftWidth * xScale - appx;
        verts[1].y = bottomHeight * yScale - appy;
        verts[2].x = verts[1].x + sizableWidth;
        verts[2].y = verts[1].y + sizableHeight;
        verts[3].x = width - appx;
        verts[3].y = height - appy;
    },

    fillBuffers (sprite, renderer) {
        if (renderer.worldMatDirty) {
            this.updateWorldVerts(sprite);
        }

        let renderData = sprite._renderData,
            node = sprite.node,
            color = node._color._val,
            verts = renderData.vertices;

        let buffer = renderer._meshBuffer,
            vertexOffset = buffer.byteOffset >> 2,
            vertexCount = renderData.vertexCount,
            indiceOffset = buffer.indiceOffset,
            vertexId = buffer.vertexOffset;

        let uvSliced = sprite.spriteFrame.uvSliced;

        buffer.request(vertexCount, renderData.indiceCount);

        // buffer data may be realloc, need get reference after request.
        let vbuf = buffer._vData,
            uintbuf = buffer._uintVData,
            ibuf = buffer._iData;

        for (let i = 4; i < 20; ++i) {
            let vert = verts[i];
            let uvs = uvSliced[i - 4];

            vbuf[vertexOffset++] = vert.x;
            vbuf[vertexOffset++] = vert.y;
            vbuf[vertexOffset++] = uvs.u;
            vbuf[vertexOffset++] = uvs.v;
            uintbuf[vertexOffset++] = color;
        }

        for (let r = 0; r < 3; ++r) {
            for (let c = 0; c < 3; ++c) {
                let start = vertexId + r * 4 + c;
                ibuf[indiceOffset++] = start;
                ibuf[indiceOffset++] = start + 1;
                ibuf[indiceOffset++] = start + 4;
                ibuf[indiceOffset++] = start + 1;
                ibuf[indiceOffset++] = start + 5;
                ibuf[indiceOffset++] = start + 4;
            }
        }
    },

    updateWorldVerts (sprite) {
        let node = sprite.node,
            verts = sprite._renderData.vertices;
        
        let matrix = node._worldMatrix,
            a = matrix.m00, b = matrix.m01, c = matrix.m04, d = matrix.m05,
            tx = matrix.m12, ty = matrix.m13;
        for (let row = 0; row < 4; ++row) {
            let rowD = verts[row];
            for (let col = 0; col < 4; ++col) {
                let colD = verts[col];
                let world = verts[4 + row * 4 + col];
                world.x = colD.x * a + rowD.y * c + tx;
                world.y = colD.x * b + rowD.y * d + ty;
            }
        }
    },
};<|MERGE_RESOLUTION|>--- conflicted
+++ resolved
@@ -37,21 +37,14 @@
     },
 
     updateRenderData (sprite) {
-        packToDynamicAtlas(sprite, sprite._spriteFrame);
+        let frame = sprite._spriteFrame;
+        packToDynamicAtlas(sprite, frame);
 
         let renderData = sprite._renderData;
-<<<<<<< HEAD
         if (renderData && frame && sprite._vertsDirty) {
             this.updateVerts(sprite);
             this.updateWorldVerts(sprite);
             sprite._vertsDirty = false;
-=======
-        if (!renderData || !sprite.spriteFrame) return;
-        let vertDirty = renderData.vertDirty;
-        if (vertDirty) {
-            this.updateVerts(sprite);
-            this.updateWorldVerts(sprite);
->>>>>>> f3824926
         }
     },
 
