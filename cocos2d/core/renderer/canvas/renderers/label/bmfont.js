/****************************************************************************
 Copyright (c) 2018 Xiamen Yaji Software Co., Ltd.

 https://www.cocos.com/

 Permission is hereby granted, free of charge, to any person obtaining a copy
 of this software and associated engine source code (the "Software"), a limited,
 worldwide, royalty-free, non-assignable, revocable and non-exclusive license
 to use Cocos Creator solely to develop games on your target platforms. You shall
 not use Cocos Creator software for developing other software or tools that's
 used for developing games. You are not granted to publish, distribute,
 sublicense, and/or sell copies of Cocos Creator.

 The software or tools in this License Agreement are licensed, not sold.
 Xiamen Yaji Software Co., Ltd. reserves all rights not expressly granted to you.

 THE SOFTWARE IS PROVIDED "AS IS", WITHOUT WARRANTY OF ANY KIND, EXPRESS OR
 IMPLIED, INCLUDING BUT NOT LIMITED TO THE WARRANTIES OF MERCHANTABILITY,
 FITNESS FOR A PARTICULAR PURPOSE AND NONINFRINGEMENT. IN NO EVENT SHALL THE
 AUTHORS OR COPYRIGHT HOLDERS BE LIABLE FOR ANY CLAIM, DAMAGES OR OTHER
 LIABILITY, WHETHER IN AN ACTION OF CONTRACT, TORT OR OTHERWISE, ARISING FROM,
 OUT OF OR IN CONNECTION WITH THE SOFTWARE OR THE USE OR OTHER DEALINGS IN
 THE SOFTWARE.
 ****************************************************************************/

const bmfontUtils = require('../../../utils/label/bmfont')
const js = require('../../../../platform/js');

module.exports = js.addon({
    createData (comp) {
        return comp.requestRenderData();
    },

    appendQuad (comp, texture, rect, rotated, x, y, scale) {
        let renderData = comp._renderData;
        let dataOffset = renderData.dataLength;
        
        renderData.dataLength += 2;

        let verts = renderData.vertices;

        let rectWidth = rect.width,
            rectHeight = rect.height;

        let l, b, r, t;
        if (!rotated) {
            l = rect.x;
            r = rect.x + rectWidth;
            b = rect.y;
            t = rect.y + rectHeight;

            verts[dataOffset].u = l;
            verts[dataOffset].v = b;
            verts[dataOffset+1].u = r;
            verts[dataOffset+1].v = t;
        } else {
            l = rect.x;
            r = rect.x + rectHeight;
            b = rect.y;
            t = rect.y + rectWidth;

            verts[dataOffset].u = l;
            verts[dataOffset].v = t;
            verts[dataOffset+1].u = l;
            verts[dataOffset+1].v = b;
        }

        verts[dataOffset].x = x;
        verts[dataOffset].y = y - rectHeight * scale;
        verts[dataOffset+1].x = x + rectWidth * scale;
        verts[dataOffset+1].y = y;
    },

    draw (ctx, comp) {
        let node = comp.node;
        // Transform
        let matrix = node._worldMatrix;
        let a = matrix.m00, b = matrix.m01, c = matrix.m04, d = matrix.m05,
            tx = matrix.m12, ty = matrix.m13;
        ctx.transform(a, b, c, d, tx, ty);
        ctx.scale(1, -1);

        // TODO: handle blend function

        // opacity
        ctx.globalAlpha = node.opacity / 255;

<<<<<<< HEAD
        let tex = comp._texture,
            verts = comp._renderData.vertices;
=======
        let tex = comp._frame._texture,
            data = comp._renderData._data;
>>>>>>> 27a71e60

        let image = utils.getColorizedImage(tex, node._color);

        for (let i = 0, l = verts.length; i < l; i+=2) {
            let x = verts[i].x;
            let y = verts[i].y;
            let w = verts[i+1].x - x;
            let h = verts[i+1].y - y;
            y = - y - h;

            let sx = verts[i].u;
            let sy = verts[i].v;
            let sw = verts[i+1].u - sx;
            let sh = verts[i+1].v - sy;

            ctx.drawImage(image, 
                sx, sy, sw, sh,
                x, y, w, h);
        }
        
        return 1;
    }
}, bmfontUtils);<|MERGE_RESOLUTION|>--- conflicted
+++ resolved
@@ -85,13 +85,8 @@
         // opacity
         ctx.globalAlpha = node.opacity / 255;
 
-<<<<<<< HEAD
-        let tex = comp._texture,
+        let tex = comp._frame._texture,
             verts = comp._renderData.vertices;
-=======
-        let tex = comp._frame._texture,
-            data = comp._renderData._data;
->>>>>>> 27a71e60
 
         let image = utils.getColorizedImage(tex, node._color);
 
