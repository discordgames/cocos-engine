--- conflicted
+++ resolved
@@ -71,13 +71,8 @@
         // opacity
         ctx.globalAlpha = node.opacity / 255;
 
-<<<<<<< HEAD
-        let tex = comp._texture,
+        let tex = comp._frame._texture,
             verts = comp._renderData.vertices;
-=======
-        let tex = comp._frame._texture,
-            data = comp._renderData._data;
->>>>>>> f3824926
 
         let image = tex.getHtmlElementObj();
 
