/****************************************************************************
 Copyright (c) 2018 Xiamen Yaji Software Co., Ltd.

 https://www.cocos.com/

 Permission is hereby granted, free of charge, to any person obtaining a copy
 of this software and associated engine source code (the "Software"), a limited,
 worldwide, royalty-free, non-assignable, revocable and non-exclusive license
 to use Cocos Creator solely to develop games on your target platforms. You shall
 not use Cocos Creator software for developing other software or tools that's
 used for developing games. You are not granted to publish, distribute,
 sublicense, and/or sell copies of Cocos Creator.

 The software or tools in this License Agreement are licensed, not sold.
 Xiamen Yaji Software Co., Ltd. reserves all rights not expressly granted to you.

 THE SOFTWARE IS PROVIDED "AS IS", WITHOUT WARRANTY OF ANY KIND, EXPRESS OR
 IMPLIED, INCLUDING BUT NOT LIMITED TO THE WARRANTIES OF MERCHANTABILITY,
 FITNESS FOR A PARTICULAR PURPOSE AND NONINFRINGEMENT. IN NO EVENT SHALL THE
 AUTHORS OR COPYRIGHT HOLDERS BE LIABLE FOR ANY CLAIM, DAMAGES OR OTHER
 LIABILITY, WHETHER IN AN ACTION OF CONTRACT, TORT OR OTHERWISE, ARISING FROM,
 OUT OF OR IN CONNECTION WITH THE SOFTWARE OR THE USE OR OTHER DEALINGS IN
 THE SOFTWARE.
 ****************************************************************************/

const utils = require('../utils');
const simple = require('./simple');

let renderer = {
    createData (sprite) {
        let renderData = sprite.requestRenderData();
        // 4 rows & cols
        renderData.dataLength = 4;
        return renderData;
    },

    updateRenderData: simple.updateRenderData,
    
    updateUVs (sprite) {
        let frame = sprite.spriteFrame;
        let renderData = sprite._renderData;
        let rect = frame._rect;
    
        // caculate texture coordinate
        let leftWidth = frame.insetLeft;
        let rightWidth = frame.insetRight;
        let centerWidth = rect.width - leftWidth - rightWidth;
        let topHeight = frame.insetTop;
        let bottomHeight = frame.insetBottom;
        let centerHeight = rect.height - topHeight - bottomHeight;
    
        // uv computation should take spritesheet into account.
        let verts = renderData.vertices;
        if (frame._rotated) {
            verts[0].u = rect.x;
            verts[1].u = bottomHeight + rect.x;
            verts[2].u = bottomHeight + centerHeight + rect.x;
            verts[3].u = rect.x + rect.height;
            verts[3].v = rect.y;
            verts[2].v = leftWidth + rect.y;
            verts[1].v = leftWidth + centerWidth + rect.y;
            verts[0].v = rect.y + rect.width;
        }
        else {
            verts[0].u = rect.x;
            verts[1].u = leftWidth + rect.x;
            verts[2].u = leftWidth + centerWidth + rect.x;
            verts[3].u = rect.x + rect.width;
            verts[3].v = rect.y;
            verts[2].v = topHeight + rect.y;
            verts[1].v = topHeight + centerHeight + rect.y;
            verts[0].v = rect.y + rect.height;
        }
    },
    
    updateVerts (sprite) {
        let renderData = sprite._renderData,
            verts = renderData.vertices,
            node = sprite.node,
            width = node.width, height = node.height,
            appx = node.anchorX * width, appy = node.anchorY * height;
    
        let frame = sprite.spriteFrame;
        let leftWidth = frame.insetLeft;
        let rightWidth = frame.insetRight;
        let topHeight = frame.insetTop;
        let bottomHeight = frame.insetBottom;
    
        let sizableWidth = width - leftWidth - rightWidth;
        let sizableHeight = height - topHeight - bottomHeight;
        let xScale = width / (leftWidth + rightWidth);
        let yScale = height / (topHeight + bottomHeight);
        xScale = (isNaN(xScale) || xScale > 1) ? 1 : xScale;
        yScale = (isNaN(yScale) || yScale > 1) ? 1 : yScale;
        sizableWidth = sizableWidth < 0 ? 0 : sizableWidth;
        sizableHeight = sizableHeight < 0 ? 0 : sizableHeight;
        
<<<<<<< HEAD
        if (frame._rotated) {
            data[0].y = -appx;
            data[0].x = -appy;
            data[1].y = rightWidth * xScale - appx;
            data[1].x = bottomHeight * yScale - appy;
            data[2].y = data[1].y + sizableWidth;
            data[2].x = data[1].x + sizableHeight;
            data[3].y = width - appx;
            data[3].x = height - appy;
        } else {
            data[0].x = -appx;
            data[0].y = -appy;
            data[1].x = leftWidth * xScale - appx;
            data[1].y = bottomHeight * yScale - appy;
            data[2].x = data[1].x + sizableWidth;
            data[2].y = data[1].y + sizableHeight;
            data[3].x = width - appx;
            data[3].y = height - appy;
        }
            
        renderData.vertDirty = false;
=======
        verts[0].x = -appx;
        verts[0].y = -appy;
        verts[1].x = leftWidth * xScale - appx;
        verts[1].y = bottomHeight * yScale - appy;
        verts[2].x = verts[1].x + sizableWidth;
        verts[2].y = verts[1].y + sizableHeight;
        verts[3].x = width - appx;
        verts[3].y = height - appy;
>>>>>>> b95e8deb
    },

    draw (ctx, comp) {
        let node = comp.node;
        let frame = comp._spriteFrame;
        // Transform
        let matrix = node._worldMatrix;
        let a = matrix.m00, b = matrix.m01, c = matrix.m04, d = matrix.m05,
            tx = matrix.m12, ty = matrix.m13;
        ctx.transform(a, b, c, d, tx, ty);
        ctx.scale(1, -1);
        if (frame._rotated) {
            ctx.rotate(- Math.PI / 2);
        }
        // TODO: handle blend function

        // opacity
        utils.context.setGlobalAlpha(ctx, node.opacity / 255);

<<<<<<< HEAD
        let tex = frame._texture,
            data = comp._renderData._data;
=======
        let tex = comp._spriteFrame._texture,
            verts = comp._renderData.vertices;
>>>>>>> b95e8deb

        let image = utils.getColorizedImage(tex, node._color);

        let drawCall = 0;
        let off, ld, rd, td, bd,
            x, y, w, h,
            sx, sy, sw, sh;
        for (let r = 0; r < 3; ++r) {
            bd = verts[r];
            td = verts[r+1];
            for (let c = 0; c < 3; ++c) {
                ld = verts[c];
                rd = verts[c+1];
                x = ld.x;
                y = bd.y;
                w = rd.x - x;
                h = td.y - y;
                y = - y - h;

                sx = ld.u;
                // invert texture because texture uv is in UI coordinates (origin at top left)
                sy = td.v;
                sw = rd.u - sx;
                sh = bd.v - sy;

                if (sw > 0 && sh > 0 && w > 0 && h > 0) {
                    ctx.drawImage(image,
                        sx, sy, sw, sh,
                        x, y, w, h);
                    drawCall++;
                }
            }
        }
        return drawCall;
    }
};

module.exports = renderer;<|MERGE_RESOLUTION|>--- conflicted
+++ resolved
@@ -95,38 +95,27 @@
         sizableWidth = sizableWidth < 0 ? 0 : sizableWidth;
         sizableHeight = sizableHeight < 0 ? 0 : sizableHeight;
         
-<<<<<<< HEAD
         if (frame._rotated) {
-            data[0].y = -appx;
-            data[0].x = -appy;
-            data[1].y = rightWidth * xScale - appx;
-            data[1].x = bottomHeight * yScale - appy;
-            data[2].y = data[1].y + sizableWidth;
-            data[2].x = data[1].x + sizableHeight;
-            data[3].y = width - appx;
-            data[3].x = height - appy;
+            verts[0].y = -appx;
+            verts[0].x = -appy;
+            verts[1].y = rightWidth * xScale - appx;
+            verts[1].x = bottomHeight * yScale - appy;
+            verts[2].y = data[1].y + sizableWidth;
+            verts[2].x = data[1].x + sizableHeight;
+            verts[3].y = width - appx;
+            verts[3].x = height - appy;
         } else {
-            data[0].x = -appx;
-            data[0].y = -appy;
-            data[1].x = leftWidth * xScale - appx;
-            data[1].y = bottomHeight * yScale - appy;
-            data[2].x = data[1].x + sizableWidth;
-            data[2].y = data[1].y + sizableHeight;
-            data[3].x = width - appx;
-            data[3].y = height - appy;
+            verts[0].x = -appx;
+            verts[0].y = -appy;
+            verts[1].x = leftWidth * xScale - appx;
+            verts[1].y = bottomHeight * yScale - appy;
+            verts[2].x = data[1].x + sizableWidth;
+            verts[2].y = data[1].y + sizableHeight;
+            verts[3].x = width - appx;
+            verts[3].y = height - appy;
         }
             
         renderData.vertDirty = false;
-=======
-        verts[0].x = -appx;
-        verts[0].y = -appy;
-        verts[1].x = leftWidth * xScale - appx;
-        verts[1].y = bottomHeight * yScale - appy;
-        verts[2].x = verts[1].x + sizableWidth;
-        verts[2].y = verts[1].y + sizableHeight;
-        verts[3].x = width - appx;
-        verts[3].y = height - appy;
->>>>>>> b95e8deb
     },
 
     draw (ctx, comp) {
@@ -146,13 +135,8 @@
         // opacity
         utils.context.setGlobalAlpha(ctx, node.opacity / 255);
 
-<<<<<<< HEAD
         let tex = frame._texture,
-            data = comp._renderData._data;
-=======
-        let tex = comp._spriteFrame._texture,
             verts = comp._renderData.vertices;
->>>>>>> b95e8deb
 
         let image = utils.getColorizedImage(tex, node._color);
 
