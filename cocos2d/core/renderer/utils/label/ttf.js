--- conflicted
+++ resolved
@@ -32,11 +32,7 @@
 const LabelOutline = require('../../../components/CCLabelOutline');
 const LabelShadow = require('../../../components/CCLabelShadow');
 const Overflow = Label.Overflow;
-<<<<<<< HEAD
-=======
-const packToDynamicAtlas = require('../utils').packToDynamicAtlas;
 const deleteFromDynamicAtlas = require('../utils').deleteFromDynamicAtlas;
->>>>>>> c52cd92c
 
 const MAX_SIZE = 2048;
 const _invisibleAlpha = (1 / 255).toFixed(3);
@@ -362,10 +358,7 @@
         deleteFromDynamicAtlas(comp, frame);
         if (!frame._original) {
             frame.setRect(cc.rect(0, 0, _canvas.width, _canvas.height));
-        }
-        // Add font images to the dynamic atlas for batch rendering.
-        this.packToDynamicAtlas(comp, frame);
-    }
+        this.(comp, frame);
 
     _updateLabelDimensions () {
         let paragraphedStrings = _string.split('\n');
