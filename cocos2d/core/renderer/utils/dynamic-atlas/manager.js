--- conflicted
+++ resolved
@@ -106,24 +106,13 @@
         if (CC_EDITOR) return null;
         if (!_enabled || _atlasIndex === _maxAtlasCount ||
             !spriteFrame || spriteFrame._original) return null;
-<<<<<<< HEAD
         
-        let texture = spriteFrame._texture;
-        if (texture instanceof cc.RenderTexture || cc.Texture2D._isCompressed(texture)) return null;
-
-        let w = texture.width, h = texture.height;
-        let min = texture._minFilter, mag = texture._magFilter;
-        let LINEAR = cc.Texture2D.Filter.LINEAR;
-        if (w > _maxFrameSize || h > _maxFrameSize || w <= _minFrameSize || h <= _minFrameSize || (min & mag) !== LINEAR) {
-=======
-
         let texture = spriteFrame._texture;
         if (texture instanceof cc.RenderTexture) return null;
 
         let w = texture.width, h = texture.height;
         if (w > _maxFrameSize || h > _maxFrameSize || w <= _minFrameSize || h <= _minFrameSize
          || texture._getHash() !== Atlas.DEFAULT_HASH) {
->>>>>>> 92930f50
             return null;
         }
 
