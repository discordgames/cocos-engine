/****************************************************************************
 Copyright (c) 2008-2010 Ricardo Quesada
 Copyright (c) 2011-2012 cocos2d-x.org
 Copyright (c) 2013-2014 Chukong Technologies Inc.

 http://www.cocos2d-x.org

 Permission is hereby granted, free of charge, to any person obtaining a copy
 of this software and associated documentation files (the "Software"), to deal
 in the Software without restriction, including without limitation the rights
 to use, copy, modify, merge, publish, distribute, sublicense, and/or sell
 copies of the Software, and to permit persons to whom the Software is
 furnished to do so, subject to the following conditions:

 The above copyright notice and this permission notice shall be included in
 all copies or substantial portions of the Software.

 THE SOFTWARE IS PROVIDED "AS IS", WITHOUT WARRANTY OF ANY KIND, EXPRESS OR
 IMPLIED, INCLUDING BUT NOT LIMITED TO THE WARRANTIES OF MERCHANTABILITY,
 FITNESS FOR A PARTICULAR PURPOSE AND NONINFRINGEMENT. IN NO EVENT SHALL THE
 AUTHORS OR COPYRIGHT HOLDERS BE LIABLE FOR ANY CLAIM, DAMAGES OR OTHER
 LIABILITY, WHETHER IN AN ACTION OF CONTRACT, TORT OR OTHERWISE, ARISING FROM,
 OUT OF OR IN CONNECTION WITH THE SOFTWARE OR THE USE OR OTHER DEALINGS IN
 THE SOFTWARE.
 ****************************************************************************/
/**
 * @module cc
 */

/**
 * Minimum priority level for user scheduling.
 * @property PRIORITY_NON_SYSTEM
 * @final
 * @type Number
 */
cc.PRIORITY_NON_SYSTEM = cc.PRIORITY_SYSTEM + 1;

//data structures
/**
 * A list double-linked list used for "updates with priority"
 * @class ListEntry
 * @param {cc.ListEntry} prev
 * @param {cc.ListEntry} next
 * @param {function} callback
 * @param {cc._Class} target not retained (retained by hashUpdateEntry)
 * @param {Number} priority
 * @param {Boolean} paused
 * @param {Boolean} markedForDeletion selector will no longer be called and entry will be removed at end of the next tick
 */
cc.ListEntry = function (prev, next, callback, target, priority, paused, markedForDeletion) {
    this.prev = prev;
    this.next = next;
    this.callback = callback;
    this.target = target;
    this.priority = priority;
    this.paused = paused;
    this.markedForDeletion = markedForDeletion;
};
cc.ListEntry.prototype.trigger = function (dt) {
    this.callback.call(this.target, dt);
};

/**
 * A update entry list
 * @class HashUpdateEntry
 * @param {Array} list Which list does it belong to ?
 * @param {cc.ListEntry} entry entry in the list
 * @param {cc._Class} target hash key (retained)
 * @param {function} callback
 * @param {Array} hh
 */
cc.HashUpdateEntry = function (list, entry, target, callback, hh) {
    this.list = list;
    this.entry = entry;
    this.target = target;
    this.callback = callback;
    this.hh = hh;
};

//
/**
 * Hash Element used for "selectors with interval"
 * @class HashTimerEntry
 * @param {Array} timers
 * @param {cc._Class} target  hash key (retained)
 * @param {Number} timerIndex
 * @param {cc.Timer} currentTimer
 * @param {Boolean} currentTimerSalvaged
 * @param {Boolean} paused
 * @param {Array} hh
 */
cc.HashTimerEntry = cc.hashSelectorEntry = function (timers, target, timerIndex, currentTimer, currentTimerSalvaged, paused, hh) {
    var _t = this;
    _t.timers = timers;
    _t.target = target;
    _t.timerIndex = timerIndex;
    _t.currentTimer = currentTimer;
    _t.currentTimerSalvaged = currentTimerSalvaged;
    _t.paused = paused;
    _t.hh = hh;
};

<<<<<<< HEAD
/**
 * Light weight timer
 * @class Timer
 */
=======

>>>>>>> 4f7a327e
cc.Timer = cc._Class.extend(/** @lends cc.Timer# */{
    _scheduler: null,
    _elapsed:0.0,
    _runForever:false,
    _useDelay:false,
    _timesExecuted:0,
    _repeat:0, //0 = once, 1 is 2 x executed
    _delay:0,
    _interval:0.0,

    getInterval : function(){return this._interval;},
    setInterval : function(interval){this._interval = interval;},

    setupTimerWithInterval: function(seconds, repeat, delay){
        this._elapsed = -1;
        this._interval = seconds;
        this._delay = delay;
        this._useDelay = (this._delay > 0);
        this._repeat = repeat;
        this._runForever = (this._repeat === cc.REPEAT_FOREVER);
    },

    trigger: function(){
        return 0;
    },

    cancel: function(){
        return 0;
    },

    ctor:function () {
        this._scheduler = null;
        this._elapsed = -1;
        this._runForever = false;
        this._useDelay = false;
        this._timesExecuted = 0;
        this._repeat = 0;
        this._delay = 0;
        this._interval = 0;
    },

    update:function (dt) {
        if (this._elapsed === -1) {
            this._elapsed = 0;
            this._timesExecuted = 0;
        } else {
            this._elapsed += dt;
            if (this._runForever && !this._useDelay) {//standard timer usage
                if (this._elapsed >= this._interval) {
                    this.trigger();
                    this._elapsed = 0;
                }
            } else {//advanced usage
                if (this._useDelay) {
                    if (this._elapsed >= this._delay) {
                        this.trigger();

                        this._elapsed -= this._delay;
                        this._timesExecuted += 1;
                        this._useDelay = false;
                    }
                } else {
                    if (this._elapsed >= this._interval) {
                        this.trigger();

                        this._elapsed = 0;
                        this._timesExecuted += 1;
                    }
                }

                if (!this._runForever && this._timesExecuted > this._repeat)
                    this.cancel();
            }
        }
    }
});

cc.TimerTargetSelector = cc.Timer.extend({
    _target: null,
    _selector: null,

    ctor: function(){
        this._target = null;
        this._selector = null;
    },

    initWithSelector: function(scheduler, selector, target, seconds, repeat, delay){
        this._scheduler = scheduler;
        this._target = target;
        this._selector = selector;
        this.setupTimerWithInterval(seconds, repeat, delay);
        return true;
    },

    getSelector: function(){
        return this._selector;
    },

    trigger: function(){
        //override
        if (this._target && this._selector){
            this._target.call(this._selector, this._elapsed);
        }
    },

    cancel: function(){
        //override
        this._scheduler.unschedule(this._selector, this._target);
    }

});

cc.TimerTargetCallback = cc.Timer.extend({

    _target: null,
    _callback: null,
    _key: null,

    ctor: function(){
        this._target = null;
        this._callback = null;
    },

    initWithCallback: function(scheduler, callback, target, key, seconds, repeat, delay){
        this._scheduler = scheduler;
        this._target = target;
        this._callback = callback;
        this._key = key;
        this.setupTimerWithInterval(seconds, repeat, delay);
        return true;
    },

    getCallback: function(){
        return this._callback;
    },

    getKey: function(){
        return this._key;
    },

    trigger: function(){
        //override
        if(this._callback)
            this._callback.call(this._target, this._elapsed);
    },

    cancel: function(){
        //override
        this._scheduler.unschedule(this._callback, this._target);
    }

});

var getTargetId = function (target) {
    return target.__instanceId || target.uuid;
};

/**
 * <p>
 *    Scheduler is responsible of triggering the scheduled callbacks.<br/>
 *    You should not use NSTimer. Instead use this class.<br/>
 *    <br/>
 *    There are 2 different types of callbacks (selectors):<br/>
 *       - update callback: the 'update' callback will be called every frame. You can customize the priority.<br/>
 *       - custom callback: A custom callback will be called every frame, or with a custom interval of time<br/>
 *       <br/>
 *    The 'custom selectors' should be avoided when possible. It is faster, and consumes less memory to use the 'update callback'. *
 * </p>
 * @class Scheduler
 */
cc.Scheduler = cc._Class.extend(/** @lends cc.Scheduler# */{
    _timeScale:1.0,

    //_updates : null, //_updates[0] list of priority < 0, _updates[1] list of priority == 0, _updates[2] list of priority > 0,
    _updatesNegList: null,
    _updates0List: null,
    _updatesPosList: null,

    _hashForTimers:null, //Used for "selectors with interval"
    _arrayForTimers:null, //Speed up indexing
    _hashForUpdates:null, // hash used to fetch quickly the list entries for pause,delete,etc
    //_arrayForUpdates:null, //Speed up indexing

    _currentTarget:null,
    _currentTargetSalvaged:false,
    _updateHashLocked:false, //If true unschedule will not remove anything from a hash. Elements will only be marked for deletion.


    ctor:function () {
        this._timeScale = 1.0;
        this._updatesNegList = [];
        this._updates0List = [];
        this._updatesPosList = [];

        this._hashForUpdates = {};
        this._hashForTimers = {};
        this._currentTarget = null;
        this._currentTargetSalvaged = false;
        this._updateHashLocked = false;

        this._arrayForTimers = [];
        //this._arrayForUpdates = [];
    },

    //-----------------------private method----------------------

    _schedulePerFrame: function(callback, target, priority, paused){
        var hashElement = this._hashForUpdates[getTargetId(target)];
        if (hashElement && hashElement.entry){
            // check if priority has changed
            if (hashElement.entry.priority !== priority){
                if (this._updateHashLocked){
                    cc.log("warning: you CANNOT change update priority in scheduled function");
                    hashElement.entry.markedForDeletion = false;
                    hashElement.entry.paused = paused;
                    return;
                }else{
                    // will be added again outside if (hashElement).
                    this.unscheduleUpdate(target);
                }
            }else{
                hashElement.entry.markedForDeletion = false;
                hashElement.entry.paused = paused;
                return;
            }
        }

        // most of the updates are going to be 0, that's way there
        // is an special list for updates with priority 0
        if (priority === 0){
            this._appendIn(this._updates0List, callback, target, paused);
        }else if (priority < 0){
            this._priorityIn(this._updatesNegList, callback, target, priority, paused);
        }else{
            // priority > 0
            this._priorityIn(this._updatesPosList, callback, target, priority, paused);
        }
    },

    _removeHashElement:function (element) {
        delete this._hashForTimers[getTargetId(element.target)];
        cc.js.array.remove(this._arrayForTimers, element);
        element.Timer = null;
        element.target = null;
        element = null;
    },

    _removeUpdateFromHash:function (entry) {
        var self = this, element = self._hashForUpdates[getTargetId(entry.target)];
        if (element) {
            //list entry
            cc.js.array.remove(element.list, element.entry);

            delete self._hashForUpdates[getTargetId(element.target)];
            //cc.js.array.remove(self._hashForUpdates, element);
            element.entry = null;

            //hash entry
            element.target = null;
        }
    },

    _priorityIn:function (ppList, callback,  target, priority, paused) {
        var self = this,
            listElement = new cc.ListEntry(null, null, callback, target, priority, paused, false);

        // empey list ?
        if (!ppList) {
            ppList = [];
            ppList.push(listElement);
        } else {
            var index2Insert = ppList.length - 1;
            for(var i = 0; i <= index2Insert; i++){
                if (priority < ppList[i].priority) {
                    index2Insert = i;
                    break;
                }
            }
            ppList.splice(i, 0, listElement);
        }

        //update hash entry for quick access
        self._hashForUpdates[getTargetId(target)] = new cc.HashUpdateEntry(ppList, listElement, target, null);

        return ppList;
    },

    _appendIn:function (ppList, callback, target, paused) {
        var self = this, listElement = new cc.ListEntry(null, null, callback, target, 0, paused, false);
        ppList.push(listElement);

        //update hash entry for quicker access
        self._hashForUpdates[getTargetId(target)] = new cc.HashUpdateEntry(ppList, listElement, target, null, null);
    },

    //-----------------------public method-------------------------
    /**
     * <p>
     *    Modifies the time of all scheduled callbacks.<br/>
     *    You can use this property to create a 'slow motion' or 'fast forward' effect.<br/>
     *    Default is 1.0. To create a 'slow motion' effect, use values below 1.0.<br/>
     *    To create a 'fast forward' effect, use values higher than 1.0.<br/>
     *    @warning It will affect EVERY scheduled selector / action.
     * </p>
     *
     * @method setTimeScale
     * @param {Number} timeScale
     */
    setTimeScale:function (timeScale) {
        this._timeScale = timeScale;
    },

    /**
     * Returns time scale of scheduler.
     * @method getTimeScale
     * @return {Number}
     */
    getTimeScale:function () {
        return this._timeScale;
    },

    /**
     * 'update' the scheduler. (You should NEVER call this method, unless you know what you are doing.)
     * @method update
     * @param {Number} dt delta time
     */
    update:function (dt) {
        this._updateHashLocked = true;
        if(this._timeScale !== 1)
            dt *= this._timeScale;

        var i, list, len, entry;

        for(i=0,list=this._updatesNegList, len = list.length; i<len; i++){
            entry = list[i];
            if(!entry.paused && !entry.markedForDeletion)
                entry.trigger(dt);
        }

        for(i=0, list=this._updates0List, len=list.length; i<len; i++){
            entry = list[i];
            if (!entry.paused && !entry.markedForDeletion)
                entry.trigger(dt);
        }

        for(i=0, list=this._updatesPosList, len=list.length; i<len; i++){
            entry = list[i];
            if (!entry.paused && !entry.markedForDeletion)
                entry.trigger(dt);
        }

        // Iterate over all the custom selectors
        var elt, arr = this._arrayForTimers;
        for(i=0; i<arr.length; i++){
            elt = arr[i];
            this._currentTarget = elt;
            this._currentTargetSalvaged = false;

            if (!elt.paused){
                // The 'timers' array may change while inside this loop
                for (elt.timerIndex = 0; elt.timerIndex < elt.timers.length; ++(elt.timerIndex)){
                    elt.currentTimer = elt.timers[elt.timerIndex];
                    elt.currentTimerSalvaged = false;

                    elt.currentTimer.update(dt);
                    elt.currentTimer = null;
                }
            }

            // elt, at this moment, is still valid
            // so it is safe to ask this here (issue #490)
            //elt = elt.hh.next;

            // only delete currentTarget if no actions were scheduled during the cycle (issue #481)
            if (this._currentTargetSalvaged && this._currentTarget.timers.length === 0)
                this._removeHashElement(this._currentTarget);
        }

        // delete all updates that are marked for deletion
        // updates with priority < 0
        for(i=0,list=this._updatesNegList; i<list.length; ){
            entry = list[i];
            if(entry.markedForDeletion)
                this._removeUpdateFromHash(entry);
            else
                i++;
        }

        for(i=0, list=this._updates0List; i<list.length; ){
            entry = list[i];
            if (entry.markedForDeletion)
                this._removeUpdateFromHash(entry);
            else
                i++;
        }

        for(i=0, list=this._updatesPosList; i<list.length; ){
            entry = list[i];
            if (entry.markedForDeletion)
                this._removeUpdateFromHash(entry);
            else
                i++;
        }

        this._updateHashLocked = false;
        this._currentTarget = null;
    },

    /**
     * <p>
     *   The scheduled method will be called every 'interval' seconds.</br>
     *   If paused is YES, then it won't be called until it is resumed.<br/>
     *   If 'interval' is 0, it will be called every frame, but if so, it recommended to use 'scheduleUpdateForTarget:' instead.<br/>
     *   If the callback function is already scheduled, then only the interval parameter will be updated without re-scheduling it again.<br/>
     *   repeat let the action be repeated repeat + 1 times, use cc.REPEAT_FOREVER to let the action run continuously<br/>
     *   delay is the amount of time the action will wait before it'll start<br/>
     * </p>
     * @method scheduleCallbackForTarget
     * @deprecated since v3.4 please use .schedule
     * @param {_Class} target
     * @param {function} callback_fn
     * @param {Number} interval
     * @param {Number} repeat
     * @param {Number} delay
     * @param {Boolean} paused
     * @example {@link utils/api/engine/docs/cocos2d/core/CCScheduler/scheduleCallbackForTarget.js}
     */
    scheduleCallbackForTarget: function(target, callback_fn, interval, repeat, delay, paused){
        //cc.log("scheduleCallbackForTarget is deprecated. Please use schedule.");
        this.schedule(callback_fn, target, interval, repeat, delay, paused, getTargetId(target) + "");
    },

    /**
     * The schedule
     * @method schedule
     * @param {Function} callback
     * @param {_Class} target
     * @param {Number} interval
     * @param {Number} repeat
     * @param {Number} delay
     * @param {Boolean} paused
     * @param {Number} key
     * @example {@link utils/api/engine/docs/cocos2d/core/CCScheduler/schedule.js}
     */
    schedule: function(callback, target, interval, repeat, delay, paused, key){
        var isSelector = false;
        if(typeof callback !== "function"){
            var selector = callback;
            isSelector = true;
        }

        if(isSelector === false){
            //callback, target, interval, repeat, delay, paused, key
            //callback, target, interval, paused, key
            if(arguments.length === 4 || arguments.length === 5){
                key = delay;
                paused = repeat;
                delay = 0;
                repeat = cc.REPEAT_FOREVER;
            }
        }else{
            //selector, target, interval, repeat, delay, paused
            //selector, target, interval, paused
            if(arguments.length === 4){
                paused = repeat;
                repeat = cc.REPEAT_FOREVER;
                delay = 0;
            }
        }
        if (key === undefined) {
            key = target.__instanceId + "";
        }

        cc.assert(target, cc._LogInfos.Scheduler_scheduleCallbackForTarget_3);

        var instanceId = getTargetId(target);
        var element = this._hashForTimers[instanceId];

        if(!element){
            // Is this the 1st element ? Then set the pause level to all the callback_fns of this target
            element = new cc.HashTimerEntry(null, target, 0, null, null, paused, null);
            this._arrayForTimers.push(element);
            this._hashForTimers[instanceId] = element;
        }else{
            cc.assert(element.paused === paused, "");
        }

        var timer, i;
        if (element.timers == null) {
            element.timers = [];
        } else if(isSelector === false) {
            for (i = 0; i < element.timers.length; i++) {
                timer = element.timers[i];
                if (callback === timer._callback) {
                    cc.log(cc._LogInfos.Scheduler.scheduleCallbackForTarget, timer.getInterval().toFixed(4), interval.toFixed(4));
                    timer._interval = interval;
                    return;
                }
            }
        }else{
            for (i = 0; i < element.timers.length; ++i){
                timer =element.timers[i];
                if (timer && selector === timer.getSelector()){
                    cc.log("CCScheduler#scheduleSelector. Selector already scheduled. Updating interval from: %.4f to %.4f", timer.getInterval(), interval);
                    timer.setInterval(interval);
                    return;
                }
            }
            //ccArrayEnsureExtraCapacity(element->timers, 1);
        }

        if(isSelector === false){
            timer = new cc.TimerTargetCallback();
            timer.initWithCallback(this, callback, target, key, interval, repeat, delay);
            element.timers.push(timer);
        }else{
            timer = new cc.TimerTargetSelector();
            timer.initWithSelector(this, selector, target, interval, repeat, delay);
            element.timers.push(timer);
        }
    },

    scheduleUpdate: function(target, priority, paused, updateFunc){
        updateFunc = updateFunc || target.update;
        this._schedulePerFrame(updateFunc, target, priority, paused);
    },

    _getUnscheduleMark: function(key, timer){
        //key, callback, selector
        switch (typeof key){
            case "number":
            case "string":
                return key === timer.getKey();
            case "function":
                return key === timer._callback;
            default:
                return key === timer.getSelector();
        }
    },
    unschedule: function(key, target){
        //key, target
        //selector, target
        //callback, target - This is in order to increase compatibility

        // explicity handle nil arguments when removing an object
        if (!target || !key)
            return;

        var self = this, element = self._hashForTimers[getTargetId(target)];
        if (element) {
            var timers = element.timers;
            for(var i = 0, li = timers.length; i < li; i++){
                var timer = timers[i];
                if (this._getUnscheduleMark(key, timer)) {
                    if ((timer === element.currentTimer) && (!element.currentTimerSalvaged)) {
                        element.currentTimerSalvaged = true;
                    }
                    timers.splice(i, 1);
                    //update timerIndex in case we are in tick;, looping over the actions
                    if (element.timerIndex >= i) {
                        element.timerIndex--;
                    }

                    if (timers.length === 0) {
                        if (self._currentTarget === element) {
                            self._currentTargetSalvaged = true;
                        } else {
                            self._removeHashElement(element);
                        }
                    }
                    return;
                }
            }
        }
    },

    unscheduleUpdate: function(target){
        if (target == null)
            return;

        var element = this._hashForUpdates[getTargetId(target)];

        if (element){
            if (this._updateHashLocked){
                element.entry.markedForDeletion = true;
            }else{
                this._removeUpdateFromHash(element.entry);
            }
        }
    },

    unscheduleAllForTarget: function(target){
        // explicit nullptr handling
        if (target == null){
            return;
        }

        // Custom Selectors
        var element = this._hashForTimers[getTargetId(target)];

        if (element){
            if (element.timers.indexOf(element.currentTimer) > -1
                && (! element.currentTimerSalvaged)){
                element.currentTimerSalvaged = true;
            }
            //        ccArrayRemoveAllObjects(element.timers);
            element.timers.length = 0;

            if (this._currentTarget === element){
                this._currentTargetSalvaged = true;
            }else{
                this._removeHashElement(element);
            }
        }

        // update selector
        this.unscheduleUpdate(target);
    },

    unscheduleAll: function(){
        this.unscheduleAllWithMinPriority(cc.Scheduler.PRIORITY_SYSTEM);
    },

    unscheduleAllWithMinPriority: function(minPriority){
        // Custom Selectors
        var i, element, arr = this._arrayForTimers;
        for(i=arr.length-1; i>=0; i--){
            element = arr[i];
            this.unscheduleAllForTarget(element.target);
        }

        // Updates selectors
        var entry;
        var temp_length = 0;
        if(minPriority < 0){
            for(i=0; i<this._updatesNegList.length; ){
                temp_length = this._updatesNegList.length;
                entry = this._updatesNegList[i];
                if(entry && entry.priority >= minPriority)
                    this.unscheduleUpdate(entry.target);
                if (temp_length == this._updatesNegList.length)
                    i++;
            }
        }

        if(minPriority <= 0){
            for(i=0; i<this._updates0List.length; ){
                temp_length = this._updates0List.length;
                entry = this._updates0List[i];
                if (entry)
                    this.unscheduleUpdate(entry.target);
                if (temp_length == this._updates0List.length)
                    i++;
            }
        }

        for(i=0; i<this._updatesPosList.length; ){
            temp_length = this._updatesPosList.length;
            entry = this._updatesPosList[i];
            if(entry && entry.priority >= minPriority)
                this.unscheduleUpdate(entry.target);
            if (temp_length == this._updatesPosList.length)
                i++;
        }
    },

    isScheduled: function(key, target){
        //key, target
        //selector, target
        cc.assert(key, "Argument key must not be empty");
        cc.assert(target, "Argument target must be non-nullptr");

        var element = this._hashForUpdates[getTargetId(target)];

        if (!element){
            return false;
        }

        if (element.timers == null){
            return false;
        }else{
            var timers = element.timers;
            for (var i = 0; i < timers.length; ++i){
                var timer =  timers[i];

                if (key === timer.getKey()){
                    return true;
                }
            }
            return false;
        }
    },

    /**
     * <p>
     *  Pause all selectors from all targets.<br/>
     *  You should NEVER call this method, unless you know what you are doing.
     * </p>
     *
     * @method pauseAllTargets
     */
    pauseAllTargets:function () {
        return this.pauseAllTargetsWithMinPriority(cc.Scheduler.PRIORITY_SYSTEM);
    },

    /**
     * Pause all selectors from all targets with a minimum priority. <br/>
     * You should only call this with kCCPriorityNonSystemMin or higher.
     * @method pauseAllTargetsWithMinPriority
     * @param {Number} minPriority
     */
    pauseAllTargetsWithMinPriority:function (minPriority) {
        var idsWithSelectors = [];

        var self = this, element, locArrayForTimers = self._arrayForTimers;
        var i, li;
        // Custom Selectors
        for(i = 0, li = locArrayForTimers.length; i < li; i++){
            element = locArrayForTimers[i];
            if (element) {
                element.paused = true;
                idsWithSelectors.push(element.target);
            }
        }

        var entry;
        if(minPriority < 0){
            for(i=0; i<this._updatesNegList.length; i++){
                entry = this._updatesNegList[i];
                if (entry) {
                    if(entry.priority >= minPriority){
						entry.paused = true;
                        idsWithSelectors.push(entry.target);
                    }
                }
            }
        }

        if(minPriority <= 0){
            for(i=0; i<this._updates0List.length; i++){
                entry = this._updates0List[i];
                if (entry) {
					entry.paused = true;
                    idsWithSelectors.push(entry.target);
                }
            }
        }

        for(i=0; i<this._updatesPosList.length; i++){
            entry = this._updatesPosList[i];
            if (entry) {
                if(entry.priority >= minPriority){
					entry.paused = true;
                    idsWithSelectors.push(entry.target);
                }
            }
        }

        return idsWithSelectors;
    },

    /**
     * Resume selectors on a set of targets.<br/>
     * This can be useful for undoing a call to pauseAllCallbacks.
     * @method resumeTargets
     * @param {Array} targetsToResume
     */
    resumeTargets:function (targetsToResume) {
        if (!targetsToResume)
            return;

        for (var i = 0; i < targetsToResume.length; i++) {
            this.resumeTarget(targetsToResume[i]);
        }
    },

    /**
     * <p>
     *    Pauses the target.<br/>
     *    All scheduled selectors/update for a given target won't be 'ticked' until the target is resumed.<br/>
     *    If the target is not present, nothing happens.
     * </p>
     * @method pauseTarget
     * @param {_Class} target
     */
    pauseTarget:function (target) {

        cc.assert(target, cc._LogInfos.Scheduler.pauseTarget);

        //customer selectors
        var self = this, 
            instanceId = getTargetId(target),
            element = self._hashForTimers[instanceId];
        if (element) {
            element.paused = true;
        }

        //update callback
        var elementUpdate = self._hashForUpdates[instanceId];
        if (elementUpdate) {
            elementUpdate.entry.paused = true;
        }
    },

    /**
     * Resumes the target.<br/>
     * The 'target' will be unpaused, so all schedule selectors/update will be 'ticked' again.<br/>
     * If the target is not present, nothing happens.
     * @method resumeTarget
     * @param {_Class} target
     */
    resumeTarget:function (target) {

        cc.assert(target, cc._LogInfos.Scheduler.resumeTarget);

        // custom selectors
        var self = this,
            instanceId = getTargetId(target),
            element = self._hashForTimers[instanceId];

        if (element) {
            element.paused = false;
        }

        //update callback
        var elementUpdate = self._hashForUpdates[instanceId];

        if (elementUpdate) {
            elementUpdate.entry.paused = false;
        }
    },

    /**
     * Returns whether or not the target is paused
     * @method isTargetPaused
     * @param {_Class} target
     * @return {Boolean}
     */
    isTargetPaused:function (target) {

        cc.assert(target, cc._LogInfos.Scheduler.isTargetPaused);

        // Custom selectors
        var instanceId = getTargetId(target),
            element = this._hashForTimers[instanceId];
        if (element) {
            return element.paused;
        }
        var elementUpdate = this._hashForUpdates[instanceId];
        if (elementUpdate) {
            return elementUpdate.entry.paused;
        }
        return false;
    },

    /**
     * <p>
     *    Schedules the 'update' callback_fn for a given target with a given priority.<br/>
     *    The 'update' callback_fn will be called every frame.<br/>
     *    The lower the priority, the earlier it is called.
     * </p>
     * @method scheduleUpdateForTarget
     * @deprecated since v3.4 please use .scheduleUpdate
     * @param {_Class} target
     * @param {Number} priority
     * @param {Boolean} paused
     * @example {@link utils/api/engine/docs/cocos2d/core/CCScheduler/scheduleUpdateForTarget.js}
     */
    scheduleUpdateForTarget: function(target, priority, paused){
        //cc.log("scheduleUpdateForTarget is deprecated. Please use scheduleUpdate.");
        this.scheduleUpdate(target, priority, paused);
    },

    /**
     * <p>
     *   Unschedule a callback function for a given target.<br/>
     *   If you want to unschedule the "update", use unscheudleUpdateForTarget.
     * </p>
     * @method unscheduleCallbackForTarget
     * @deprecated since v3.4 please use .unschedule
     * @param {_Class} target
     * @param {Function} callback - callback[Function] or key[String]
     * @example {@link utils/api/engine/docs/cocos2d/core/CCScheduler/unscheduleCallbackForTarget.js}
     */
    unscheduleCallbackForTarget:function (target, callback) {
        //cc.log("unscheduleCallbackForTarget is deprecated. Please use unschedule.");
        this.unschedule(callback, target);
    },

    /**
     * Unschedules the update callback function for a given target
     * @method unscheduleUpdateForTarget
     * @param {_Class} target
     * @deprecated since v3.4 please use .unschedule
     * @example {@link utils/api/engine/docs/cocos2d/core/CCScheduler/unscheduleUpdateForTarget.js}
     */
    unscheduleUpdateForTarget:function (target) {
        //cc.log("unscheduleUpdateForTarget is deprecated. Please use unschedule.");
        this.unscheduleUpdate(target);
    },

    /**
     * Unschedules all function callbacks for a given target. This also includes the "update" callback function.
     * @method unscheduleAllCallbacksForTarget
     * @deprecated since v3.4 please use .unscheduleAll
     * @param {_Class} target
     */
    unscheduleAllCallbacksForTarget: function(target){
        //cc.log("unscheduleAllCallbacksForTarget is deprecated. Please use unscheduleAll.");
        this.unschedule(getTargetId(target) + "", target);
    },

    /**
     *  <p>
     *      Unschedules all function callbacks from all targets. <br/>
     *      You should NEVER call this method, unless you know what you are doing.
     *  </p>
     * @method unscheduleAllCallbacks
     * @deprecated since v3.4 please use .unscheduleAllWithMinPriority
     */
    unscheduleAllCallbacks: function(){
        //cc.log("unscheduleAllCallbacks is deprecated. Please use unscheduleAll.");
        this.unscheduleAllWithMinPriority(cc.Scheduler.PRIORITY_SYSTEM);
    },

    /**
     * <p>
     *    Unschedules all function callbacks from all targets with a minimum priority.<br/>
     *    You should only call this with kCCPriorityNonSystemMin or higher.
     * </p>
     * @method unscheduleAllCallbacksWithMinPriority
     * @deprecated since v3.4 please use .unscheduleAllWithMinPriority
     * @param {Number} minPriority
     */
    unscheduleAllCallbacksWithMinPriority:function (minPriority) {
        //cc.log("unscheduleAllCallbacksWithMinPriority is deprecated. Please use unscheduleAllWithMinPriority.");
        this.unscheduleAllWithMinPriority(minPriority);
    }
});
/**
 * Priority level reserved for system services.
 * @property PRIORITY_SYSTEM
 * @final
 * @type Number
 */
cc.Scheduler.PRIORITY_SYSTEM = (-2147483647 - 1);<|MERGE_RESOLUTION|>--- conflicted
+++ resolved
@@ -100,14 +100,11 @@
     _t.hh = hh;
 };
 
-<<<<<<< HEAD
 /**
  * Light weight timer
  * @class Timer
  */
-=======
-
->>>>>>> 4f7a327e
+
 cc.Timer = cc._Class.extend(/** @lends cc.Timer# */{
     _scheduler: null,
     _elapsed:0.0,
