/****************************************************************************
 Copyright (c) 2013-2016 Chukong Technologies Inc.
 Copyright (c) 2017-2018 Xiamen Yaji Software Co., Ltd.

 https://www.cocos.com/

 Permission is hereby granted, free of charge, to any person obtaining a copy
 of this software and associated engine source code (the "Software"), a limited,
  worldwide, royalty-free, non-assignable, revocable and non-exclusive license
 to use Cocos Creator solely to develop games on your target platforms. You shall
  not use Cocos Creator software for developing other software or tools that's
  used for developing games. You are not granted to publish, distribute,
  sublicense, and/or sell copies of Cocos Creator.

 The software or tools in this License Agreement are licensed, not sold.
 Xiamen Yaji Software Co., Ltd. reserves all rights not expressly granted to you.

 THE SOFTWARE IS PROVIDED "AS IS", WITHOUT WARRANTY OF ANY KIND, EXPRESS OR
 IMPLIED, INCLUDING BUT NOT LIMITED TO THE WARRANTIES OF MERCHANTABILITY,
 FITNESS FOR A PARTICULAR PURPOSE AND NONINFRINGEMENT. IN NO EVENT SHALL THE
 AUTHORS OR COPYRIGHT HOLDERS BE LIABLE FOR ANY CLAIM, DAMAGES OR OTHER
 LIABILITY, WHETHER IN AN ACTION OF CONTRACT, TORT OR OTHERWISE, ARISING FROM,
 OUT OF OR IN CONNECTION WITH THE SOFTWARE OR THE USE OR OTHER DEALINGS IN
 THE SOFTWARE.
 ****************************************************************************/

const EventTarget = require('../event/event-target');
const renderer = require('../renderer');
require('../platform/CCClass');

import gfx from '../../renderer/gfx';

const GL_NEAREST = 9728;                // gl.NEAREST
const GL_LINEAR = 9729;                 // gl.LINEAR
const GL_REPEAT = 10497;                // gl.REPEAT
const GL_CLAMP_TO_EDGE = 33071;         // gl.CLAMP_TO_EDGE
const GL_MIRRORED_REPEAT = 33648;       // gl.MIRRORED_REPEAT
const GL_RGBA = 6408;                   // gl.RGBA

const CHAR_CODE_0 = 48;    // '0'
const CHAR_CODE_1 = 49;    // '1'

var idGenerater = new (require('../platform/id-generater'))('Tex');

/**
 * <p>
 * This class allows to easily create OpenGL or Canvas 2D textures from images, text or raw data.                                    <br/>
 * The created cc.Texture2D object will always have power-of-two dimensions.                                                <br/>
 * Depending on how you create the cc.Texture2D object, the actual image area of the texture might be smaller than the texture dimensions <br/>
 *  i.e. "contentSize" != (pixelsWide, pixelsHigh) and (maxS, maxT) != (1.0, 1.0).                                           <br/>
 * Be aware that the content of the generated textures will be upside-down! </p>

 * @class Texture2D
 * @uses EventTarget
 * @extends Asset
 */

// define a specified number for the pixel format which gfx do not have a standard definition.
let CUSTOM_PIXEL_FORMAT = 1024;

/**
 * The texture pixel format, default value is RGBA8888, 
 * you should note that textures loaded by normal image files (png, jpg) can only support RGBA8888 format,
 * other formats are supported by compressed file types or raw data.
 * @enum Texture2D.PixelFormat
 */
const PixelFormat = cc.Enum({
    /**
     * 16-bit texture without Alpha channel
     * @property RGB565
     * @readonly
     * @type {Number}
     */
    RGB565: gfx.TEXTURE_FMT_R5_G6_B5,
    /**
     * 16-bit textures: RGB5A1
     * @property RGB5A1
     * @readonly
     * @type {Number}
     */
    RGB5A1: gfx.TEXTURE_FMT_R5_G5_B5_A1,
    /**
     * 16-bit textures: RGBA4444
     * @property RGBA4444
     * @readonly
     * @type {Number}
     */
    RGBA4444: gfx.TEXTURE_FMT_R4_G4_B4_A4,
    /**
     * 24-bit texture: RGB888
     * @property RGB888
     * @readonly
     * @type {Number}
     */
    RGB888: gfx.TEXTURE_FMT_RGB8,
    /**
     * 32-bit texture: RGBA8888
     * @property RGBA8888
     * @readonly
     * @type {Number}
     */
    RGBA8888: gfx.TEXTURE_FMT_RGBA8,
    /**
     * 32-bit float texture: RGBA32F
     * @property RGBA32F
     * @readonly
     * @type {Number}
     */
    RGBA32F: gfx.TEXTURE_FMT_RGBA32F,
    /**
     * 8-bit textures used as masks
     * @property A8
     * @readonly
     * @type {Number}
     */
    A8: gfx.TEXTURE_FMT_A8,
    /**
     * 8-bit intensity texture
     * @property I8
     * @readonly
     * @type {Number}
     */
    I8: gfx.TEXTURE_FMT_L8,
    /**
     * 16-bit textures used as masks
     * @property AI88
     * @readonly
     * @type {Number}
     */
    AI8: gfx.TEXTURE_FMT_L8_A8,

    /**
     * rgb 2 bpp pvrtc
     * @property RGB_PVRTC_2BPPV1
     * @readonly
     * @type {Number}
     */
    RGB_PVRTC_2BPPV1: gfx.TEXTURE_FMT_RGB_PVRTC_2BPPV1,
    /**
     * rgba 2 bpp pvrtc
     * @property RGBA_PVRTC_2BPPV1
     * @readonly
     * @type {Number}
     */
    RGBA_PVRTC_2BPPV1: gfx.TEXTURE_FMT_RGBA_PVRTC_2BPPV1,
    /**
     * rgb separate a 2 bpp pvrtc
     * RGB_A_PVRTC_2BPPV1 texture is a 2x height RGB_PVRTC_2BPPV1 format texture.
     * It separate the origin alpha channel to the bottom half atlas, the origin rgb channel to the top half atlas
     * @property RGB_A_PVRTC_2BPPV1
     * @readonly
     * @type {Number}
     */
    RGB_A_PVRTC_2BPPV1: CUSTOM_PIXEL_FORMAT++,
    /**
     * rgb 4 bpp pvrtc
     * @property RGB_PVRTC_4BPPV1
     * @readonly
     * @type {Number}
     */
    RGB_PVRTC_4BPPV1: gfx.TEXTURE_FMT_RGB_PVRTC_4BPPV1,
    /**
     * rgba 4 bpp pvrtc
     * @property RGBA_PVRTC_4BPPV1
     * @readonly
     * @type {Number}
     */
    RGBA_PVRTC_4BPPV1: gfx.TEXTURE_FMT_RGBA_PVRTC_4BPPV1,
    /**
     * rgb a 4 bpp pvrtc
     * RGB_A_PVRTC_4BPPV1 texture is a 2x height RGB_PVRTC_4BPPV1 format texture.
     * It separate the origin alpha channel to the bottom half atlas, the origin rgb channel to the top half atlas
     * @property RGB_A_PVRTC_4BPPV1
     * @readonly
     * @type {Number}
     */
    RGB_A_PVRTC_4BPPV1: CUSTOM_PIXEL_FORMAT++,
    /**
     * rgb etc1
     * @property RGB_ETC1
     * @readonly
     * @type {Number}
     */
    RGB_ETC1: gfx.TEXTURE_FMT_RGB_ETC1,
    /**
     * rgba etc1
     * @property RGBA_ETC1
     * @readonly
     * @type {Number}
     */
    RGBA_ETC1: CUSTOM_PIXEL_FORMAT++,

    /**
     * rgb etc2
     * @property RGB_ETC2
     * @readonly
     * @type {Number}
     */
    RGB_ETC2: gfx.TEXTURE_FMT_RGB_ETC2,
    /**
     * rgba etc2
     * @property RGBA_ETC2
     * @readonly
     * @type {Number}
     */
    RGBA_ETC2: gfx.TEXTURE_FMT_RGBA_ETC2,
});

/**
 * The texture wrap mode
 * @enum Texture2D.WrapMode
 */
const WrapMode = cc.Enum({
    /**
     * The constant variable equals gl.REPEAT for texture
     * @property REPEAT
     * @type {Number}
     * @readonly
     */
    REPEAT: GL_REPEAT,
    /**
     * The constant variable equals gl.CLAMP_TO_EDGE for texture
     * @property CLAMP_TO_EDGE
     * @type {Number}
     * @readonly
     */
    CLAMP_TO_EDGE: GL_CLAMP_TO_EDGE,
    /**
     * The constant variable equals gl.MIRRORED_REPEAT for texture
     * @property MIRRORED_REPEAT
     * @type {Number}
     * @readonly
     */
    MIRRORED_REPEAT: GL_MIRRORED_REPEAT
});

/**
 * The texture filter mode
 * @enum Texture2D.Filter
 */
const Filter = cc.Enum({
    /**
     * The constant variable equals gl.LINEAR for texture
     * @property LINEAR
     * @type {Number}
     * @readonly
     */
    LINEAR: GL_LINEAR,
    /**
     * The constant variable equals gl.NEAREST for texture
     * @property NEAREST
     * @type {Number}
     * @readonly
     */
    NEAREST: GL_NEAREST
});

const FilterIndex = {
    9728: 0, // GL_NEAREST
    9729: 1, // GL_LINEAR
};

let _images = [];
let _sharedOpts = {
    width: undefined,
    height: undefined,
    minFilter: undefined,
    magFilter: undefined,
    wrapS: undefined,
    wrapT: undefined,
    format: undefined,
    genMipmaps: undefined,
    images: undefined,
    image: undefined,
    flipY: undefined,
    premultiplyAlpha: undefined
};
function _getSharedOptions () {
    for (var key in _sharedOpts) {
        _sharedOpts[key] = undefined;
    }
    _images.length = 0;
    _sharedOpts.images = _images;
    _sharedOpts.flipY = false;
    return _sharedOpts;
}

/**
 * This class allows to easily create OpenGL or Canvas 2D textures from images or raw data.
 *
 * @class Texture2D
 * @uses EventTarget
 * @extends Asset
 */
var Texture2D = cc.Class({
    name: 'cc.Texture2D',
    extends: require('../assets/CCAsset'),
    mixins: [EventTarget],

    properties: {
        _nativeAsset: {
            get () {
                // maybe returned to pool in webgl
                return this._image;
            },
            set (data) {
                if (data._compressed && data._data) {
                    this.initWithData(data._data, this._format, data.width, data.height);
                }
                else {
                    this.initWithElement(data);
                }
            },
            override: true
        },
<<<<<<< HEAD
        _genMipmaps: false,
=======
>>>>>>> 56272053
        _format: PixelFormat.RGBA8888,
        _premultiplyAlpha: false,
        _flipY: false,
        _minFilter: Filter.LINEAR,
        _magFilter: Filter.LINEAR,
        _mipFilter: Filter.LINEAR,
        _wrapS: WrapMode.CLAMP_TO_EDGE,
        _wrapT: WrapMode.CLAMP_TO_EDGE,

<<<<<<< HEAD
=======
        _genMipmaps: false,
        /**
         * !#en Sets whether generate mipmaps for the texture
         * !#zh 是否为纹理设置生成 mipmaps。
         * @property {Boolean} genMipmaps
         * @default false
         */
        genMipmaps: {
            get () {
                return this._genMipmaps;
            },
            set (genMipmaps) {
                if (this._genMipmaps !== genMipmaps) {
                    var opts = _getSharedOptions();
                    opts.genMipmaps = genMipmaps;
                    this.update(opts);
                }
            }
        },

>>>>>>> 56272053
        _packable: true,
        /**
         * !#en 
         * Sets whether texture can be packed into texture atlas.
         * If need use texture uv in custom Effect, please sets packable to false.
         * !#zh 
         * 设置纹理是否允许参与合图。
         * 如果需要在自定义 Effect 中使用纹理 UV，需要禁止该选项。
         * @property {Boolean} packable
<<<<<<< HEAD
         * @default texture
=======
         * @default true
>>>>>>> 56272053
         */
        packable: {
            get () {
                return this._packable;
            },
            set (val) {
                this._packable = val;
            }
        }
    },

    statics: {
        PixelFormat: PixelFormat,
        WrapMode: WrapMode,
        Filter: Filter,
        _FilterIndex: FilterIndex,

        // predefined most common extnames
        extnames: ['.png', '.jpg', '.jpeg', '.bmp', '.webp', '.pvr', '.pkm'],
    },

    ctor () {
        // Id for generate hash in material
        this._id = idGenerater.getNewId();

        /**
         * !#en
         * Whether the texture is loaded or not
         * !#zh
         * 贴图是否已经成功加载
         * @property loaded
         * @type {Boolean}
         */
        this.loaded = false;
        /**
         * !#en
         * Texture width in pixel
         * !#zh
         * 贴图像素宽度
         * @property width
         * @type {Number}
         */
        this.width = 0;
        /**
         * !#en
         * Texture height in pixel
         * !#zh
         * 贴图像素高度
         * @property height
         * @type {Number}
         */
        this.height = 0;

        this._hashDirty = true;
        this._hash = 0;
        this._texture = null;
        
        if (CC_EDITOR) {
            this._exportedExts = null;
        }
    },

    /**
     * !#en
     * Get renderer texture implementation object
     * extended from render.Texture2D
     * !#zh  返回渲染器内部贴图对象
     * @method getImpl
     */
    getImpl () {
        return this._texture;
    },

    getId () {
        return this._id;
    },

    toString () {
        return this.url || '';
    },

    /**
     * Update texture options, not available in Canvas render mode.
     * image, format, premultiplyAlpha can not be updated in native.
     * @method update
     * @param {Object} options
     * @param {DOMImageElement} options.image
     * @param {Boolean} options.genMipmaps
     * @param {PixelFormat} options.format
     * @param {Filter} options.minFilter
     * @param {Filter} options.magFilter
     * @param {WrapMode} options.wrapS
     * @param {WrapMode} options.wrapT
     * @param {Boolean} options.premultiplyAlpha
     */
    update (options) {
        if (options) {
            let updateImg = false;
            if (options.width !== undefined) {
                this.width = options.width;
            }
            if (options.height !== undefined) {
                this.height = options.height;
            }
            if (options.minFilter !== undefined) {
                this._minFilter = options.minFilter;
                options.minFilter = FilterIndex[options.minFilter];
            }
            if (options.magFilter !== undefined) {
                this._magFilter = options.magFilter;
                options.magFilter = FilterIndex[options.magFilter];
            }
            if (options.mipFilter !== undefined) {
                this._mipFilter = options.mipFilter;
                options.mipFilter = FilterIndex[options.mipFilter];
            }
            if (options.wrapS !== undefined) {
                this._wrapS = options.wrapS;
            }
            if (options.wrapT !== undefined) {
                this._wrapT = options.wrapT;
            }
            if (options.format !== undefined) {
                this._format = options.format;
            }
            if (options.flipY !== undefined) {
                this._flipY = options.flipY;
                updateImg = true;
            }
            if (options.premultiplyAlpha !== undefined) {
                this._premultiplyAlpha = options.premultiplyAlpha;
                updateImg = true;
            }
            if (options.genMipmaps !== undefined) {
                this._genMipmaps = options.genMipmaps;
            }

            if (updateImg && this._image) {
                options.image = this._image;
            }
            if (options.images && options.images.length > 0) {
                this._image = options.images[0];
            }
            else if (options.image !== undefined) {
                this._image = options.image;
                if (!options.images) {
                    _images.length = 0;
                    options.images = _images;
                }
                // webgl texture 2d uses images
                options.images.push(options.image);
            }

            if (options.images && options.images.length > 0) {
                this._texture.update(options);
            }

            this._hashDirty = true;
        }
    },

    /**
     * !#en
     * Init with HTML element.
     * !#zh 用 HTML Image 或 Canvas 对象初始化贴图。
     * @method initWithElement
     * @param {HTMLImageElement|HTMLCanvasElement} element
     * @example
     * var img = new Image();
     * img.src = dataURL;
     * texture.initWithElement(img);
     */
    initWithElement (element) {
        if (!element)
            return;
        this._image = element;
        if (element.complete || element instanceof HTMLCanvasElement) {
            this.handleLoadedTexture();
        }
        else {
            var self = this;
            element.addEventListener('load', function () {
                self.handleLoadedTexture();
            });
            element.addEventListener('error', function (err) {
                cc.warnID(3119, err.message);
            });
        }
    },

    /**
     * !#en
     * Intializes with a texture2d with data in Uint8Array.
     * !#zh 使用一个存储在 Unit8Array 中的图像数据（raw data）初始化数据。
     * @method initWithData
     * @param {TypedArray} data
     * @param {Number} pixelFormat
     * @param {Number} pixelsWidth
     * @param {Number} pixelsHeight
     * @return {Boolean}
     */
    initWithData (data, pixelFormat, pixelsWidth, pixelsHeight) {
        var opts = _getSharedOptions();
        opts.image = data;
        // webgl texture 2d uses images
        opts.images = [opts.image];
        opts.genMipmaps = this._genMipmaps;
        opts.premultiplyAlpha = this._premultiplyAlpha;
        opts.flipY = this._flipY;
        opts.minFilter = FilterIndex[this._minFilter];
        opts.magFilter = FilterIndex[this._magFilter];
        opts.wrapS = this._wrapS;
        opts.wrapT = this._wrapT;
        opts.format = this._getGFXPixelFormat(pixelFormat);
        opts.width = pixelsWidth;
        opts.height = pixelsHeight;
        if (!this._texture) {
            this._texture = new renderer.Texture2D(renderer.device, opts);
        }
        else {
            this._texture.update(opts);
        }
        this.width = pixelsWidth;
        this.height = pixelsHeight;

        this._checkPackable();

        this.loaded = true;
        this.emit("load");
        return true;
    },

    /**
     * !#en
     * HTMLElement Object getter, available only on web.
     * !#zh 获取当前贴图对应的 HTML Image 或 Canvas 对象，只在 Web 平台下有效。
     * @method getHtmlElementObj
     * @return {HTMLImageElement|HTMLCanvasElement}
     */
    getHtmlElementObj () {
        return this._image;
    },
    
    /**
     * !#en
     * Destory this texture and immediately release its video memory. (Inherit from cc.Object.destroy)<br>
     * After destroy, this object is not usable any more.
     * You can use cc.isValid(obj) to check whether the object is destroyed before accessing it.
     * !#zh
     * 销毁该贴图，并立即释放它对应的显存。（继承自 cc.Object.destroy）<br/>
     * 销毁后，该对象不再可用。您可以在访问对象之前使用 cc.isValid(obj) 来检查对象是否已被销毁。
     * @method destroy
     * @return {Boolean} inherit from the CCObject
     */
    destroy () {
        this._image = null;
        this._texture && this._texture.destroy();
        // TODO cc.textureUtil ?
        // cc.textureCache.removeTextureForKey(this.url);  // item.rawUrl || item.url
        this._super();
    },

    /**
     * !#en
     * Pixel format of the texture.
     * !#zh 获取纹理的像素格式。
     * @method getPixelFormat
     * @return {Number}
     */
    getPixelFormat () {
        //support only in WebGl rendering mode
        return this._format;
    },

    /**
     * !#en
     * Whether or not the texture has their Alpha premultiplied.
     * !#zh 检查纹理在上传 GPU 时预乘选项是否开启。
     * @method hasPremultipliedAlpha
     * @return {Boolean}
     */
    hasPremultipliedAlpha () {
        return this._premultiplyAlpha || false;
    },

    /**
     * !#en
<<<<<<< HEAD
     * Whether or not generate mipmaps.
     * !#zh 上传 GPU 时是否生成 mipmaps。
     * @method isGenMipmaps
     * @return {Boolean}
     */
    isGenMipmaps () {
        return this._genMipmaps || false;
    },

    /**
     * !#en
=======
>>>>>>> 56272053
     * Handler of texture loaded event.
     * Since v2.0, you don't need to invoke this function, it will be invoked automatically after texture loaded.
     * !#zh 贴图加载事件处理器。v2.0 之后你将不在需要手动执行这个函数，它会在贴图加载成功之后自动执行。
     * @method handleLoadedTexture
     * @param {Boolean} [premultiplied]
     */
    handleLoadedTexture () {
        if (!this._image || this._image.width == null || this._image.height == null)
            return;
        
        this.width = this._image.width;
        this.height = this._image.height;
        let opts = _getSharedOptions();
        opts.image = this._image;
        // webgl texture 2d uses images
        opts.images = [opts.image];
        opts.width = this.width;
        opts.height = this.height;
        opts.genMipmaps = this._genMipmaps;
<<<<<<< HEAD
        opts.format = this._getGFXPixelFormat(this._format);
=======
        opts.format = this._format;
        if (this._format === PixelFormat.RGBA_ETC1) {
            opts.format = PixelFormat.RGB_ETC1;
        }
>>>>>>> 56272053
        opts.premultiplyAlpha = this._premultiplyAlpha;
        opts.flipY = this._flipY;
        opts.minFilter = FilterIndex[this._minFilter];
        opts.magFilter = FilterIndex[this._magFilter];
        opts.wrapS = this._wrapS;
        opts.wrapT = this._wrapT;
        
        if (!this._texture) {
            this._texture = new renderer.Texture2D(renderer.device, opts);
        }
        else {
            this._texture.update(opts);
        }

        this._checkPackable();

        //dispatch load event to listener.
        this.loaded = true;
        this.emit("load");

        if (cc.macro.CLEANUP_IMAGE_CACHE && this._image instanceof HTMLImageElement) {
            this._clearImage();
        }
    },

    /**
     * !#en
     * Description of cc.Texture2D.
     * !#zh cc.Texture2D 描述。
     * @method description
     * @returns {String}
     */
    description () {
        return "<cc.Texture2D | Name = " + this.url + " | Dimensions = " + this.width + " x " + this.height + ">";
    },

    /**
     * !#en
     * Release texture, please use destroy instead.
     * !#zh 释放纹理，请使用 destroy 替代。
     * @method releaseTexture
     * @deprecated since v2.0
     */
    releaseTexture () {
        this._image = null;
        this._texture && this._texture.destroy();
    },

    /**
     * !#en Sets the wrap s and wrap t options. <br/>
     * If the texture size is NPOT (non power of 2), then in can only use gl.CLAMP_TO_EDGE in gl.TEXTURE_WRAP_{S,T}.
     * !#zh 设置纹理包装模式。
     * 若纹理贴图尺寸是 NPOT（non power of 2），则只能使用 Texture2D.WrapMode.CLAMP_TO_EDGE。
     * @method setTexParameters
     * @param {Texture2D.WrapMode} wrapS
     * @param {Texture2D.WrapMode} wrapT
     */
    setWrapMode (wrapS, wrapT) {
        if (this._wrapS !== wrapS || this._wrapT !== wrapT) {
            var opts = _getSharedOptions();
            opts.wrapS = wrapS;
            opts.wrapT = wrapT;
            this.update(opts);
        }
    },

    /**
     * !#en Sets the minFilter and magFilter options
     * !#zh 设置纹理贴图缩小和放大过滤器算法选项。
     * @method setFilters
     * @param {Texture2D.Filter} minFilter
     * @param {Texture2D.Filter} magFilter
     */
    setFilters (minFilter, magFilter) {
        if (this._minFilter !== minFilter || this._magFilter !== magFilter) {
            var opts = _getSharedOptions();
            opts.minFilter = minFilter;
            opts.magFilter = magFilter;
            this.update(opts);
        }
    },

    /**
     * !#en
     * Sets the flipY options
     * !#zh 设置贴图的纵向翻转选项。
     * @method setFlipY
     * @param {Boolean} flipY
     */
    setFlipY (flipY) {
        if (this._flipY !== flipY) {
            var opts = _getSharedOptions();
            opts.flipY = flipY;
            this.update(opts);
        }
    },

    /**
     * !#en
     * Sets the premultiply alpha options
     * !#zh 设置贴图的预乘选项。
     * @method setPremultiplyAlpha
     * @param {Boolean} premultiply
     */
    setPremultiplyAlpha (premultiply) {
        if (this._premultiplyAlpha !== premultiply) {
            var opts = _getSharedOptions();
            opts.premultiplyAlpha = premultiply;
            this.update(opts);
        }
    },
<<<<<<< HEAD
    
    /**
     * !#en
     * Sets whether generate mipmaps for the texture
     * !#zh 是否为纹理设置生成 mipmaps。
     * @method setGenMipmaps
     * @param {Boolean} genMipmaps
     */
    setGenMipmaps (genMipmaps) {
        if (this._genMipmaps !== genMipmaps) {
            var opts = _getSharedOptions();
            opts.genMipmaps = genMipmaps;
            this.update(opts);
=======

    _checkPackable () {
        let dynamicAtlas = cc.dynamicAtlasManager;
        if (!dynamicAtlas) return;

        if (this._isCompressed()) {
            this._packable = false;
            return;
        }

        let w = this.width, h = this.height;
        if (!this._image ||
            w > dynamicAtlas.maxFrameSize || h > dynamicAtlas.maxFrameSize || 
            w <= dynamicAtlas.minFrameSize || h <= dynamicAtlas.minFrameSize || 
            this._getHash() !== dynamicAtlas.Atlas.DEFAULT_HASH) {
            this._packable = false;
            return;
>>>>>>> 56272053
        }
    },

    _getOpts() {
        let opts = _getSharedOptions();
        opts.width = this.width;
        opts.height = this.height;
        opts.genMipmaps = this._genMipmaps;
        opts.format = this._format;
        opts.premultiplyAlpha = this._premultiplyAlpha;
        opts.anisotropy = this._anisotropy;
        opts.flipY = this._flipY;
        opts.minFilter = FilterIndex[this._minFilter];
        opts.magFilter = FilterIndex[this._magFilter];
        opts.mipFilter = FilterIndex[this._mipFilter];
        opts.wrapS = this._wrapS;
        opts.wrapT = this._wrapT;
        return opts;
    },

    _getGFXPixelFormat (format) {
        if (format === PixelFormat.RGBA_ETC1) {
            format = PixelFormat.RGB_ETC1;
        }
        else if (format === PixelFormat.RGB_A_PVRTC_4BPPV1) {
            format = PixelFormat.RGB_PVRTC_4BPPV1;
        }
        else if (format === PixelFormat.RGB_A_PVRTC_2BPPV1) {
            format = PixelFormat.RGB_PVRTC_2BPPV1;
        }
        return format;
    },

    _resetUnderlyingMipmaps(mipmapSources) {
        const opts = this._getOpts();
        opts.images = mipmapSources || [null];
        if (!this._texture) {
            this._texture = new renderer.Texture2D(renderer.device, opts);
        } else {
            this._texture.update(opts);
        }
    },

    // SERIALIZATION

    _serialize: (CC_EDITOR || CC_TEST) && function () {
        let extId = "";
        let exportedExts = this._exportedExts;
        if (!exportedExts && this._native) {
            exportedExts = [this._native];
        }
        if (exportedExts) {
            let exts = [];
            for (let i = 0; i < exportedExts.length; i++) {
                let extId = "";
                let ext = exportedExts[i];
                if (ext) {
                    // ext@format
                    let extFormat = ext.split('@');
                    extId = Texture2D.extnames.indexOf(extFormat[0]);
                    if (extId < 0) {
                        extId = ext;
                    }
                    if (extFormat[1]) {
                        extId += '@' + extFormat[1];
                    }
                }
                exts.push(extId);
            }
            extId = exts.join('_');
        }
        let asset = `${extId},${this._minFilter},${this._magFilter},${this._wrapS},${this._wrapT},` +
                    `${this._premultiplyAlpha ? 1 : 0},${this._genMipmaps ? 1 : 0},${this._packable ? 1 : 0}`;
        return asset;
    },

    _deserialize: function (data, handle) {
        let device = cc.renderer.device;

        let fields = data.split(',');
        // decode extname
        let extIdStr = fields[0];
        if (extIdStr) {
            let extIds = extIdStr.split('_');

            let defaultExt = '';
            let bestExt = '';
            let bestIndex = 999;
            let bestFormat = this._format;
            let SupportTextureFormats = cc.macro.SUPPORT_TEXTURE_FORMATS;
            for (let i = 0; i < extIds.length; i++) {
                let extFormat = extIds[i].split('@');
                let tmpExt = extFormat[0];
                tmpExt = Texture2D.extnames[tmpExt.charCodeAt(0) - CHAR_CODE_0] || tmpExt;

                let index = SupportTextureFormats.indexOf(tmpExt);
                if (index !== -1 && index < bestIndex) {
                    
                    let tmpFormat = extFormat[1] ? parseInt(extFormat[1]) : this._format;

                    // check whether or not support compressed texture
                    if ( tmpExt === '.pvr' && !device.ext('WEBGL_compressed_texture_pvrtc')) {
                        continue;
                    }
                    else if ((tmpFormat === PixelFormat.RGB_ETC1 || tmpFormat === PixelFormat.RGBA_ETC1) && !device.ext('WEBGL_compressed_texture_etc1')) {
                        continue;
                    }
                    else if ((tmpFormat === PixelFormat.RGB_ETC2 || tmpFormat === PixelFormat.RGBA_ETC2) && !device.ext('WEBGL_compressed_texture_etc')) {
                        continue;
                    }

                    bestIndex = index;
                    bestExt = tmpExt;
                    bestFormat = tmpFormat;
                }
                else if (!defaultExt) {
                    defaultExt = tmpExt;
                }
            }

            if (bestExt) {
                this._setRawAsset(bestExt);
                this._format = bestFormat;
            }
            else {
                this._setRawAsset(defaultExt);
                cc.warnID(3120, handle.customEnv.url, defaultExt, defaultExt);
            }
        }
        if (fields.length === 8) {
            // decode filters
            this._minFilter = parseInt(fields[1]);
            this._magFilter = parseInt(fields[2]);
            // decode wraps
            this._wrapS = parseInt(fields[3]);
            this._wrapT = parseInt(fields[4]);
            // decode premultiply alpha
            this._premultiplyAlpha = fields[5].charCodeAt(0) === CHAR_CODE_1;
            this._genMipmaps = fields[6].charCodeAt(0) === CHAR_CODE_1;
            this._packable = fields[7].charCodeAt(0) === CHAR_CODE_1;
        }
    },

    _getHash () {
        if (!this._hashDirty) {
            return this._hash;
        }
        let genMipmaps = this._genMipmaps ? 1 : 0;
        let premultiplyAlpha = this._premultiplyAlpha ? 1 : 0;
        let flipY = this._flipY ? 1 : 0;
        let minFilter = this._minFilter === Filter.LINEAR ? 1 : 2;
        let magFilter = this._magFilter === Filter.LINEAR ? 1 : 2;
        let wrapS = this._wrapS === WrapMode.REPEAT ? 1 : (this._wrapS === WrapMode.CLAMP_TO_EDGE ? 2 : 3);
        let wrapT = this._wrapT === WrapMode.REPEAT ? 1 : (this._wrapT === WrapMode.CLAMP_TO_EDGE ? 2 : 3);
        let pixelFormat = this._format;
        let image = this._image;
        if (CC_JSB && image) {
            if (image._glFormat !== GL_RGBA)
                pixelFormat = 0;
            premultiplyAlpha = image._premultiplyAlpha;
        }

        this._hash = Number(`${minFilter}${magFilter}${pixelFormat}${wrapS}${wrapT}${genMipmaps}${premultiplyAlpha}${flipY}`);
        this._hashDirty = false;
        return this._hash;
    },

    _isCompressed () {
        return this._texture && this._texture._compressed;
    },
    
    _clearImage () {
        // wechat game platform will cache image parsed data, 
        // so image will consume much more memory than web, releasing it
        // Release image in loader cache
        // native image element has not image.id, release by image.src.
        cc.loader.removeItem(this._image.id || this._image.src);
        this._image.src = "";
    }
});

/**
 * !#zh
 * 当该资源加载成功后触发该事件
 * !#en
 * This event is emitted when the asset is loaded
 *
 * @event load
 */

cc.Texture2D = module.exports = Texture2D;<|MERGE_RESOLUTION|>--- conflicted
+++ resolved
@@ -313,10 +313,6 @@
             },
             override: true
         },
-<<<<<<< HEAD
-        _genMipmaps: false,
-=======
->>>>>>> 56272053
         _format: PixelFormat.RGBA8888,
         _premultiplyAlpha: false,
         _flipY: false,
@@ -326,8 +322,6 @@
         _wrapS: WrapMode.CLAMP_TO_EDGE,
         _wrapT: WrapMode.CLAMP_TO_EDGE,
 
-<<<<<<< HEAD
-=======
         _genMipmaps: false,
         /**
          * !#en Sets whether generate mipmaps for the texture
@@ -348,7 +342,6 @@
             }
         },
 
->>>>>>> 56272053
         _packable: true,
         /**
          * !#en 
@@ -358,11 +351,7 @@
          * 设置纹理是否允许参与合图。
          * 如果需要在自定义 Effect 中使用纹理 UV，需要禁止该选项。
          * @property {Boolean} packable
-<<<<<<< HEAD
-         * @default texture
-=======
          * @default true
->>>>>>> 56272053
          */
         packable: {
             get () {
@@ -650,20 +639,6 @@
 
     /**
      * !#en
-<<<<<<< HEAD
-     * Whether or not generate mipmaps.
-     * !#zh 上传 GPU 时是否生成 mipmaps。
-     * @method isGenMipmaps
-     * @return {Boolean}
-     */
-    isGenMipmaps () {
-        return this._genMipmaps || false;
-    },
-
-    /**
-     * !#en
-=======
->>>>>>> 56272053
      * Handler of texture loaded event.
      * Since v2.0, you don't need to invoke this function, it will be invoked automatically after texture loaded.
      * !#zh 贴图加载事件处理器。v2.0 之后你将不在需要手动执行这个函数，它会在贴图加载成功之后自动执行。
@@ -683,14 +658,7 @@
         opts.width = this.width;
         opts.height = this.height;
         opts.genMipmaps = this._genMipmaps;
-<<<<<<< HEAD
         opts.format = this._getGFXPixelFormat(this._format);
-=======
-        opts.format = this._format;
-        if (this._format === PixelFormat.RGBA_ETC1) {
-            opts.format = PixelFormat.RGB_ETC1;
-        }
->>>>>>> 56272053
         opts.premultiplyAlpha = this._premultiplyAlpha;
         opts.flipY = this._flipY;
         opts.minFilter = FilterIndex[this._minFilter];
@@ -802,21 +770,6 @@
             this.update(opts);
         }
     },
-<<<<<<< HEAD
-    
-    /**
-     * !#en
-     * Sets whether generate mipmaps for the texture
-     * !#zh 是否为纹理设置生成 mipmaps。
-     * @method setGenMipmaps
-     * @param {Boolean} genMipmaps
-     */
-    setGenMipmaps (genMipmaps) {
-        if (this._genMipmaps !== genMipmaps) {
-            var opts = _getSharedOptions();
-            opts.genMipmaps = genMipmaps;
-            this.update(opts);
-=======
 
     _checkPackable () {
         let dynamicAtlas = cc.dynamicAtlasManager;
@@ -834,7 +787,6 @@
             this._getHash() !== dynamicAtlas.Atlas.DEFAULT_HASH) {
             this._packable = false;
             return;
->>>>>>> 56272053
         }
     },
 
