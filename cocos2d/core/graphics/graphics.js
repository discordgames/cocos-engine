/****************************************************************************
 Copyright (c) 2013-2016 Chukong Technologies Inc.
 Copyright (c) 2017-2018 Xiamen Yaji Software Co., Ltd.

 https://www.cocos.com/

 Permission is hereby granted, free of charge, to any person obtaining a copy
 of this software and associated engine source code (the "Software"), a limited,
  worldwide, royalty-free, non-assignable, revocable and non-exclusive license
 to use Cocos Creator solely to develop games on your target platforms. You shall
  not use Cocos Creator software for developing other software or tools that's
  used for developing games. You are not granted to publish, distribute,
  sublicense, and/or sell copies of Cocos Creator.

 The software or tools in this License Agreement are licensed, not sold.
 Xiamen Yaji Software Co., Ltd. reserves all rights not expressly granted to you.

 THE SOFTWARE IS PROVIDED "AS IS", WITHOUT WARRANTY OF ANY KIND, EXPRESS OR
 IMPLIED, INCLUDING BUT NOT LIMITED TO THE WARRANTIES OF MERCHANTABILITY,
 FITNESS FOR A PARTICULAR PURPOSE AND NONINFRINGEMENT. IN NO EVENT SHALL THE
 AUTHORS OR COPYRIGHT HOLDERS BE LIABLE FOR ANY CLAIM, DAMAGES OR OTHER
 LIABILITY, WHETHER IN AN ACTION OF CONTRACT, TORT OR OTHERWISE, ARISING FROM,
 OUT OF OR IN CONNECTION WITH THE SOFTWARE OR THE USE OR OTHER DEALINGS IN
 THE SOFTWARE.
 ****************************************************************************/

const RenderComponent = require('../components/CCRenderComponent');
const Material = require('../assets/material/CCMaterial');

const Types = require('./types');
const LineCap = Types.LineCap;
const LineJoin = Types.LineJoin;

/**
 * @class Graphics
 * @extends RenderComponent
 */
let Graphics = cc.Class({
    name: 'cc.Graphics',
    extends: RenderComponent,

    editor: CC_EDITOR && {
        menu: 'i18n:MAIN_MENU.component.renderers/Graphics',
    },

    ctor () {
        this._impl = new Graphics._Impl(this);
    },

    properties: {
        _lineWidth: 1,
        _strokeColor: cc.Color.BLACK,
        _lineJoin: LineJoin.MITER,
        _lineCap: LineCap.BUTT,
        _fillColor: cc.Color.WHITE,
        _miterLimit: 10,
        
        /**
         * !#en
         * Current line width.
         * !#zh
         * 当前线条宽度
         * @property {Number} lineWidth
         * @default 1
         */
        lineWidth: {
            get () {
                return this._lineWidth;
            },
            set (value) {
                this._lineWidth = value;
                this._impl.lineWidth = value;
            }
        },

        /**
         * !#en
         * lineJoin determines how two connecting segments (of lines, arcs or curves) with non-zero lengths in a shape are joined together.
         * !#zh
         * lineJoin 用来设置2个长度不为0的相连部分（线段，圆弧，曲线）如何连接在一起的属性。
         * @property {Graphics.LineJoin} lineJoin
         * @default LineJoin.MITER
         */
        lineJoin: {
            get () {
                return this._lineJoin;
            },
            set (value) {
                this._lineJoin = value;
                this._impl.lineJoin = value;
            },
            type: LineJoin
        },

        /**
         * !#en
         * lineCap determines how the end points of every line are drawn.
         * !#zh
         * lineCap 指定如何绘制每一条线段末端。
         * @property {Graphics.LineCap} lineCap
         * @default LineCap.BUTT
         */
        lineCap: {
            get () {
                return this._lineCap;
            },
            set (value) {
                this._lineCap = value;
                this._impl.lineCap = value;
            },
            type: LineCap
        },

        /**
         * !#en
         * stroke color
         * !#zh
         * 线段颜色
         * @property {Color} strokeColor
         * @default Color.BLACK
         */
        strokeColor: {
            get () {
                return this._strokeColor;
            },
            set (value) {
                this._impl.strokeColor = this._strokeColor = cc.color(value);
            }
        },

        /**
         * !#en
         * fill color
         * !#zh
         * 填充颜色
         * @property {Color} fillColor
         * @default Color.WHITE
         */
        fillColor: {
            get () {
                return this._fillColor;
            },
            set (value) {
                this._impl.fillColor = this._fillColor = cc.color(value);
            }
        },

        /**
         * !#en
         * Sets the miter limit ratio
         * !#zh
         * 设置斜接面限制比例
         * @property {Number} miterLimit
         * @default 10
         */
        miterLimit: {
            get () {
                return this._miterLimit;
            },
            set (value) {
                this._miterLimit = value;
                this._impl.miterLimit = value;
            }
        }
    },

    statics: {
        LineJoin: LineJoin,
        LineCap: LineCap
    },

    onRestore () {
        if (!this._impl) {
            this._impl = new Graphics._Impl(this);
        }
    },

    onEnable () {
        this._super();
        this._activateMaterial();
    },

    onDestroy () {
        this.clear(true);
        this._super();
        this._impl = null;
    },

    _activateMaterial () {
        // Ignore material in canvas
        if (cc.game.renderType === cc.game.RENDER_TYPE_CANVAS) {
            this.disableRender();
            return;
        }
        
<<<<<<< HEAD
        if (this.sharedMaterials[0]) {
            return;
        }
        
        let material = Material.getInstantiatedBuiltinMaterial('2d-base', this);
        material.define('CC_USE_MODEL', true);
=======
        this.node._renderFlag &= ~cc.RenderFlow.FLAG_RENDER;
        this.node._renderFlag |= cc.RenderFlow.FLAG_CUSTOM_IA_RENDER;

        let material = this.sharedMaterials[0];
        if (!material) {
            material = Material.getInstantiatedBuiltinMaterial('2d-base', this);
        }
        else {
            material = Material.getInstantiatedMaterial(material, this);
        }
        
        material.define('_USE_MODEL', true);
>>>>>>> a3de003d
        this.setMaterial(0, material);
    },

    /**
     * !#en Move path start point to (x,y).
     * !#zh 移动路径起点到坐标(x, y)
     * @method moveTo
     * @param {Number} [x] The x axis of the coordinate for the end point.
     * @param {Number} [y] The y axis of the coordinate for the end point.
     */
    moveTo (x, y) {
        if (CC_DEBUG && x instanceof cc.Vec2) {
            cc.warn('[moveTo] : Can not pass Vec2 as [x, y] value, please check it.');
            return;
        }
        this._impl.moveTo(x, y);
    },

    /**
     * !#en Adds a straight line to the path
     * !#zh 绘制直线路径
     * @method lineTo
     * @param {Number} [x] The x axis of the coordinate for the end point.
     * @param {Number} [y] The y axis of the coordinate for the end point.
     */
    lineTo (x, y) {
        if (CC_DEBUG && x instanceof cc.Vec2) {
            cc.warn('[moveTo] : Can not pass Vec2 as [x, y] value, please check it.');
            return;
        }
        this._impl.lineTo(x, y);
    },

    /**
     * !#en Adds a cubic Bézier curve to the path
     * !#zh 绘制三次贝赛尔曲线路径
     * @method bezierCurveTo
     * @param {Number} [c1x] The x axis of the coordinate for the first control point.
     * @param {Number} [c1y] The y axis of the coordinate for first control point.
     * @param {Number} [c2x] The x axis of the coordinate for the second control point.
     * @param {Number} [c2y] The y axis of the coordinate for the second control point.
     * @param {Number} [x] The x axis of the coordinate for the end point.
     * @param {Number} [y] The y axis of the coordinate for the end point.
     */
    bezierCurveTo (c1x, c1y, c2x, c2y, x, y) {
        this._impl.bezierCurveTo(c1x, c1y, c2x, c2y, x, y);
    },

    /**
     * !#en Adds a quadratic Bézier curve to the path
     * !#zh 绘制二次贝赛尔曲线路径
     * @method quadraticCurveTo
     * @param {Number} [cx] The x axis of the coordinate for the control point.
     * @param {Number} [cy] The y axis of the coordinate for the control point.
     * @param {Number} [x] The x axis of the coordinate for the end point.
     * @param {Number} [y] The y axis of the coordinate for the end point.
     */
    quadraticCurveTo (cx, cy, x, y) {
        this._impl.quadraticCurveTo(cx, cy, x, y);
    },

    /**
     * !#en Adds an arc to the path which is centered at (cx, cy) position with radius r starting at startAngle and ending at endAngle going in the given direction by counterclockwise (defaulting to false).
     * !#zh 绘制圆弧路径。圆弧路径的圆心在 (cx, cy) 位置，半径为 r ，根据 counterclockwise （默认为false）指定的方向从 startAngle 开始绘制，到 endAngle 结束。
     * @method arc
     * @param {Number} [cx] The x axis of the coordinate for the center point.
     * @param {Number} [cy] The y axis of the coordinate for the center point.
     * @param {Number} [r] The arc's radius.
     * @param {Number} [startAngle] The angle at which the arc starts, measured clockwise from the positive x axis and expressed in radians.
     * @param {Number} [endAngle] The angle at which the arc ends, measured clockwise from the positive x axis and expressed in radians.
     * @param {Boolean} [counterclockwise] An optional Boolean which, if true, causes the arc to be drawn counter-clockwise between the two angles. By default it is drawn clockwise.
     */
    arc (cx, cy, r, startAngle, endAngle, counterclockwise) {
        this._impl.arc(cx, cy, r, startAngle, endAngle, counterclockwise);
    },

    /**
     * !#en Adds an ellipse to the path.
     * !#zh 绘制椭圆路径。
     * @method ellipse
     * @param {Number} [cx] The x axis of the coordinate for the center point.
     * @param {Number} [cy] The y axis of the coordinate for the center point.
     * @param {Number} [rx] The ellipse's x-axis radius.
     * @param {Number} [ry] The ellipse's y-axis radius.
     */
    ellipse (cx, cy, rx, ry) {
        this._impl.ellipse(cx, cy, rx, ry);
    },

    /**
     * !#en Adds an circle to the path.
     * !#zh 绘制圆形路径。
     * @method circle
     * @param {Number} [cx] The x axis of the coordinate for the center point.
     * @param {Number} [cy] The y axis of the coordinate for the center point.
     * @param {Number} [r] The circle's radius.
     */
    circle (cx, cy, r) {
        this._impl.circle(cx, cy, r);
    },

    /**
     * !#en Adds an rectangle to the path.
     * !#zh 绘制矩形路径。
     * @method rect
     * @param {Number} [x] The x axis of the coordinate for the rectangle starting point.
     * @param {Number} [y] The y axis of the coordinate for the rectangle starting point.
     * @param {Number} [w] The rectangle's width.
     * @param {Number} [h] The rectangle's height.
     */
    rect (x, y, w, h) {
        this._impl.rect(x, y, w, h);
    },

    /**
     * !#en Adds an round corner rectangle to the path. 
     * !#zh 绘制圆角矩形路径。
     * @method roundRect
     * @param {Number} [x] The x axis of the coordinate for the rectangle starting point.
     * @param {Number} [y] The y axis of the coordinate for the rectangle starting point.
     * @param {Number} [w] The rectangles width.
     * @param {Number} [h] The rectangle's height.
     * @param {Number} [r] The radius of the rectangle.
     */
    roundRect (x, y, w, h, r) {
        this._impl.roundRect(x, y, w, h, r);
    },

    /**
     * !#en Draws a filled rectangle.
     * !#zh 绘制填充矩形。
     * @method fillRect
     * @param {Number} [x] The x axis of the coordinate for the rectangle starting point.
     * @param {Number} [y] The y axis of the coordinate for the rectangle starting point.
     * @param {Number} [w] The rectangle's width.
     * @param {Number} [h] The rectangle's height.
     */
    fillRect (x, y, w, h) {
        this.rect(x, y, w, h);
        this.fill();
    },

    /**
     * !#en Erasing any previously drawn content.
     * !#zh 擦除之前绘制的所有内容的方法。
     * @method clear
     * @param {Boolean} [clean] Whether to clean the graphics inner cache.
     */
    clear (clean) {
        this._impl.clear(clean);
        this._assembler.clear(clean);
    },

    /**
     * !#en Causes the point of the pen to move back to the start of the current path. It tries to add a straight line from the current point to the start.
     * !#zh 将笔点返回到当前路径起始点的。它尝试从当前点到起始点绘制一条直线。
     * @method close
     */
    close () {
        this._impl.close();
    },

    /**
     * !#en Strokes the current or given path with the current stroke style.
     * !#zh 根据当前的画线样式，绘制当前或已经存在的路径。
     * @method stroke
     */
    stroke () {
        this._assembler.stroke(this);
    },

    /**
     * !#en Fills the current or given path with the current fill style.
     * !#zh 根据当前的画线样式，填充当前或已经存在的路径。
     * @method fill
     */
    fill () {
        this._assembler.fill(this);
    }
});

cc.Graphics = module.exports = Graphics;
cc.Graphics.Types = Types;
cc.Graphics.Helper = require('./helper');<|MERGE_RESOLUTION|>--- conflicted
+++ resolved
@@ -193,17 +193,6 @@
             return;
         }
         
-<<<<<<< HEAD
-        if (this.sharedMaterials[0]) {
-            return;
-        }
-        
-        let material = Material.getInstantiatedBuiltinMaterial('2d-base', this);
-        material.define('CC_USE_MODEL', true);
-=======
-        this.node._renderFlag &= ~cc.RenderFlow.FLAG_RENDER;
-        this.node._renderFlag |= cc.RenderFlow.FLAG_CUSTOM_IA_RENDER;
-
         let material = this.sharedMaterials[0];
         if (!material) {
             material = Material.getInstantiatedBuiltinMaterial('2d-base', this);
@@ -212,8 +201,7 @@
             material = Material.getInstantiatedMaterial(material, this);
         }
         
-        material.define('_USE_MODEL', true);
->>>>>>> a3de003d
+        material.define('CC_USE_MODEL', true);
         this.setMaterial(0, material);
     },
 
