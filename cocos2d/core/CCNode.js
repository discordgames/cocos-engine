--- conflicted
+++ resolved
@@ -928,12 +928,7 @@
 
         this._matrix = mathPools.mat4.get();
         this._worldMatrix = mathPools.mat4.get();
-<<<<<<< HEAD
-        this._= new Float32Array(16);
-        this._localMatDirty = false;
-=======
         this._localMatDirty = 0;
->>>>>>> 527e86ee
         this._worldMatDirty = false;
         this.setLocalDirty(ALL_DIRTY_FLAG);
 
