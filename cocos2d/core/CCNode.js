--- conflicted
+++ resolved
@@ -24,17 +24,12 @@
 
 'use strict';
 
-<<<<<<< HEAD
 const PrefabHelper = require('./utils/prefab-helper');
 const mathPools = require('./utils/math-pools');
 const renderEngine = require('./renderer/render-engine');
 const affineTrans = require('./value-types/CCAffineTransform');
 const math = renderEngine.math;
-=======
-var PrefabHelper = require('./utils/prefab-helper');
-var SgHelper = require('./utils/scene-graph-helper');
 var eventManager = require('./event-manager');
->>>>>>> ff975841
 
 const Flags = cc.Object.Flags;
 const Destroying = Flags.Destroying;
@@ -170,11 +165,8 @@
         event.bubbles = true;
         node.dispatchEvent(event);
         if (CC_JSB) {
-<<<<<<< HEAD
-=======
             event.touch = null;
             event._touches = null;
->>>>>>> ff975841
             Event.EventTouch.pool.put(event);
         }
         return true;
@@ -191,11 +183,8 @@
     event.bubbles = true;
     node.dispatchEvent(event);
     if (CC_JSB) {
-<<<<<<< HEAD
-=======
         event.touch = null;
         event._touches = null;
->>>>>>> ff975841
         Event.EventTouch.pool.put(event);
     }
 };
@@ -216,11 +205,8 @@
     event.bubbles = true;
     node.dispatchEvent(event);
     if (CC_JSB) {
-<<<<<<< HEAD
-=======
         event.touch = null;
         event._touches = null;
->>>>>>> ff975841
         Event.EventTouch.pool.put(event);
     }
 };
@@ -239,11 +225,7 @@
         event.bubbles = true;
         node.dispatchEvent(event);
         if (CC_JSB) {
-<<<<<<< HEAD
-            Event.EventTouch.pool.put(event);
-=======
             Event.EventMouse.pool.put(event);
->>>>>>> ff975841
         }
         else {
             event.stopPropagation();
@@ -255,10 +237,7 @@
     var node = this.owner;
     var hit = node._hitTest(pos, this);
     if (CC_JSB && (hit || this._previousIn)) {
-<<<<<<< HEAD
-=======
         // jsb event will be replaced so can be stopped immediately
->>>>>>> ff975841
         event.stopPropagation();
         event = Event.EventMouse.pool.get(event);
     }
@@ -312,11 +291,7 @@
         event.bubbles = true;
         node.dispatchEvent(event);
         if (CC_JSB) {
-<<<<<<< HEAD
-            Event.EventTouch.pool.put(event);
-=======
             Event.EventMouse.pool.put(event);
->>>>>>> ff975841
         }
         else {
             event.stopPropagation();
@@ -338,11 +313,7 @@
         event.bubbles = true;
         node.dispatchEvent(event);
         if (CC_JSB) {
-<<<<<<< HEAD
-            Event.EventTouch.pool.put(event);
-=======
             Event.EventMouse.pool.put(event);
->>>>>>> ff975841
         }
         else {
             event.stopPropagation();
@@ -367,19 +338,10 @@
     return null;
 }
 
-<<<<<<< HEAD
 // function updateOrder (node) {
 //     node._parent._delaySort();
     //cc.eventManager._setDirtyForNode(node);
 // }
-=======
-function updateOrder (node) {
-    node._parent._delaySort();
-    if (!CC_JSB) {
-        eventManager._setDirtyForNode(node);
-    }
-}
->>>>>>> ff975841
 
 /**
  * !#en
@@ -920,42 +882,6 @@
      * @param {String} [name]
      */
     ctor (name) {
-<<<<<<< HEAD
-=======
-
-        /**
-         * Current scene graph node for this node.
-         *
-         * @property _sgNode
-         * @type {_ccsg.Node}
-         * @private
-         */
-        var sgNode = this._sgNode = new _ccsg.Node();
-        if (CC_JSB) {
-            sgNode._entity = this;
-            sgNode.onEnter = function () {
-                _ccsg.Node.prototype.onEnter.call(this);
-                if (this._entity && !this._entity._active) {
-                    ActionManagerExist && cc.director.getActionManager().pauseTarget(this);
-                    eventManager.pauseTarget(this);
-                }
-            };
-        }
-        if (!cc.game._isCloning) {
-            sgNode.cascadeOpacity = true;
-        }
-
-        /**
-         * Current active size provider for this node.
-         * Size provider can equals to this._sgNode.
-         *
-         * @property _sizeProvider
-         * @type {_ccsg.Node}
-         * @private
-         */
-        this._sizeProvider = null;
-
->>>>>>> ff975841
         this._reorderChildDirty = false;
         
         // cache component
@@ -965,14 +891,11 @@
         this._touchListener = null;
         // Mouse event listener
         this._mouseListener = null;
-<<<<<<< HEAD
 
         this._matrix = mathPools.mat4.get();
         this._worldMatrix = mathPools.mat4.get();
         this._localMatDirty = true;
         this._worldMatDirty = true;
-=======
->>>>>>> ff975841
     },
 
     statics: {
@@ -989,47 +912,10 @@
         var parent = this._parent;
         var siblings = parent._children;
         var i = 0, len = siblings.length, sibling;
-<<<<<<< HEAD
         for (; i < len; i++) {
             sibling = siblings[i];
             sibling._updateOrderOfArrival();
             cc.eventManager._setDirtyForNode(sibling);
-=======
-        if (CC_JSB) {
-            if (cc.runtime) {
-                for (; i < len; i++) {
-                    sibling = siblings[i]._sgNode;
-                    // Reset zorder to update their arrival order
-                    var zOrder = sibling.getLocalZOrder();
-                    sibling.setLocalZOrder(zOrder + 1);
-                    sibling.setLocalZOrder(zOrder);
-                }
-            }
-            else {
-                parent._sgNode.removeChild(this._sgNode, false);
-                if (index + 1 < siblings.length) {
-                    var nextSibling = siblings[index + 1];
-                    var oldZOrder = this._sgNode.getLocalZOrder();
-                    parent._sgNode.insertChildBefore(this._sgNode, nextSibling._sgNode);
-                    if (oldZOrder !== this._sgNode.getLocalZOrder()) {
-                        this._sgNode.setLocalZOrder(oldZOrder);
-                    }
-                }
-                else {
-                    parent._sgNode.addChild(this._sgNode);
-                }
-            }
-        }
-        else {
-            for (; i < len; i++) {
-                sibling = siblings[i]._sgNode;
-                sibling._arrivalOrder = i;
-                eventManager._setDirtyForNode(sibling);
-            }
-            cc.renderer.childrenOrderDirty = true;
-            parent._sgNode._reorderChildDirty = true;
-            parent._delaySort();
->>>>>>> ff975841
         }
         parent._delaySort();
     },
@@ -1047,24 +933,10 @@
             _currentHovered = null;
         }
 
-<<<<<<< HEAD
         if (this._touchListener) {
             this._touchListener.owner = null;
             this._touchListener.mask = null;
             this._touchListener = null;
-=======
-        if (CC_JSB) {
-            if (this._touchListener) {
-                this._touchListener.owner = null;
-                this._touchListener.mask = null;
-                this._touchListener = null;
-            }
-            if (this._mouseListener) {
-                this._mouseListener.owner = null;
-                this._mouseListener.mask = null;
-                this._mouseListener = null;
-            }
->>>>>>> ff975841
         }
         if (this._mouseListener) {
             this._mouseListener.owner = null;
@@ -1081,11 +953,8 @@
             cc.director.__fastOff(cc.Director.EVENT_AFTER_UPDATE, this.sortAllChildren, this);
         }
 
-<<<<<<< HEAD
-=======
         eventManager.removeListeners(this);
 
->>>>>>> ff975841
         if (!destroyByParent) {
             // simulate some destruct logic to make undo system work correctly
             if (CC_EDITOR) {
@@ -1476,14 +1345,7 @@
         if (!this.active)
             return;
         cc.assertID(action, 1618);
-<<<<<<< HEAD
-
-=======
-        
-        if (CC_JSB) {
-            this._sgNode._owner = this;
-        }
->>>>>>> ff975841
+
         cc.director.getActionManager().addAction(action, this, false);
         return action;
     } : emptyFunc,
@@ -1594,14 +1456,6 @@
         return 0;
     },
 
-<<<<<<< HEAD
-=======
-    setTag (value) {
-        this._tag = value;
-        this._sgNode.tag = value;
-    },
-
->>>>>>> ff975841
     /**
      * !#en Returns a copy of the position (x, y) of the node in its parent's coordinates.
      * !#zh 获取节点在父节点坐标系中的位置（x, y）。
@@ -2487,57 +2341,6 @@
         }
     },
 
-<<<<<<< HEAD
-=======
-    _updateDummySgNode () {
-        var self = this;
-        var sgNode = self._sgNode;
-
-        sgNode.setPosition(self._position);
-        sgNode.setRotationX(self._rotationX);
-        sgNode.setRotationY(self._rotationY);
-        sgNode.setScale(self._scaleX, self._scaleY);
-        sgNode.setSkewX(self._skewX);
-        sgNode.setSkewY(self._skewY);
-
-        var arrivalOrder = sgNode._arrivalOrder;
-        sgNode.setLocalZOrder(self._localZOrder);
-        sgNode._arrivalOrder = arrivalOrder;     // revert arrivalOrder changed in setLocalZOrder
-
-        sgNode.setGlobalZOrder(self._globalZOrder);
-
-        if (CC_JSB) {
-            // fix tintTo and tintBy action for jsb displays err for fireball/issues/4137
-            sgNode.setColor(this._color);
-        }
-        sgNode.setOpacity(self._opacity);
-        sgNode.setOpacityModifyRGB(self._opacityModifyRGB);
-        sgNode.setCascadeOpacityEnabled(self._cascadeOpacityEnabled);
-        sgNode.setTag(self._tag);
-    },
-
-    _updateSgNode () {
-        this._updateDummySgNode();
-        var sgNode = this._sgNode;
-        sgNode.setAnchorPoint(this._anchorPoint);
-        sgNode.setVisible(this._active);
-        sgNode.setColor(this._color);
-
-        // update ActionManager and EventManager because sgNode maybe changed
-        var actionManager = ActionManagerExist ? cc.director.getActionManager() : null;
-        if (this._activeInHierarchy) {
-            actionManager && actionManager.resumeTarget(this);
-            eventManager.resumeTarget(this);
-        }
-        else {
-            actionManager && actionManager.pauseTarget(this);
-            eventManager.pauseTarget(this);
-        }
-    },
-
-    _removeSgNode: SgHelper.removeSgNode,
-
->>>>>>> ff975841
     onRestore: CC_EDITOR && function () {
         this._localMatDirty = true;
         this._worldMatDirty = true;
@@ -2559,40 +2362,6 @@
 
 });
 
-<<<<<<< HEAD
-=======
-// In JSB, when inner sg node being replaced, the system event listeners will be cleared.
-// We need a mechanisme to guarentee the persistence of system event listeners.
-if (CC_JSB) {
-    var updateListeners = function () {
-        if (!this._activeInHierarchy) {
-            eventManager.pauseTarget(this);
-        }
-    };
-
-    cc.js.getset(Node.prototype, '_sgNode',
-        function () {
-            return this.__sgNode;
-        },
-        function (value) {
-            this.__sgNode = value;
-            if (this._touchListener || this._mouseListener) {
-                if (this._touchListener) {
-                    eventManager.removeListener(this._touchListener);
-                    eventManager.addListener(this._touchListener, this);
-                }
-                if (this._mouseListener) {
-                    eventManager.removeListener(this._mouseListener);
-                    eventManager.addListener(this._mouseListener, this);
-                }
-                cc.director.once(cc.Director.EVENT_BEFORE_UPDATE, updateListeners, this);
-            }
-        },
-        true
-    );
-}
-
->>>>>>> ff975841
 /**
  * @event position-changed
  * @param {Event.EventCustom} event
