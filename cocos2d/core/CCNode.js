/****************************************************************************
 Copyright (c) 2013-2016 Chukong Technologies Inc.
 Copyright (c) 2017-2018 Xiamen Yaji Software Co., Ltd.

 http://www.cocos2d-x.org

 Permission is hereby granted, free of charge, to any person obtaining a copy
 of this software and associated documentation files (the "Software"), to deal
 in the Software without restriction, including without limitation the rights
 to use, copy, modify, merge, publish, distribute, sublicense, and/or sell
 copies of the Software, and to permit persons to whom the Software is
 furnished to do so, subject to the following conditions:

 The above copyright notice and this permission notice shall be included in
 all copies or substantial portions of the Software.

 THE SOFTWARE IS PROVIDED "AS IS", WITHOUT WARRANTY OF ANY KIND, EXPRESS OR
 IMPLIED, INCLUDING BUT NOT LIMITED TO THE WARRANTIES OF MERCHANTABILITY,
 FITNESS FOR A PARTICULAR PURPOSE AND NONINFRINGEMENT. IN NO EVENT SHALL THE
 AUTHORS OR COPYRIGHT HOLDERS BE LIABLE FOR ANY CLAIM, DAMAGES OR OTHER
 LIABILITY, WHETHER IN AN ACTION OF CONTRACT, TORT OR OTHERWISE, ARISING FROM,
 OUT OF OR IN CONNECTION WITH THE SOFTWARE OR THE USE OR OTHER DEALINGS IN
 THE SOFTWARE.
 ****************************************************************************/

'use strict';

import { mat4, vec2, vec3, quat } from './vmath';

const BaseNode = require('./utils/base-node');
const PrefabHelper = require('./utils/prefab-helper');
const mathPools = require('./utils/math-pools');
const AffineTrans = require('./utils/affine-transform');
const eventManager = require('./event-manager');
const macro = require('./platform/CCMacro');
const js = require('./platform/js');
const Event = require('./event/event');
const EventTarget = require('./event/event-target');
const RenderFlow = require('./renderer/render-flow');

const Flags = cc.Object.Flags;
const Destroying = Flags.Destroying;

const ERR_INVALID_NUMBER = CC_EDITOR && 'The %s is invalid';
const ONE_DEGREE = Math.PI / 180;

var ActionManagerExist = !!cc.ActionManager;
var emptyFunc = function () {};
var _vec2a = cc.v2();
var _vec2b = cc.v2();
var _mat4_temp = mat4.create();
var _vec3_temp = vec3.create();
var _quat_temp = quat.create();
var _globalOrderOfArrival = 1;
var _cachedArray = new Array(16);
_cachedArray.length = 0;

const POSITION_ON = 1 << 0;
const SCALE_ON = 1 << 1;
const ROTATION_ON = 1 << 2;
const SIZE_ON = 1 << 3;
const ANCHOR_ON = 1 << 4;
const COLOR_ON = 1 << 5;


let BuiltinGroupIndex = cc.Enum({
    DEBUG: 31
});

/**
 * !#en Node's local dirty properties flag
 * !#zh Node 的本地属性 dirty 状态位
 * @enum Node._LocalDirtyFlag
 * @static
 * @private
 * @namespace Node
 */
var LocalDirtyFlag = cc.Enum({
    /**
     * !#en Flag for position dirty
     * !#zh 位置 dirty 的标记位
     * @property {Number} POSITION
     * @static
     */
    POSITION: 1 << 0,
    /**
     * !#en Flag for scale dirty
     * !#zh 缩放 dirty 的标记位
     * @property {Number} SCALE
     * @static
     */
    SCALE: 1 << 1,
    /**
     * !#en Flag for rotation dirty
     * !#zh 旋转 dirty 的标记位
     * @property {Number} ROTATION
     * @static
     */
    ROTATION: 1 << 2,
    /**
     * !#en Flag for skew dirty
     * !#zh skew dirty 的标记位
     * @property {Number} SKEW
     * @static
     */
    SKEW: 1 << 3,
    /**
     * !#en Flag for position or rotation dirty
     * !#zh 旋转或位置 dirty 的标记位
     * @property {Number} RT
     * @static
     */
    RT: 1 << 0 | 1 << 1 | 1 << 2,
    /**
     * !#en Flag for all dirty properties
     * !#zh 覆盖所有 dirty 状态的标记位
     * @property {Number} ALL
     * @static
     */
    ALL: 0xffff,
});

/**
 * !#en The event type supported by Node
 * !#zh Node 支持的事件类型
 * @class Node.EventType
 * @static
 * @namespace Node
 */
// Why EventType defined as class, because the first parameter of Node.on method needs set as 'string' type.
var EventType = cc.Enum({
    /**
     * !#en The event type for touch start event, you can use its value directly: 'touchstart'
     * !#zh 当手指触摸到屏幕时。
     * @property {String} TOUCH_START
     * @static
     */
    TOUCH_START: 'touchstart',
    /**
     * !#en The event type for touch move event, you can use its value directly: 'touchmove'
     * !#zh 当手指在屏幕上移动时。
     * @property {String} TOUCH_MOVE
     * @static
     */
    TOUCH_MOVE: 'touchmove',
    /**
     * !#en The event type for touch end event, you can use its value directly: 'touchend'
     * !#zh 当手指在目标节点区域内离开屏幕时。
     * @property {String} TOUCH_END
     * @static
     */
    TOUCH_END: 'touchend',
    /**
     * !#en The event type for touch end event, you can use its value directly: 'touchcancel'
     * !#zh 当手指在目标节点区域外离开屏幕时。
     * @property {String} TOUCH_CANCEL
     * @static
     */
    TOUCH_CANCEL: 'touchcancel',

    /**
     * !#en The event type for mouse down events, you can use its value directly: 'mousedown'
     * !#zh 当鼠标按下时触发一次。
     * @property {String} MOUSE_DOWN
     * @static
     */
    MOUSE_DOWN: 'mousedown',
    /**
     * !#en The event type for mouse move events, you can use its value directly: 'mousemove'
     * !#zh 当鼠标在目标节点在目标节点区域中移动时，不论是否按下。
     * @property {String} MOUSE_MOVE
     * @static
     */
    MOUSE_MOVE: 'mousemove',
    /**
     * !#en The event type for mouse enter target events, you can use its value directly: 'mouseenter'
     * !#zh 当鼠标移入目标节点区域时，不论是否按下。
     * @property {String} MOUSE_ENTER
     * @static
     */
    MOUSE_ENTER: 'mouseenter',
    /**
     * !#en The event type for mouse leave target events, you can use its value directly: 'mouseleave'
     * !#zh 当鼠标移出目标节点区域时，不论是否按下。
     * @property {String} MOUSE_LEAVE
     * @static
     */
    MOUSE_LEAVE: 'mouseleave',
    /**
     * !#en The event type for mouse up events, you can use its value directly: 'mouseup'
     * !#zh 当鼠标从按下状态松开时触发一次。
     * @property {String} MOUSE_UP
     * @static
     */
    MOUSE_UP: 'mouseup',
    /**
     * !#en The event type for mouse wheel events, you can use its value directly: 'mousewheel'
     * !#zh 当鼠标滚轮滚动时。
     * @property {String} MOUSE_WHEEL
     * @static
     */
    MOUSE_WHEEL: 'mousewheel',

    /**
     * !#en The event type for position change events.
     * Performance note, this event will be triggered every time corresponding properties being changed,
     * if the event callback have heavy logic it may have great performance impact, try to avoid such scenario.
     * !#zh 当节点位置改变时触发的事件。
     * 性能警告：这个事件会在每次对应的属性被修改时触发，如果事件回调损耗较高，有可能对性能有很大的负面影响，请尽量避免这种情况。
     * @property {String} POSITION_CHANGED
     * @static
     */
    POSITION_CHANGED: 'position-changed',
    /**
     * !#en The event type for rotation change events.
     * Performance note, this event will be triggered every time corresponding properties being changed,
     * if the event callback have heavy logic it may have great performance impact, try to avoid such scenario.
     * !#zh 当节点旋转改变时触发的事件。
     * 性能警告：这个事件会在每次对应的属性被修改时触发，如果事件回调损耗较高，有可能对性能有很大的负面影响，请尽量避免这种情况。
     * @property {String} ROTATION_CHANGED
     * @static
     */
    ROTATION_CHANGED: 'rotation-changed',
    /**
     * !#en The event type for scale change events.
     * Performance note, this event will be triggered every time corresponding properties being changed,
     * if the event callback have heavy logic it may have great performance impact, try to avoid such scenario.
     * !#zh 当节点缩放改变时触发的事件。
     * 性能警告：这个事件会在每次对应的属性被修改时触发，如果事件回调损耗较高，有可能对性能有很大的负面影响，请尽量避免这种情况。
     * @property {String} SCALE_CHANGED
     * @static
     */
    SCALE_CHANGED: 'scale-changed',
    /**
     * !#en The event type for size change events.
     * Performance note, this event will be triggered every time corresponding properties being changed,
     * if the event callback have heavy logic it may have great performance impact, try to avoid such scenario.
     * !#zh 当节点尺寸改变时触发的事件。
     * 性能警告：这个事件会在每次对应的属性被修改时触发，如果事件回调损耗较高，有可能对性能有很大的负面影响，请尽量避免这种情况。
     * @property {String} SIZE_CHANGED
     * @static
     */
    SIZE_CHANGED: 'size-changed',
    /**
     * !#en The event type for anchor point change events.
     * Performance note, this event will be triggered every time corresponding properties being changed,
     * if the event callback have heavy logic it may have great performance impact, try to avoid such scenario.
     * !#zh 当节点锚点改变时触发的事件。
     * 性能警告：这个事件会在每次对应的属性被修改时触发，如果事件回调损耗较高，有可能对性能有很大的负面影响，请尽量避免这种情况。
     * @property {String} ANCHOR_CHANGED
     * @static
     */
    ANCHOR_CHANGED: 'anchor-changed',
    /**
    * !#en The event type for color change events.
    * Performance note, this event will be triggered every time corresponding properties being changed,
    * if the event callback have heavy logic it may have great performance impact, try to avoid such scenario.
    * !#zh 当节点颜色改变时触发的事件。
    * 性能警告：这个事件会在每次对应的属性被修改时触发，如果事件回调损耗较高，有可能对性能有很大的负面影响，请尽量避免这种情况。
    * @property {String} COLOR_CHANGED
    * @static
    */
    COLOR_CHANGED: 'color-changed',
    /**
     * !#en The event type for new child added events.
     * !#zh 当新的子节点被添加时触发的事件。
     * @property {String} CHILD_ADDED
     * @static
     */
    CHILD_ADDED: 'child-added',
    /**
     * !#en The event type for child removed events.
     * !#zh 当子节点被移除时触发的事件。
     * @property {String} CHILD_REMOVED
     * @static
     */
    CHILD_REMOVED: 'child-removed',
    /**
     * !#en The event type for children reorder events.
     * !#zh 当子节点顺序改变时触发的事件。
     * @property {String} CHILD_REORDER
     * @static
     */
    CHILD_REORDER: 'child-reorder',
    /**
     * !#en The event type for node group changed events.
     * !#zh 当节点归属群组发生变化时触发的事件。
     * @property {String} GROUP_CHANGED
     * @static
     */
    GROUP_CHANGED: 'group-changed',
});

var _touchEvents = [
    EventType.TOUCH_START,
    EventType.TOUCH_MOVE,
    EventType.TOUCH_END,
    EventType.TOUCH_CANCEL,
];
var _mouseEvents = [
    EventType.MOUSE_DOWN,
    EventType.MOUSE_ENTER,
    EventType.MOUSE_MOVE,
    EventType.MOUSE_LEAVE,
    EventType.MOUSE_UP,
    EventType.MOUSE_WHEEL,
];

var _currentHovered = null;

var _touchStartHandler = function (touch, event) {
    var pos = touch.getLocation();
    var node = this.owner;

    if (node._hitTest(pos, this)) {
        event.type = EventType.TOUCH_START;
        event.touch = touch;
        event.bubbles = true;
        node.dispatchEvent(event);
        return true;
    }
    return false;
};
var _touchMoveHandler = function (touch, event) {
    var node = this.owner;
    event.type = EventType.TOUCH_MOVE;
    event.touch = touch;
    event.bubbles = true;
    node.dispatchEvent(event);
};
var _touchEndHandler = function (touch, event) {
    var pos = touch.getLocation();
    var node = this.owner;

    if (node._hitTest(pos, this)) {
        event.type = EventType.TOUCH_END;
    }
    else {
        event.type = EventType.TOUCH_CANCEL;
    }
    event.touch = touch;
    event.bubbles = true;
    node.dispatchEvent(event);
};
var _touchCancelHandler = function (touch, event) {
    var pos = touch.getLocation();
    var node = this.owner;

    event.type = EventType.TOUCH_CANCEL;
    event.touch = touch;
    event.bubbles = true;
    node.dispatchEvent(event);
};

var _mouseDownHandler = function (event) {
    var pos = event.getLocation();
    var node = this.owner;

    if (node._hitTest(pos, this)) {
        event.type = EventType.MOUSE_DOWN;
        event.bubbles = true;
        node.dispatchEvent(event);
    }
};
var _mouseMoveHandler = function (event) {
    var pos = event.getLocation();
    var node = this.owner;
    var hit = node._hitTest(pos, this);
    if (hit) {
        if (!this._previousIn) {
            // Fix issue when hover node switched, previous hovered node won't get MOUSE_LEAVE notification
            if (_currentHovered && _currentHovered._mouseListener) {
                event.type = EventType.MOUSE_LEAVE;
                _currentHovered.dispatchEvent(event);
                _currentHovered._mouseListener._previousIn = false;
            }
            _currentHovered = this.owner;
            event.type = EventType.MOUSE_ENTER;
            node.dispatchEvent(event);
            this._previousIn = true;
        }
        event.type = EventType.MOUSE_MOVE;
        event.bubbles = true;
        node.dispatchEvent(event);
    }
    else if (this._previousIn) {
        event.type = EventType.MOUSE_LEAVE;
        node.dispatchEvent(event);
        this._previousIn = false;
        _currentHovered = null;
    }
    else {
        // continue dispatching
        return;
    }

    // Event processed, cleanup
    event.stopPropagation();
};
var _mouseUpHandler = function (event) {
    var pos = event.getLocation();
    var node = this.owner;

    if (node._hitTest(pos, this)) {
        event.type = EventType.MOUSE_UP;
        event.bubbles = true;
        node.dispatchEvent(event);
        event.stopPropagation();
    }
};
var _mouseWheelHandler = function (event) {
    var pos = event.getLocation();
    var node = this.owner;

    if (node._hitTest(pos, this)) {
        event.type = EventType.MOUSE_WHEEL;
        event.bubbles = true;
        node.dispatchEvent(event);
        event.stopPropagation();
    }
};

function _searchMaskInParent (node) {
    var Mask = cc.Mask;
    if (Mask) {
        var index = 0;
        for (var curr = node; curr && cc.Node.isNode(curr); curr = curr._parent, ++index) {
            if (curr.getComponent(Mask)) {
                return {
                    index: index,
                    node: curr
                };
            }
        }
    }
    return null;
}

function _checkListeners (node, events) {
    if (!(node._objFlags & Destroying)) {
        var i = 0;
        if (node._bubblingListeners) {
            for (; i < events.length; ++i) {
                if (node._bubblingListeners.hasEventListener(events[i])) {
                    return true;
                }
            }
        }
        if (node._capturingListeners) {
            for (; i < events.length; ++i) {
                if (node._capturingListeners.hasEventListener(events[i])) {
                    return true;
                }
            }
        }
        return false;
    }
    return true;
}

function _doDispatchEvent (owner, event) {
    var target, i;
    event.target = owner;

    // Event.CAPTURING_PHASE
    _cachedArray.length = 0;
    owner._getCapturingTargets(event.type, _cachedArray);
    // capturing
    event.eventPhase = 1;
    for (i = _cachedArray.length - 1; i >= 0; --i) {
        target = _cachedArray[i];
        if (target._capturingListeners) {
            event.currentTarget = target;
            // fire event
            target._capturingListeners.emit(event.type, event, _cachedArray);
            // check if propagation stopped
            if (event._propagationStopped) {
                _cachedArray.length = 0;
                return;
            }
        }
    }
    _cachedArray.length = 0;

    // Event.AT_TARGET
    // checks if destroyed in capturing callbacks
    event.eventPhase = 2;
    event.currentTarget = owner;
    if (owner._capturingListeners) {
        owner._capturingListeners.emit(event.type, event);
    }
    if (!event._propagationImmediateStopped && owner._bubblingListeners) {
        owner._bubblingListeners.emit(event.type, event);
    }

    if (!event._propagationStopped && event.bubbles) {
        // Event.BUBBLING_PHASE
        owner._getBubblingTargets(event.type, _cachedArray);
        // propagate
        event.eventPhase = 3;
        for (i = 0; i < _cachedArray.length; ++i) {
            target = _cachedArray[i];
            if (target._bubblingListeners) {
                event.currentTarget = target;
                // fire event
                target._bubblingListeners.emit(event.type, event);
                // check if propagation stopped
                if (event._propagationStopped) {
                    _cachedArray.length = 0;
                    return;
                }
            }
        }
    }
    _cachedArray.length = 0;
}

// traversal the node tree, child cullingMask must keep the same with the parent.
function _getActualGroupIndex (node) {
    let groupIndex = node.groupIndex;
    if (groupIndex === 0 && node.parent) {
        groupIndex = _getActualGroupIndex(node.parent);
    }
    return groupIndex;
}

function _updateCullingMask (node) {
    let index = _getActualGroupIndex(node);
    node._cullingMask = 1 << index;
    for (let i = 0; i < node._children.length; i++) {
        _updateCullingMask(node._children[i]);
    }
}

/**
 * !#en
 * Class of all entities in Cocos Creator scenes.<br/>
 * For events supported by Node, please refer to {{#crossLink "Node.EventType"}}{{/crossLink}}
 * !#zh
 * Cocos Creator 场景中的所有节点类。<br/>
 * 支持的节点事件，请参阅 {{#crossLink "Node.EventType"}}{{/crossLink}}。
 * @class Node
 * @extends _BaseNode
 */
let NodeDefines = {
    name: 'cc.Node',
    extends: BaseNode,

    properties: {
        // SERIALIZABLE
        _opacity: 255,
        _color: cc.Color.WHITE,
        _contentSize: cc.Size,
        _anchorPoint: cc.v2(0.5, 0.5),
        _position: cc.Vec3,
<<<<<<< HEAD
        _scale: cc.Vec3,
        _eulerAngles: cc.Vec3,
=======
        _scaleX: {
            default: undefined,
            type: cc.Float
        },
        _scaleY: {
            default: undefined,
            type: cc.Float
        },
        _scale: cc.v3(1, 1, 1),
        _rotationX: 0.0,
        _rotationY: 0.0,
        _quat: cc.Quat,
>>>>>>> 70b47cef
        _skewX: 0.0,
        _skewY: 0.0,
        _zIndex: {
            default: undefined,
            type: cc.Integer
        },
        _localZOrder: {
            default: 0,
            serializable: false
        },
    

        _is3DNode: false,

        // internal properties

        /**
         * !#en
         * Group index of node.<br/>
         * Which Group this node belongs to will resolve that this node's collision components can collide with which other collision componentns.<br/>
         * !#zh
         * 节点的分组索引。<br/>
         * 节点的分组将关系到节点的碰撞组件可以与哪些碰撞组件相碰撞。<br/>
         * @property groupIndex
         * @type {Integer}
         * @default 0
         */
        groupIndex: {
            default: 0,
            type: cc.Integer
        },

        /**
         * !#en
         * Group of node.<br/>
         * Which Group this node belongs to will resolve that this node's collision components can collide with which other collision componentns.<br/>
         * !#zh
         * 节点的分组。<br/>
         * 节点的分组将关系到节点的碰撞组件可以与哪些碰撞组件相碰撞。<br/>
         * @property group
         * @type {String}
         */
        group: {
            get () {
                return cc.game.groupList[this.groupIndex] || '';
            },

            set (value) {
                // update the groupIndex
                this.groupIndex = cc.game.groupList.indexOf(value);
                _updateCullingMask(this);
                this.emit(EventType.GROUP_CHANGED, this);
            }
        },

        //properties moved from base node begin

        /**
         * !#en The position (x, y) of the node in its parent's coordinates.
         * !#zh 节点在父节点坐标系中的位置（x, y）。
         * @property {Vec2} position
         * @example
         * cc.log("Node Position: " + node.position);
         */

        /**
         * !#en x axis position of node.
         * !#zh 节点 X 轴坐标。
         * @property x
         * @type {Number}
         * @example
         * node.x = 100;
         * cc.log("Node Position X: " + node.x);
         */
        x: {
            get () {
                return this._position.x;
            },
            set (value) {
                var localPosition = this._position;
                if (value !== localPosition.x) {
                    if (!CC_EDITOR || isFinite(value)) {
                        if (CC_EDITOR) {
                            var oldValue = localPosition.x;
                        }

                        localPosition.x = value;
                        this.setLocalDirty(LocalDirtyFlag.POSITION);
                        this._renderFlag |= RenderFlow.FLAG_WORLD_TRANSFORM;
                        
                        // fast check event
                        if (this._eventMask & POSITION_ON) {
                            // send event
                            if (CC_EDITOR) {
                                this.emit(EventType.POSITION_CHANGED, new cc.Vec3(oldValue, localPosition.y, localPosition.z));
                            }
                            else {
                                this.emit(EventType.POSITION_CHANGED);
                            }
                        }
                    }
                    else {
                        cc.error(ERR_INVALID_NUMBER, 'new x');
                    }
                }
            },
        },

        /**
         * !#en y axis position of node.
         * !#zh 节点 Y 轴坐标。
         * @property y
         * @type {Number}
         * @example
         * node.y = 100;
         * cc.log("Node Position Y: " + node.y);
         */
        y: {
            get () {
                return this._position.y;
            },
            set (value) {
                var localPosition = this._position;
                if (value !== localPosition.y) {
                    if (!CC_EDITOR || isFinite(value)) {
                        if (CC_EDITOR) {
                            var oldValue = localPosition.y;
                        }

                        localPosition.y = value;
                        this.setLocalDirty(LocalDirtyFlag.POSITION);
                        this._renderFlag |= RenderFlow.FLAG_WORLD_TRANSFORM;

                        // fast check event
                        if (this._eventMask & POSITION_ON) {
                            // send event
                            if (CC_EDITOR) {
                                this.emit(EventType.POSITION_CHANGED, new cc.Vec3(localPosition.x, oldValue, localPosition.z));
                            }
                            else {
                                this.emit(EventType.POSITION_CHANGED);
                            }
                        }
                    }
                    else {
                        cc.error(ERR_INVALID_NUMBER, 'new y');
                    }
                }
            },
        },

        /**
         * !#en z axis position of node.
         * !#zh 节点 Z 轴坐标。
         * @property z
         * @type {Number}
         */

        /**
         * !#en Rotation of node.
         * !#zh 该节点旋转角度。
         * @property rotation
         * @type {Number}
         * @deprecated since v2.1
         * @example
         * node.rotation = 90;
         * cc.log("Node Rotation: " + node.rotation);
         */
        rotation: {
            get () {
                return -this.angle;
            },
            set (value) {
                this.angle = -value;
            }
        },

        /**
         * !#en
         * Angle of node, the positive value is anti-clockwise direction.
         * !#zh
         * 该节点的旋转角度，正值为逆时针方向。
         * @property angle
         * @type {Number}
         */
        angle: {
            get () {
                return this._eulerAngles.z;
            },
            set (value) {
                vec3.set(this._eulerAngles, 0, 0, value);
                this._fromEuler();
                this.setLocalDirty(LocalDirtyFlag.ROTATION);
                this._renderFlag |= RenderFlow.FLAG_TRANSFORM;

                if (this._eventMask & ROTATION_ON) {
                    this.emit(EventType.ROTATION_CHANGED);
                }
            }
        },

        /**
         * !#en The rotation as Euler angles in degrees, used in 3D project.
         * !#zh 该节点的欧拉角度，用于 3D 项目。
         * @property eulerAngles
         * @type {Vec3}
         */

        /**
         * !#en Rotation on x axis.
         * !#zh 该节点 X 轴旋转角度。
         * @property rotationX
         * @type {Number}
         * @example
         * @deprecated since v2.1
         * node.rotationX = 45;
         * cc.log("Node Rotation X: " + node.rotationX);
         */
        rotationX: {
            get () {
                return this._eulerAngles.x;
            },
            set (value) {
                if (this._eulerAngles.x !== value) {
                    this._eulerAngles.x = value;
                    // Update quaternion from rotation
                    if (this._eulerAngles.x === this._eulerAngles.y) {
                        quat.fromEuler(this._quat, 0, 0, -value);
                    }
                    else {
                        quat.fromEuler(this._quat, value, this._eulerAngles.y, 0);
                    }
                    this.setLocalDirty(LocalDirtyFlag.ROTATION);
                    this._renderFlag |= RenderFlow.FLAG_TRANSFORM;

                    if (this._eventMask & ROTATION_ON) {
                        this.emit(EventType.ROTATION_CHANGED);
                    }
                }
            },
        },

        /**
         * !#en Rotation on y axis.
         * !#zh 该节点 Y 轴旋转角度。
         * @property rotationY
         * @type {Number}
         * @example
         * @deprecated since v2.1
         * node.rotationY = 45;
         * cc.log("Node Rotation Y: " + node.rotationY);
         */
        rotationY: {
            get () {
                return this._eulerAngles.y;
            },
            set (value) {
                if (this._eulerAngles.y !== value) {
                    this._eulerAngles.y = value;
                    // Update quaternion from rotation
                    if (this._eulerAngles.x === this._eulerAngles.y) {
                        quat.fromEuler(this._quat, 0, 0, -value);
                    }
                    else {
                        quat.fromEuler(this._quat, this._eulerAngles.x, value, 0);
                    }
                    this.setLocalDirty(LocalDirtyFlag.ROTATION);
                    this._renderFlag |= RenderFlow.FLAG_TRANSFORM;

                    if (this._eventMask & ROTATION_ON) {
                        this.emit(EventType.ROTATION_CHANGED);
                    }
                }
            },
        },

        /**
         * !#en The local scale relative to the parent.
         * !#zh 节点相对父节点的缩放。
         * @property scale
         * @type {Number}
         * @example
         * node.scale = 1;
         */
        scale: {
            get () {
                return this._scale.x;
            },
            set (v) {
                this.setScale(v);
            }
        },

        /**
         * !#en Scale on x axis.
         * !#zh 节点 X 轴缩放。
         * @property scaleX
         * @type {Number}
         * @example
         * node.scaleX = 0.5;
         * cc.log("Node Scale X: " + node.scaleX);
         */
        scaleX: {
            get () {
                return this._scale.x;
            },
            set (value) {
                if (this._scale.x !== value) {
                    this._scale.x = value;
                    this.setLocalDirty(LocalDirtyFlag.SCALE);
                    this._renderFlag |= RenderFlow.FLAG_TRANSFORM;

                    if (this._eventMask & SCALE_ON) {
                        this.emit(EventType.SCALE_CHANGED);
                    }
                }
            },
        },

        /**
         * !#en Scale on y axis.
         * !#zh 节点 Y 轴缩放。
         * @property scaleY
         * @type {Number}
         * @example
         * node.scaleY = 0.5;
         * cc.log("Node Scale Y: " + node.scaleY);
         */
        scaleY: {
            get () {
                return this._scale.y;
            },
            set (value) {
                if (this._scale.y !== value) {
                    this._scale.y = value;
                    this.setLocalDirty(LocalDirtyFlag.SCALE);
                    this._renderFlag |= RenderFlow.FLAG_TRANSFORM;

                    if (this._eventMask & SCALE_ON) {
                        this.emit(EventType.SCALE_CHANGED);
                    }
                }
            },
        },

        /**
         * !#en Scale on z axis.
         * !#zh 节点 Z 轴缩放。
         * @property scaleZ
         * @type {Number}
         */

        /**
         * !#en Skew x
         * !#zh 该节点 X 轴倾斜角度。
         * @property skewX
         * @type {Number}
         * @example
         * node.skewX = 0;
         * cc.log("Node SkewX: " + node.skewX);
         */
        skewX: {
            get () {
                return this._skewX;
            },
            set (value) {
                this._skewX = value;
                this.setLocalDirty(LocalDirtyFlag.SKEW);
                this._renderFlag |= RenderFlow.FLAG_TRANSFORM;
            }
        },

        /**
         * !#en Skew y
         * !#zh 该节点 Y 轴倾斜角度。
         * @property skewY
         * @type {Number}
         * @example
         * node.skewY = 0;
         * cc.log("Node SkewY: " + node.skewY);
         */
        skewY: {
            get () {
                return this._skewY;
            },
            set (value) {
                this._skewY = value;
                this.setLocalDirty(LocalDirtyFlag.SKEW);
                this._renderFlag |= RenderFlow.FLAG_TRANSFORM;
            }
        },

        /**
         * !#en Opacity of node, default value is 255.
         * !#zh 节点透明度，默认值为 255。
         * @property opacity
         * @type {Number}
         * @example
         * node.opacity = 255;
         */
        opacity: {
            get () {
                return this._opacity;
            },
            set (value) {
                value = cc.misc.clampf(value, 0, 255);
                if (this._opacity !== value) {
                    this._opacity = value;
                    this._renderFlag |= RenderFlow.FLAG_OPACITY;
                }
            },
            range: [0, 255]
        },

        /**
         * !#en Color of node, default value is white: (255, 255, 255).
         * !#zh 节点颜色。默认为白色，数值为：（255，255，255）。
         * @property color
         * @type {Color}
         * @example
         * node.color = new cc.Color(255, 255, 255);
         */
        color: {
            get () {
                return this._color.clone()
            },
            set (value) {
                if (!this._color.equals(value)) {
                    this._color.set(value);
                    if (CC_DEV && value.a !== 255) {
                        cc.warnID(1626);
                    }

                    if (this._eventMask & COLOR_ON) {
                        this.emit(EventType.COLOR_CHANGED, value);
                    }
                }
            },
        },

        /**
         * !#en Anchor point's position on x axis.
         * !#zh 节点 X 轴锚点位置。
         * @property anchorX
         * @type {Number}
         * @example
         * node.anchorX = 0;
         */
        anchorX: {
            get () {
                return this._anchorPoint.x;
            },
            set (value) {
                var anchorPoint = this._anchorPoint;
                if (anchorPoint.x !== value) {
                    anchorPoint.x = value;
                    if (this._eventMask & ANCHOR_ON) {
                        this.emit(EventType.ANCHOR_CHANGED);
                    }
                }
            },
        },

        /**
         * !#en Anchor point's position on y axis.
         * !#zh 节点 Y 轴锚点位置。
         * @property anchorY
         * @type {Number}
         * @example
         * node.anchorY = 0;
         */
        anchorY: {
            get () {
                return this._anchorPoint.y;
            },
            set (value) {
                var anchorPoint = this._anchorPoint;
                if (anchorPoint.y !== value) {
                    anchorPoint.y = value;
                    if (this._eventMask & ANCHOR_ON) {
                        this.emit(EventType.ANCHOR_CHANGED);
                    }
                }
            },
        },

        /**
         * !#en Width of node.
         * !#zh 节点宽度。
         * @property width
         * @type {Number}
         * @example
         * node.width = 100;
         */
        width: {
            get () {
                return this._contentSize.width;
            },
            set (value) {
                if (value !== this._contentSize.width) {
                    if (CC_EDITOR) {
                        var clone = cc.size(this._contentSize.width, this._contentSize.height);
                    }
                    this._contentSize.width = value;
                    if (this._eventMask & SIZE_ON) {
                        if (CC_EDITOR) {
                            this.emit(EventType.SIZE_CHANGED, clone);
                        }
                        else {
                            this.emit(EventType.SIZE_CHANGED);
                        }
                    }
                }
            },
        },

        /**
         * !#en Height of node.
         * !#zh 节点高度。
         * @property height
         * @type {Number}
         * @example
         * node.height = 100;
         */
        height: {
            get () {
                return this._contentSize.height;
            },
            set (value) {
                if (value !== this._contentSize.height) {
                    if (CC_EDITOR) {
                        var clone = cc.size(this._contentSize.width, this._contentSize.height);
                    }
                    this._contentSize.height = value;
                    if (this._eventMask & SIZE_ON) {
                        if (CC_EDITOR) {
                            this.emit(EventType.SIZE_CHANGED, clone);
                        }
                        else {
                            this.emit(EventType.SIZE_CHANGED);
                        }
                    }
                }
            },
        },

        /**
         * !#en zIndex is the 'key' used to sort the node relative to its siblings.<br/>
         * The value of zIndex should be in the range between cc.macro.MIN_ZINDEX and cc.macro.MAX_ZINDEX.<br/>
         * The Node's parent will sort all its children based on the zIndex value and the arrival order.<br/>
         * Nodes with greater zIndex will be sorted after nodes with smaller zIndex.<br/>
         * If two nodes have the same zIndex, then the node that was added first to the children's array will be in front of the other node in the array.<br/>
         * Node's order in children list will affect its rendering order. Parent is always rendering before all children.
         * !#zh zIndex 是用来对节点进行排序的关键属性，它决定一个节点在兄弟节点之间的位置。<br/>
         * zIndex 的取值应该介于 cc.macro.MIN_ZINDEX 和 cc.macro.MAX_ZINDEX 之间
         * 父节点主要根据节点的 zIndex 和添加次序来排序，拥有更高 zIndex 的节点将被排在后面，如果两个节点的 zIndex 一致，先添加的节点会稳定排在另一个节点之前。<br/>
         * 节点在 children 中的顺序决定了其渲染顺序。父节点永远在所有子节点之前被渲染
         * @property zIndex
         * @type {Number}
         * @example
         * node.zIndex = 1;
         * cc.log("Node zIndex: " + node.zIndex);
         */
        zIndex: {
            get () {
                return this._localZOrder >> 16;
            },
            set (value) {
                if (value > macro.MAX_ZINDEX) {
                    cc.warnID(1636);
                    value = macro.MAX_ZINDEX;
                }
                else if (value < macro.MIN_ZINDEX) {
                    cc.warnID(1637);
                    value = macro.MIN_ZINDEX;
                }

                if (this.zIndex !== value) {
                    this._localZOrder = (this._localZOrder & 0x0000ffff) | (value << 16);

                    if (this._parent) {
                        this._onSiblingIndexChanged();
                    }
                }
            }
        },
    },

    /**
     * @method constructor
     * @param {String} [name]
     */
    ctor () {
        this._reorderChildDirty = false;

        // cache component
        this._widget = null;
        // fast render component access
        this._renderComponent = null;
        // Event listeners
        this._capturingListeners = null;
        this._bubblingListeners = null;
        // Touch event listener
        this._touchListener = null;
        // Mouse event listener
        this._mouseListener = null;

        this._matrix = mathPools.mat4.get();
        this._worldMatrix = mathPools.mat4.get();
        this._localMatDirty = LocalDirtyFlag.ALL;
        this._worldMatDirty = true;

        this._eventMask = 0;
        this._cullingMask = 1;
        this._childArrivalOrder = 1;

        this._quat = cc.quat();
    },

    statics: {
        EventType,
        _LocalDirtyFlag: LocalDirtyFlag,
        // is node but not scene
        isNode (obj) {
            return obj instanceof Node && (obj.constructor === Node || !(obj instanceof cc.Scene));
        },

        BuiltinGroupIndex
    },

    // OVERRIDES

    _onSiblingIndexChanged () {
        // update rendering scene graph, sort them by arrivalOrder
        var parent = this._parent;
        var siblings = parent._children;
        var i = 0, len = siblings.length, sibling;
        for (; i < len; i++) {
            sibling = siblings[i];
            sibling._updateOrderOfArrival();
        }
        parent._delaySort();
    },

    _onPreDestroy () {
        var destroyByParent = this._onPreDestroyBase();

        // Actions
        if (ActionManagerExist) {
            cc.director.getActionManager().removeAllActionsFromTarget(this);
        }

        // Remove Node.currentHovered
        if (_currentHovered === this) {
            _currentHovered = null;
        }

        // Remove all event listeners if necessary
        if (this._touchListener || this._mouseListener) {
            eventManager.removeListeners(this);
            if (this._touchListener) {
                this._touchListener.owner = null;
                this._touchListener.mask = null;
                this._touchListener = null;
            }
            if (this._mouseListener) {
                this._mouseListener.owner = null;
                this._mouseListener.mask = null;
                this._mouseListener = null;
            }
        }

        // Recycle math objects
        mathPools.mat4.put(this._matrix);
        mathPools.mat4.put(this._worldMatrix);
        this._matrix = this._worldMatrix = null;

        if (this._reorderChildDirty) {
            cc.director.__fastOff(cc.Director.EVENT_AFTER_UPDATE, this.sortAllChildren, this);
        }

        if (!destroyByParent) {
            // simulate some destruct logic to make undo system work correctly
            if (CC_EDITOR) {
                // ensure this node can reattach to scene by undo system
                this._parent = null;
            }
        }
    },

    _onPostActivated (active) {
        var actionManager = ActionManagerExist ? cc.director.getActionManager() : null;
        if (active) {
            // Refresh transform
            this._renderFlag |= RenderFlow.FLAG_WORLD_TRANSFORM;
            // ActionManager & EventManager
            actionManager && actionManager.resumeTarget(this);
            eventManager.resumeTarget(this);
            if (this._touchListener) {
                var mask = this._touchListener.mask = _searchMaskInParent(this);
                if (this._mouseListener) {
                    this._mouseListener.mask = mask;
                }
            }
            else if (this._mouseListener) {
                this._mouseListener.mask = _searchMaskInParent(this);
            }
        }
        else {
            // deactivate
            actionManager && actionManager.pauseTarget(this);
            eventManager.pauseTarget(this);
        }
    },

    _onHierarchyChanged (oldParent) {
        this._updateOrderOfArrival();
        _updateCullingMask(this);
        if (this._parent) {
            this._parent._delaySort();
        }
        this._renderFlag |= RenderFlow.FLAG_WORLD_TRANSFORM;
        this._onHierarchyChangedBase(oldParent);
        if (cc._widgetManager) {
            cc._widgetManager._nodesOrderDirty = true;
        }
    },

    // INTERNAL

    _toEuler () {
        if (this.is3DNode) {
            this._quat.toEuler(this._eulerAngles);
        }
        else {
            let z = Math.asin(this._quat.z) / ONE_DEGREE * 2;
            vec3.set(this._eulerAngles, 0, 0, z);
        }
    },
    _fromEuler () {
        if (this.is3DNode) {
            this._quat.fromEuler(this._eulerAngles);
        }
        else {
            quat.fromEuler(this._quat, 0, 0, this._eulerAngles.z);
        }
    },

    _upgrade_1x_to_2x () {
        // Upgrade scaleX, scaleY from v1.x
        // TODO: remove in future version, 3.0 ?
        if (this._scaleX !== undefined) {
            this._scale.x = this._scaleX;
            this._scaleX = undefined;
        }
        if (this._scaleY !== undefined) {
            this._scale.y = this._scaleY;
            this._scaleY = undefined;
        }
        if (this._zIndex !== undefined) {
            this._localZOrder = this._zIndex << 16;
            this._zIndex = undefined;
        }

        // TODO: remove _rotationX & _rotationY in future version, 3.0 ?
        // Update eulerAngles from rotation, when upgrade from 1.x to 2.0
        // If rotation x & y is 0 in old version, then update rotation from default quaternion is ok too
        let eulerAngles = this._eulerAngles;
        if ((this._rotationX || this._rotationY) &&
            (eulerAngles.x === 0 && eulerAngles.y === 0 && eulerAngles.z === 0)) {
            if (this._rotationX === this._rotationY) {
                eulerAngles.z = -this._rotationX;
            }
            else {
                eulerAngles.x = this._rotationX;
                eulerAngles.y = this._rotationY;
            }
            this._rotationX = this._rotationY = undefined;
        }

        this._fromEuler();

        // Upgrade from 2.0.0 preview 4 & earlier versions
        // TODO: Remove after final version
        if (this._color.a < 255 && this._opacity === 255) {
            this._opacity = this._color.a;
            this._color.a = 255;
        }
    },

    /*
     * The initializer for Node which will be called before all components onLoad
     */
    _onBatchCreated () {
        let prefabInfo = this._prefab;
        if (prefabInfo && prefabInfo.sync && prefabInfo.root === this) {
            if (CC_DEV) {
                // TODO - remove all usage of _synced
                cc.assert(!prefabInfo._synced, 'prefab should not synced');
            }
            PrefabHelper.syncWithPrefab(this);
        }

        this._upgrade_1x_to_2x();

        this._updateOrderOfArrival();

        // synchronize _cullingMask
        this._cullingMask = 1 << _getActualGroupIndex(this);

        if (!this._activeInHierarchy) {
            // deactivate ActionManager and EventManager by default
            if (ActionManagerExist) {
                cc.director.getActionManager().pauseTarget(this);
            }
            eventManager.pauseTarget(this);
        }

        let children = this._children;
        for (let i = 0, len = children.length; i < len; i++) {
            children[i]._onBatchCreated();
        }

        if (children.length > 0) {
            this._renderFlag |= RenderFlow.FLAG_CHILDREN;
        }
    },

    // the same as _onBatchCreated but untouch prefab
    _onBatchRestored () {
        this._upgrade_1x_to_2x();

        this._cullingMask = 1 << _getActualGroupIndex(this);

        if (!this._activeInHierarchy) {
            // deactivate ActionManager and EventManager by default

            // ActionManager may not be inited in the editor worker.
            let manager = cc.director.getActionManager();
            manager && manager.pauseTarget(this);

            eventManager.pauseTarget(this);
        }

        var children = this._children;
        for (var i = 0, len = children.length; i < len; i++) {
            children[i]._onBatchRestored();
        }

        if (children.length > 0) {
            this._renderFlag |= RenderFlow.FLAG_CHILDREN;
        }
    },

    // EVENT TARGET

    _checknSetupSysEvent (type) {
        let newAdded = false;
        let forDispatch = false;
        if (_touchEvents.indexOf(type) !== -1) {
            if (!this._touchListener) {
                this._touchListener = cc.EventListener.create({
                    event: cc.EventListener.TOUCH_ONE_BY_ONE,
                    swallowTouches: true,
                    owner: this,
                    mask: _searchMaskInParent(this),
                    onTouchBegan: _touchStartHandler,
                    onTouchMoved: _touchMoveHandler,
                    onTouchEnded: _touchEndHandler,
                    onTouchCancelled: _touchCancelHandler
                });
                eventManager.addListener(this._touchListener, this);
                newAdded = true;
            }
            forDispatch = true;
        }
        else if (_mouseEvents.indexOf(type) !== -1) {
            if (!this._mouseListener) {
                this._mouseListener = cc.EventListener.create({
                    event: cc.EventListener.MOUSE,
                    _previousIn: false,
                    owner: this,
                    mask: _searchMaskInParent(this),
                    onMouseDown: _mouseDownHandler,
                    onMouseMove: _mouseMoveHandler,
                    onMouseUp: _mouseUpHandler,
                    onMouseScroll: _mouseWheelHandler,
                });
                eventManager.addListener(this._mouseListener, this);
                newAdded = true;
            }
            forDispatch = true;
        }
        if (newAdded && !this._activeInHierarchy) {
            cc.director.getScheduler().schedule(function () {
                if (!this._activeInHierarchy) {
                    eventManager.pauseTarget(this);
                }
            }, this, 0, 0, 0, false);
        }
        return forDispatch;
    },

    /**
     * !#en
     * Register a callback of a specific event type on Node.<br/>
     * Use this method to register touch or mouse event permit propagation based on scene graph,<br/>
     * These kinds of event are triggered with dispatchEvent, the dispatch process has three steps:<br/>
     * 1. Capturing phase: dispatch in capture targets (`_getCapturingTargets`), e.g. parents in node tree, from root to the real target<br/>
     * 2. At target phase: dispatch to the listeners of the real target<br/>
     * 3. Bubbling phase: dispatch in bubble targets (`_getBubblingTargets`), e.g. parents in node tree, from the real target to root<br/>
     * In any moment of the dispatching process, it can be stopped via `event.stopPropagation()` or `event.stopPropagationImmidiate()`.<br/>
     * It's the recommended way to register touch/mouse event for Node,<br/>
     * please do not use cc.eventManager directly for Node.<br/>
     * You can also register custom event and use `emit` to trigger custom event on Node.<br/>
     * For such events, there won't be capturing and bubbling phase, your event will be dispatched directly to its listeners registered on the same node.<br/>
     * You can also pass event callback parameters with `emit` by passing parameters after `type`.
     * !#zh
     * 在节点上注册指定类型的回调函数，也可以设置 target 用于绑定响应函数的 this 对象。<br/>
     * 鼠标或触摸事件会被系统调用 dispatchEvent 方法触发，触发的过程包含三个阶段：<br/>
     * 1. 捕获阶段：派发事件给捕获目标（通过 `_getCapturingTargets` 获取），比如，节点树中注册了捕获阶段的父节点，从根节点开始派发直到目标节点。<br/>
     * 2. 目标阶段：派发给目标节点的监听器。<br/>
     * 3. 冒泡阶段：派发事件给冒泡目标（通过 `_getBubblingTargets` 获取），比如，节点树中注册了冒泡阶段的父节点，从目标节点开始派发直到根节点。<br/>
     * 同时您可以将事件派发到父节点或者通过调用 stopPropagation 拦截它。<br/>
     * 推荐使用这种方式来监听节点上的触摸或鼠标事件，请不要在节点上直接使用 cc.eventManager。<br/>
     * 你也可以注册自定义事件到节点上，并通过 emit 方法触发此类事件，对于这类事件，不会发生捕获冒泡阶段，只会直接派发给注册在该节点上的监听器<br/>
     * 你可以通过在 emit 方法调用时在 type 之后传递额外的参数作为事件回调的参数列表
     * @method on
     * @param {String|Node.EventType} type - A string representing the event type to listen for.<br>See {{#crossLink "Node/EventTyupe/POSITION_CHANGED"}}Node Events{{/crossLink}} for all builtin events.
     * @param {Function} callback - The callback that will be invoked when the event is dispatched. The callback is ignored if it is a duplicate (the callbacks are unique).
     * @param {Event|any} [callback.event] event or first argument when emit
     * @param {any} [callback.arg2] arg2
     * @param {any} [callback.arg3] arg3
     * @param {any} [callback.arg4] arg4
     * @param {any} [callback.arg5] arg5
     * @param {Object} [target] - The target (this object) to invoke the callback, can be null
     * @param {Boolean} [useCapture=false] - When set to true, the listener will be triggered at capturing phase which is ahead of the final target emit, otherwise it will be triggered during bubbling phase.
     * @return {Function} - Just returns the incoming callback so you can save the anonymous function easier.
     * @typescript
     * on<T extends Function>(type: string, callback: T, target?: any, useCapture?: boolean): T
     * @example
     * this.node.on(cc.Node.EventType.TOUCH_START, this.memberFunction, this);  // if "this" is component and the "memberFunction" declared in CCClass.
     * node.on(cc.Node.EventType.TOUCH_START, callback, this);
     * node.on(cc.Node.EventType.TOUCH_MOVE, callback, this);
     * node.on(cc.Node.EventType.TOUCH_END, callback, this);
     * node.on(cc.Node.EventType.TOUCH_CANCEL, callback, this);
     * node.on(cc.Node.EventType.ANCHOR_CHANGED, callback);
     * node.on(cc.Node.EventType.COLOR_CHANGED, callback);
     */
    on (type, callback, target, useCapture) {
        let forDispatch = this._checknSetupSysEvent(type);
        if (forDispatch) {
            return this._onDispatch(type, callback, target, useCapture);
        }
        else {
            switch (type) {
                case EventType.POSITION_CHANGED:
                this._eventMask |= POSITION_ON;
                break;
                case EventType.SCALE_CHANGED:
                this._eventMask |= SCALE_ON;
                break;
                case EventType.ROTATION_CHANGED:
                this._eventMask |= ROTATION_ON;
                break;
                case EventType.SIZE_CHANGED:
                this._eventMask |= SIZE_ON;
                break;
                case EventType.ANCHOR_CHANGED:
                this._eventMask |= ANCHOR_ON;
                break;
                case EventType.COLOR_CHANGED:
                this._eventMask |= COLOR_ON;
                break;
            }
            if (!this._bubblingListeners) {
                this._bubblingListeners = new EventTarget();
            }
            return this._bubblingListeners.on(type, callback, target);
        }
    },

    /**
     * !#en
     * Register an callback of a specific event type on the Node,
     * the callback will remove itself after the first time it is triggered.
     * !#zh
     * 注册节点的特定事件类型回调，回调会在第一时间被触发后删除自身。
     *
     * @method once
     * @param {String} type - A string representing the event type to listen for.
     * @param {Function} callback - The callback that will be invoked when the event is dispatched.
     *                              The callback is ignored if it is a duplicate (the callbacks are unique).
     * @param {Event|any} [callback.event] event or first argument when emit
     * @param {any} [callback.arg2] arg2
     * @param {any} [callback.arg3] arg3
     * @param {any} [callback.arg4] arg4
     * @param {any} [callback.arg5] arg5
     * @param {Object} [target] - The target (this object) to invoke the callback, can be null
     * @typescript
     * once<T extends Function>(type: string, callback: T, target?: any, useCapture?: boolean): T
     * @example
     * node.once(cc.Node.EventType.ANCHOR_CHANGED, callback);
     */
    once (type, callback, target, useCapture) {
        let forDispatch = this._checknSetupSysEvent(type);
        let eventType_hasOnceListener = '__ONCE_FLAG:' + type;

        let listeners = null;
        if (forDispatch && useCapture) {
            listeners = this._capturingListeners = this._capturingListeners || new EventTarget();
        }
        else {
            listeners = this._bubblingListeners = this._bubblingListeners || new EventTarget();
        }

        let hasOnceListener = listeners.hasEventListener(eventType_hasOnceListener, callback, target);
        if (!hasOnceListener) {
            let self = this;
            let onceWrapper = function (arg1, arg2, arg3, arg4, arg5) {
                self.off(type, onceWrapper, target);
                listeners.remove(eventType_hasOnceListener, callback, target);
                callback.call(this, arg1, arg2, arg3, arg4, arg5);
            };
            this.on(type, onceWrapper, target);
            listeners.add(eventType_hasOnceListener, callback, target);
        }
    },

    _onDispatch (type, callback, target, useCapture) {
        // Accept also patameters like: (type, callback, useCapture)
        if (typeof target === 'boolean') {
            useCapture = target;
            target = undefined;
        }
        else useCapture = !!useCapture;
        if (!callback) {
            cc.errorID(6800);
            return;
        }

        var listeners = null;
        if (useCapture) {
            listeners = this._capturingListeners = this._capturingListeners || new EventTarget();
        }
        else {
            listeners = this._bubblingListeners = this._bubblingListeners || new EventTarget();
        }

        if ( !listeners.hasEventListener(type, callback, target) ) {
            listeners.add(type, callback, target);

            if (target && target.__eventTargets)
                target.__eventTargets.push(this);
        }

        return callback;
    },

    /**
     * !#en
     * Removes the callback previously registered with the same type, callback, target and or useCapture.
     * This method is merely an alias to removeEventListener.
     * !#zh 删除之前与同类型，回调，目标或 useCapture 注册的回调。
     * @method off
     * @param {String} type - A string representing the event type being removed.
     * @param {Function} [callback] - The callback to remove.
     * @param {Object} [target] - The target (this object) to invoke the callback, if it's not given, only callback without target will be removed
     * @param {Boolean} [useCapture=false] - When set to true, the listener will be triggered at capturing phase which is ahead of the final target emit, otherwise it will be triggered during bubbling phase.
     * @example
     * this.node.off(cc.Node.EventType.TOUCH_START, this.memberFunction, this);
     * node.off(cc.Node.EventType.TOUCH_START, callback, this.node);
     * node.off(cc.Node.EventType.ANCHOR_CHANGED, callback, this);
     */
    off (type, callback, target, useCapture) {
        let touchEvent = _touchEvents.indexOf(type) !== -1;
        let mouseEvent = !touchEvent && _mouseEvents.indexOf(type) !== -1;
        if (touchEvent || mouseEvent) {
            this._offDispatch(type, callback, target, useCapture);

            if (touchEvent) {
                if (this._touchListener && !_checkListeners(this, _touchEvents)) {
                    eventManager.removeListener(this._touchListener);
                    this._touchListener = null;
                }
            }
            else if (mouseEvent) {
                if (this._mouseListener && !_checkListeners(this, _mouseEvents)) {
                    eventManager.removeListener(this._mouseListener);
                    this._mouseListener = null;
                }
            }
        }
        else if (this._bubblingListeners) {
            this._bubblingListeners.off(type, callback, target);

            var hasListeners = this._bubblingListeners.hasEventListener(type);
            // All listener removed
            if (!hasListeners) {
                switch (type) {
                    case EventType.POSITION_CHANGED:
                    this._eventMask &= ~POSITION_ON;
                    break;
                    case EventType.SCALE_CHANGED:
                    this._eventMask &= ~SCALE_ON;
                    break;
                    case EventType.ROTATION_CHANGED:
                    this._eventMask &= ~ROTATION_ON;
                    break;
                    case EventType.SIZE_CHANGED:
                    this._eventMask &= ~SIZE_ON;
                    break;
                    case EventType.ANCHOR_CHANGED:
                    this._eventMask &= ~ANCHOR_ON;
                    break;
                    case EventType.COLOR_CHANGED:
                    this._eventMask &= ~COLOR_ON;
                    break;
                }
            }
        }
    },

    _offDispatch (type, callback, target, useCapture) {
        // Accept also patameters like: (type, callback, useCapture)
        if (typeof target === 'boolean') {
            useCapture = target;
            target = undefined;
        }
        else useCapture = !!useCapture;
        if (!callback) {
            this._capturingListeners && this._capturingListeners.removeAll(type);
            this._bubblingListeners && this._bubblingListeners.removeAll(type);
        }
        else {
            var listeners = useCapture ? this._capturingListeners : this._bubblingListeners;
            if (listeners) {
                listeners.remove(type, callback, target);

                if (target && target.__eventTargets) {
                    js.array.fastRemove(target.__eventTargets, this);
                }
            }

        }
    },

    /**
     * !#en Removes all callbacks previously registered with the same target.
     * !#zh 移除目标上的所有注册事件。
     * @method targetOff
     * @param {Object} target - The target to be searched for all related callbacks
     * @example
     * node.targetOff(target);
     */
    targetOff (target) {
        let listeners = this._bubblingListeners;
        if (listeners) {
            listeners.targetOff(target);

            // Check for event mask reset
            if ((this._eventMask & POSITION_ON) && !listeners.hasEventListener(EventType.POSITION_CHANGED)) {
                this._eventMask &= ~POSITION_ON;
            }
            if ((this._eventMask & SCALE_ON) && !listeners.hasEventListener(EventType.SCALE_CHANGED)) {
                this._eventMask &= ~SCALE_ON;
            }
            if ((this._eventMask & ROTATION_ON) && !listeners.hasEventListener(EventType.ROTATION_CHANGED)) {
                this._eventMask &= ~ROTATION_ON;
            }
            if ((this._eventMask & SIZE_ON) && !listeners.hasEventListener(EventType.SIZE_CHANGED)) {
                this._eventMask &= ~SIZE_ON;
            }
            if ((this._eventMask & ANCHOR_ON) && !listeners.hasEventListener(EventType.ANCHOR_CHANGED)) {
                this._eventMask &= ~ANCHOR_ON;
            }
            if ((this._eventMask & COLOR_ON) && !listeners.hasEventListener(EventType.COLOR_CHANGED)) {
                this._eventMask &= ~COLOR_ON;
            }
        }
        if (this._capturingListeners) {
            this._capturingListeners.targetOff(target);
        }

        if (this._touchListener && !_checkListeners(this, _touchEvents)) {
            eventManager.removeListener(this._touchListener);
            this._touchListener = null;
        }
        if (this._mouseListener && !_checkListeners(this, _mouseEvents)) {
            eventManager.removeListener(this._mouseListener);
            this._mouseListener = null;
        }
    },

    /**
     * !#en Checks whether the EventTarget object has any callback registered for a specific type of event.
     * !#zh 检查事件目标对象是否有为特定类型的事件注册的回调。
     * @method hasEventListener
     * @param {String} type - The type of event.
     * @return {Boolean} True if a callback of the specified type is registered; false otherwise.
     */
    hasEventListener (type) {
        let has = false;
        if (this._bubblingListeners) {
            has = this._bubblingListeners.hasEventListener(type);
        }
        if (!has && this._capturingListeners) {
            has = this._capturingListeners.hasEventListener(type);
        }
        return has;
    },

    /**
     * !#en
     * Trigger an event directly with the event name and necessary arguments.
     * !#zh
     * 通过事件名发送自定义事件
     *
     * @method emit
     * @param {String} type - event type
     * @param {*} [arg1] - First argument in callback
     * @param {*} [arg2] - Second argument in callback
     * @param {*} [arg3] - Third argument in callback
     * @param {*} [arg4] - Fourth argument in callback
     * @param {*} [arg5] - Fifth argument in callback
     * @example
     * 
     * eventTarget.emit('fire', event);
     * eventTarget.emit('fire', message, emitter);
     */
    emit (type, arg1, arg2, arg3, arg4, arg5) {
        if (this._bubblingListeners) {
            this._bubblingListeners.emit(type, arg1, arg2, arg3, arg4, arg5);
        }
    },

    /**
     * !#en
     * Dispatches an event into the event flow.
     * The event target is the EventTarget object upon which the dispatchEvent() method is called.
     * !#zh 分发事件到事件流中。
     *
     * @method dispatchEvent
     * @param {Event} event - The Event object that is dispatched into the event flow
     */
    dispatchEvent (event) {
        _doDispatchEvent(this, event);
        _cachedArray.length = 0;
    },

    /**
     * !#en Pause node related system events registered with the current Node. Node system events includes touch and mouse events.
     * If recursive is set to true, then this API will pause the node system events for the node and all nodes in its sub node tree.
     * Reference: http://docs.cocos2d-x.org/editors_and_tools/creator-chapters/scripting/internal-events/
     * !#zh 暂停当前节点上注册的所有节点系统事件，节点系统事件包含触摸和鼠标事件。
     * 如果传递 recursive 为 true，那么这个 API 将暂停本节点和它的子树上所有节点的节点系统事件。
     * 参考：https://www.cocos.com/docs/creator/scripting/internal-events.html
     * @method pauseSystemEvents
     * @param {Boolean} recursive - Whether to pause node system events on the sub node tree.
     * @example
     * node.pauseSystemEvents(true);
     */
    pauseSystemEvents (recursive) {
        eventManager.pauseTarget(this, recursive);
    },

    /**
     * !#en Resume node related system events registered with the current Node. Node system events includes touch and mouse events.
     * If recursive is set to true, then this API will resume the node system events for the node and all nodes in its sub node tree.
     * Reference: http://docs.cocos2d-x.org/editors_and_tools/creator-chapters/scripting/internal-events/
     * !#zh 恢复当前节点上注册的所有节点系统事件，节点系统事件包含触摸和鼠标事件。
     * 如果传递 recursive 为 true，那么这个 API 将恢复本节点和它的子树上所有节点的节点系统事件。
     * 参考：https://www.cocos.com/docs/creator/scripting/internal-events.html
     * @method resumeSystemEvents
     * @param {Boolean} recursive - Whether to resume node system events on the sub node tree.
     * @example
     * node.resumeSystemEvents(true);
     */
    resumeSystemEvents (recursive) {
        eventManager.resumeTarget(this, recursive);
    },

    _hitTest (point, listener) {
        let w = this._contentSize.width,
            h = this._contentSize.height,
            cameraPt = _vec2a,
            testPt = _vec2b;
        
        let camera = cc.Camera.findCamera(this);
        if (camera) {
            camera.getCameraToWorldPoint(point, cameraPt);
        }
        else {
            cameraPt.set(point);
        }

        this._updateWorldMatrix();
<<<<<<< HEAD
        mat4.invert(_mat4_temp, this._worldMatrix);
        vec2.transformMat4(testPt, cameraPt, _mat4_temp);
=======
        // If scale is 0, it can't be hit.
        if (!math.mat4.invert(_mat4_temp, this._worldMatrix)) {
            return false;
        }
        math.vec2.transformMat4(testPt, cameraPt, _mat4_temp);
>>>>>>> 70b47cef
        testPt.x += this._anchorPoint.x * w;
        testPt.y += this._anchorPoint.y * h;

        if (testPt.x >= 0 && testPt.y >= 0 && testPt.x <= w && testPt.y <= h) {
            if (listener && listener.mask) {
                var mask = listener.mask;
                var parent = this;
                for (var i = 0; parent && i < mask.index; ++i, parent = parent.parent) {
                }
                // find mask parent, should hit test it
                if (parent === mask.node) {
                    var comp = parent.getComponent(cc.Mask);
                    return (comp && comp.enabledInHierarchy) ? comp._hitTest(cameraPt) : true;
                }
                // mask parent no longer exists
                else {
                    listener.mask = null;
                    return true;
                }
            }
            else {
                return true;
            }
        }
        else {
            return false;
        }
    },

    /**
     * Get all the targets listening to the supplied type of event in the target's capturing phase.
     * The capturing phase comprises the journey from the root to the last node BEFORE the event target's node.
     * The result should save in the array parameter, and MUST SORT from child nodes to parent nodes.
     *
     * Subclasses can override this method to make event propagable.
     * @method _getCapturingTargets
     * @private
     * @param {String} type - the event type
     * @param {Array} array - the array to receive targets
     * @example {@link cocos2d/core/event/_getCapturingTargets.js}
     */
    _getCapturingTargets (type, array) {
        var parent = this.parent;
        while (parent) {
            if (parent._capturingListeners && parent._capturingListeners.hasEventListener(type)) {
                array.push(parent);
            }
            parent = parent.parent;
        }
    },

    /**
     * Get all the targets listening to the supplied type of event in the target's bubbling phase.
     * The bubbling phase comprises any SUBSEQUENT nodes encountered on the return trip to the root of the tree.
     * The result should save in the array parameter, and MUST SORT from child nodes to parent nodes.
     *
     * Subclasses can override this method to make event propagable.
     * @method _getBubblingTargets
     * @private
     * @param {String} type - the event type
     * @param {Array} array - the array to receive targets
     */
    _getBubblingTargets (type, array) {
        var parent = this.parent;
        while (parent) {
            if (parent._bubblingListeners && parent._bubblingListeners.hasEventListener(type)) {
                array.push(parent);
            }
            parent = parent.parent;
        }
    },

// ACTIONS
    /**
     * !#en
     * Executes an action, and returns the action that is executed.<br/>
     * The node becomes the action's target. Refer to cc.Action's getTarget() <br/>
     * Calling runAction while the node is not active won't have any effect. <br/>
     * Note：You shouldn't modify the action after runAction, that won't take any effect.<br/>
     * if you want to modify, when you define action plus.
     * !#zh
     * 执行并返回该执行的动作。该节点将会变成动作的目标。<br/>
     * 调用 runAction 时，节点自身处于不激活状态将不会有任何效果。<br/>
     * 注意：你不应该修改 runAction 后的动作，将无法发挥作用，如果想进行修改，请在定义 action 时加入。
     * @method runAction
     * @param {Action} action
     * @return {Action} An Action pointer
     * @example
     * var action = cc.scaleTo(0.2, 1, 0.6);
     * node.runAction(action);
     * node.runAction(action).repeatForever(); // fail
     * node.runAction(action.repeatForever()); // right
     */
    runAction: ActionManagerExist ? function (action) {
        if (!this.active)
            return;
        cc.assertID(action, 1618);

        cc.director.getActionManager().addAction(action, this, false);
        return action;
    } : emptyFunc,

    /**
     * !#en Pause all actions running on the current node. Equals to `cc.director.getActionManager().pauseTarget(node)`.
     * !#zh 暂停本节点上所有正在运行的动作。和 `cc.director.getActionManager().pauseTarget(node);` 等价。
     * @method pauseAllActions
     * @example
     * node.pauseAllActions();
     */
    pauseAllActions: ActionManagerExist ? function () {
        cc.director.getActionManager().pauseTarget(this);
    } : emptyFunc,

    /**
     * !#en Resume all paused actions on the current node. Equals to `cc.director.getActionManager().resumeTarget(node)`.
     * !#zh 恢复运行本节点上所有暂停的动作。和 `cc.director.getActionManager().resumeTarget(node);` 等价。
     * @method resumeAllActions
     * @example
     * node.resumeAllActions();
     */
    resumeAllActions: ActionManagerExist ? function () {
        cc.director.getActionManager().resumeTarget(this);
    } : emptyFunc,

    /**
     * !#en Stops and removes all actions from the running action list .
     * !#zh 停止并且移除所有正在运行的动作列表。
     * @method stopAllActions
     * @example
     * node.stopAllActions();
     */
    stopAllActions: ActionManagerExist ? function () {
        cc.director.getActionManager().removeAllActionsFromTarget(this);
    } : emptyFunc,

    /**
     * !#en Stops and removes an action from the running action list.
     * !#zh 停止并移除指定的动作。
     * @method stopAction
     * @param {Action} action An action object to be removed.
     * @example
     * var action = cc.scaleTo(0.2, 1, 0.6);
     * node.stopAction(action);
     */
    stopAction: ActionManagerExist ? function (action) {
        cc.director.getActionManager().removeAction(action);
    } : emptyFunc,

    /**
     * !#en Removes an action from the running action list by its tag.
     * !#zh 停止并且移除指定标签的动作。
     * @method stopActionByTag
     * @param {Number} tag A tag that indicates the action to be removed.
     * @example
     * node.stopAction(1);
     */
    stopActionByTag: ActionManagerExist ? function (tag) {
        if (tag === cc.Action.TAG_INVALID) {
            cc.logID(1612);
            return;
        }
        cc.director.getActionManager().removeActionByTag(tag, this);
    } : emptyFunc,

    /**
     * !#en Returns an action from the running action list by its tag.
     * !#zh 通过标签获取指定动作。
     * @method getActionByTag
     * @see cc.Action#getTag and cc.Action#setTag
     * @param {Number} tag
     * @return {Action} The action object with the given tag.
     * @example
     * var action = node.getActionByTag(1);
     */
    getActionByTag: ActionManagerExist ? function (tag) {
        if (tag === cc.Action.TAG_INVALID) {
            cc.logID(1613);
            return null;
        }
        return cc.director.getActionManager().getActionByTag(tag, this);
    } : function () {
        return null;
    },

    /**
     * !#en
     * Returns the numbers of actions that are running plus the ones that are schedule to run (actions in actionsToAdd and actions arrays).<br/>
     *    Composable actions are counted as 1 action. Example:<br/>
     *    If you are running 1 Sequence of 7 actions, it will return 1. <br/>
     *    If you are running 7 Sequences of 2 actions, it will return 7.</p>
     * !#zh
     * 获取运行着的动作加上正在调度运行的动作的总数。<br/>
     * 例如：<br/>
     * - 如果你正在运行 7 个动作中的 1 个 Sequence，它将返回 1。<br/>
     * - 如果你正在运行 2 个动作中的 7 个 Sequence，它将返回 7。<br/>
     *
     * @method getNumberOfRunningActions
     * @return {Number} The number of actions that are running plus the ones that are schedule to run
     * @example
     * var count = node.getNumberOfRunningActions();
     * cc.log("Running Action Count: " + count);
     */
    getNumberOfRunningActions: ActionManagerExist ? function () {
        return cc.director.getActionManager().getNumberOfRunningActionsInTarget(this);
    } : function () {
        return 0;
    },


// TRANSFORM RELATED
    /**
     * !#en
     * Returns a copy of the position (x, y, z) of the node in its parent's coordinates.
     * You can pass a cc.Vec2 or cc.Vec3 as the argument to receive the return values.
     * !#zh
     * 获取节点在父节点坐标系中的位置（x, y, z）。
     * 你可以传一个 cc.Vec2 或者 cc.Vec3 作为参数来接收返回值。
     * @method getPosition
     * @param {Vec2|Vec3} [out] - The return value to receive position
     * @return {Vec2|Vec3} The position (x, y, z) of the node in its parent's coordinates
     * @example
     * cc.log("Node Position: " + node.getPosition());
     */
    getPosition (out) {
        out = out || cc.v3();
        return out.set(this._position);
    },

    /**
     * !#en
     * Sets the position (x, y, z) of the node in its parent's coordinates.<br/>
     * Usually we use cc.v2(x, y) to compose cc.Vec2 object,<br/>
     * and passing two numbers (x, y) is more efficient than passing cc.Vec2 object.
     * For 3D node we can use cc.v3(x, y, z) to compose cc.Vec3 object,<br/>
     * and passing three numbers (x, y, z) is more efficient than passing cc.Vec3 object.
     * !#zh
     * 设置节点在父节点坐标系中的位置。<br/>
     * 可以通过下面的方式设置坐标点：<br/>
     * 1. 传入 2 个数值 x, y。<br/>
     * 2. 传入 cc.v2(x, y) 类型为 cc.Vec2 的对象。
     * 3. 对于 3D 节点可以传入 3 个数值 x, y, z。<br/>
     * 4. 对于 3D 节点可以传入 cc.v3(x, y, z) 类型为 cc.Vec3 的对象。
     * @method setPosition
     * @param {Vec2|Vec3|Number} newPosOrX - X coordinate for position or the position (x, y, z) of the node in coordinates
     * @param {Number} [y] - Y coordinate for position
     * @param {Number} [z] - Z coordinate for position
     */
    setPosition (newPosOrX, y) {
        var x;
        if (y === undefined) {
            x = newPosOrX.x;
            y = newPosOrX.y;
        }
        else {
            x = newPosOrX;
        }

        var locPosition = this._position;
        if (locPosition.x === x && locPosition.y === y) {
            return;
        }

        if (CC_EDITOR) {
            var oldPosition = new cc.Vec3(locPosition);
        }
        if (!CC_EDITOR || isFinite(x)) {
            locPosition.x = x;
        }
        else {
            return cc.error(ERR_INVALID_NUMBER, 'x of new position');
        }
        if (!CC_EDITOR || isFinite(y)) {
            locPosition.y = y;
        }
        else {	
            return cc.error(ERR_INVALID_NUMBER, 'y of new position');
        }
        this.setLocalDirty(LocalDirtyFlag.POSITION);
        this._renderFlag |= RenderFlow.FLAG_WORLD_TRANSFORM;

        // fast check event
        if (this._eventMask & POSITION_ON) {
            // send event
            if (CC_EDITOR) {
                this.emit(EventType.POSITION_CHANGED, oldPosition);
            }
            else {
                this.emit(EventType.POSITION_CHANGED);
            }
        }
    },

    /**
     * !#en
     * Returns the scale factor of the node.
     * Need pass a cc.Vec2 or cc.Vec3 as the argument to receive the return values.
     * !#zh 获取节点的缩放，需要传一个 cc.Vec2 或者 cc.Vec3 作为参数来接收返回值。
     * @method getScale
     * @param {Vec2|Vec3} out
     * @return {Vec2|Vec3} The scale factor
     * @example
     * cc.log("Node Scale: " + node.getScale(cc.v3()));
     */
    getScale (out) {
        if (out !== undefined) {
            return out.set(this._scale);
        }
        else {
            cc.warnID(1400, 'cc.Node.getScale', 'cc.Node.scale or cc.Node.getScale(cc.Vec3)');
            return this._scale.x;
        }
    },

    /**
     * !#en
     * Sets the scale of axis in local coordinates of the node.
     * You can operate 2 axis in 2D node, and 3 axis in 3D node.
     * !#zh
     * 设置节点在本地坐标系中坐标轴上的缩放比例。
     * 2D 节点可以操作两个坐标轴，而 3D 节点可以操作三个坐标轴。
     * @method setScale
     * @param {Number|Vec2|Vec3} x - scaleX or scale object
     * @param {Number} [y]
     * @param {Number} [z]
     * @example
     * node.setScale(cc.v2(2, 2));
     * node.setScale(cc.v3(2, 2, 2)); // for 3D node
     * node.setScale(2);
     */
    setScale (x, y) {
        if (x && typeof x !== 'number') {
            y = x.y;
            x = x.x;
        }
        else if (y === undefined) {
            y = x;
        }
        if (this._scale.x !== x || this._scale.y !== y) {
            this._scale.x = x;
            this._scale.y = y;
            this.setLocalDirty(LocalDirtyFlag.SCALE);
            this._renderFlag |= RenderFlow.FLAG_TRANSFORM;

            if (this._eventMask & SCALE_ON) {
                this.emit(EventType.SCALE_CHANGED);
            }
        }
    },

    /**
     * !#en
     * Get rotation of node (in quaternion).
     * Need pass a cc.Quat as the argument to receive the return values.
     * !#zh
     * 获取该节点的 quaternion 旋转角度，需要传一个 cc.Quat 作为参数来接收返回值。
     * @method getRotation
     * @param {Quat} out
     * @return {Quat} Quaternion object represents the rotation
     */
    getRotation (out) {
        if (out instanceof cc.Quat) {
            return out.set(this._quat);
        }
        else {
            cc.warnID(1400, 'cc.Node.getRotation', 'cc.Node.angle or cc.Node.getRotation(cc.Quat)');
            return -this.angle;
        }
    },

    /**
     * !#en Set rotation of node (in quaternion).
     * !#zh 设置该节点的 quaternion 旋转角度。
     * @method setRotation
     * @param {cc.Quat|Number} quat Quaternion object represents the rotation or the x value of quaternion
     * @param {Number} y y value of quternion
     * @param {Number} z z value of quternion
     * @param {Number} w w value of quternion
     */
    setRotation (quat, y, z, w) {
        if (typeof quat === 'number' && y === undefined) {
            cc.warnID(1400, 'cc.Node.setRotation(Number)', 'cc.Node.angle or cc.Node.setRotation(quat)')
            this.angle = -quat;
        }
        else {
            let x = quat;
            if (y === undefined) {
                x = quat.x;
                y = quat.y;
                z = quat.z;
                w = quat.w;
            }

            let old = this._quat;
            if (old.x !== x || old.y !== y || old.z !== z || old.w !== w) {
                old.x = x;
                old.y = y;
                old.z = z;
                old.w = w;
                this.setLocalDirty(LocalDirtyFlag.ROTATION);
                this._renderFlag |= RenderFlow.FLAG_TRANSFORM;

                if (this._eventMask & ROTATION_ON) {
                    this.emit(EventType.ROTATION_CHANGED);
                }

                if (CC_EDITOR) {
                    this._toEuler();
                }
            }
        }
    },

    /**
     * !#en
     * Returns a copy the untransformed size of the node. <br/>
     * The contentSize remains the same no matter the node is scaled or rotated.<br/>
     * All nodes has a size. Layer and Scene has the same size of the screen by default. <br/>
     * !#zh 获取节点自身大小，不受该节点是否被缩放或者旋转的影响。
     * @method getContentSize
     * @return {Size} The untransformed size of the node.
     * @example
     * cc.log("Content Size: " + node.getContentSize());
     */
    getContentSize () {
        return cc.size(this._contentSize.width, this._contentSize.height);
    },

    /**
     * !#en
     * Sets the untransformed size of the node.<br/>
     * The contentSize remains the same no matter the node is scaled or rotated.<br/>
     * All nodes has a size. Layer and Scene has the same size of the screen.
     * !#zh 设置节点原始大小，不受该节点是否被缩放或者旋转的影响。
     * @method setContentSize
     * @param {Size|Number} size - The untransformed size of the node or The untransformed size's width of the node.
     * @param {Number} [height] - The untransformed size's height of the node.
     * @example
     * node.setContentSize(cc.size(100, 100));
     * node.setContentSize(100, 100);
     */
    setContentSize (size, height) {
        var locContentSize = this._contentSize;
        var clone;
        if (height === undefined) {
            if ((size.width === locContentSize.width) && (size.height === locContentSize.height))
                return;
            if (CC_EDITOR) {
                clone = cc.size(locContentSize.width, locContentSize.height);
            }
            locContentSize.width = size.width;
            locContentSize.height = size.height;
        } else {
            if ((size === locContentSize.width) && (height === locContentSize.height))
                return;
            if (CC_EDITOR) {
                clone = cc.size(locContentSize.width, locContentSize.height);
            }
            locContentSize.width = size;
            locContentSize.height = height;
        }
        if (this._eventMask & SIZE_ON) {
            if (CC_EDITOR) {
                this.emit(EventType.SIZE_CHANGED, clone);
            }
            else {
                this.emit(EventType.SIZE_CHANGED);
            }
        }
    },

    /**
     * !#en
     * Returns a copy of the anchor point.<br/>
     * Anchor point is the point around which all transformations and positioning manipulations take place.<br/>
     * It's like a pin in the node where it is "attached" to its parent. <br/>
     * The anchorPoint is normalized, like a percentage. (0,0) means the bottom-left corner and (1,1) means the top-right corner. <br/>
     * But you can use values higher than (1,1) and lower than (0,0) too.  <br/>
     * The default anchor point is (0.5,0.5), so it starts at the center of the node.
     * !#zh
     * 获取节点锚点，用百分比表示。<br/>
     * 锚点应用于所有变换和坐标点的操作，它就像在节点上连接其父节点的大头针。<br/>
     * 锚点是标准化的，就像百分比一样。(0，0) 表示左下角，(1，1) 表示右上角。<br/>
     * 但是你可以使用比（1，1）更高的值或者比（0，0）更低的值。<br/>
     * 默认的锚点是（0.5，0.5），因此它开始于节点的中心位置。<br/>
     * 注意：Creator 中的锚点仅用于定位所在的节点，子节点的定位不受影响。
     * @method getAnchorPoint
     * @return {Vec2} The anchor point of node.
     * @example
     * cc.log("Node AnchorPoint: " + node.getAnchorPoint());
     */
    getAnchorPoint () {
        return cc.v2(this._anchorPoint);
    },

    /**
     * !#en
     * Sets the anchor point in percent. <br/>
     * anchor point is the point around which all transformations and positioning manipulations take place. <br/>
     * It's like a pin in the node where it is "attached" to its parent. <br/>
     * The anchorPoint is normalized, like a percentage. (0,0) means the bottom-left corner and (1,1) means the top-right corner.<br/>
     * But you can use values higher than (1,1) and lower than (0,0) too.<br/>
     * The default anchor point is (0.5,0.5), so it starts at the center of the node.
     * !#zh
     * 设置锚点的百分比。<br/>
     * 锚点应用于所有变换和坐标点的操作，它就像在节点上连接其父节点的大头针。<br/>
     * 锚点是标准化的，就像百分比一样。(0，0) 表示左下角，(1，1) 表示右上角。<br/>
     * 但是你可以使用比（1，1）更高的值或者比（0，0）更低的值。<br/>
     * 默认的锚点是（0.5，0.5），因此它开始于节点的中心位置。<br/>
     * 注意：Creator 中的锚点仅用于定位所在的节点，子节点的定位不受影响。
     * @method setAnchorPoint
     * @param {Vec2|Number} point - The anchor point of node or The x axis anchor of node.
     * @param {Number} [y] - The y axis anchor of node.
     * @example
     * node.setAnchorPoint(cc.v2(1, 1));
     * node.setAnchorPoint(1, 1);
     */
    setAnchorPoint (point, y) {
        var locAnchorPoint = this._anchorPoint;
        if (y === undefined) {
            if ((point.x === locAnchorPoint.x) && (point.y === locAnchorPoint.y))
                return;
            locAnchorPoint.x = point.x;
            locAnchorPoint.y = point.y;
        } else {
            if ((point === locAnchorPoint.x) && (y === locAnchorPoint.y))
                return;
            locAnchorPoint.x = point;
            locAnchorPoint.y = y;
        }
        this.setLocalDirty(LocalDirtyFlag.POSITION);
        if (this._eventMask & ANCHOR_ON) {
            this.emit(EventType.ANCHOR_CHANGED);
        }
    },

    /*
     * Transforms position from world space to local space.
     * @method _invTransformPoint
     * @param {Vec3} out
     * @param {Vec3} vec3
     */
    _invTransformPoint (out, pos) {
        if (this._parent) {
            this._parent._invTransformPoint(out, pos);
        } else {
            vec3.copy(out, pos);
        }

        // out = parent_inv_pos - pos
        vec3.sub(out, out, this._position);

        // out = inv(rot) * out
        quat.conjugate(_quat_temp, this._quat);
        vec3.transformQuat(out, out, _quat_temp);

        // out = (1/scale) * out
        vec3.inverseSafe(_vec3_temp, this._scale);
        vec3.mul(out, out, _vec3_temp);

        return out;
    },
    
    /*
     * Calculate and return world position.
     * This is not a public API yet, its usage could be updated
     * @method getWorldPosition
     * @param {Vec3} out
     * @return {Vec3}
     */
    getWorldPosition (out) {
        vec3.copy(out, this._position);
        let curr = this._parent;
        while (curr) {
            // out = parent_scale * pos
            vec3.mul(out, out, curr._scale);
            // out = parent_quat * out
            vec3.transformQuat(out, out, curr._quat);
            // out = out + pos
            vec3.add(out, out, curr._position);
            curr = curr._parent;
        }
        return out;
    },

    /*
     * Set world position.
     * This is not a public API yet, its usage could be updated
     * @method setWorldPosition
     * @param {Vec3} pos
     */
    setWorldPosition (pos) {
        if (CC_EDITOR) {
            var oldPosition = new cc.Vec3(this._position);
        }
        // NOTE: this is faster than invert world matrix and transform the point
        if (this._parent) {
            this._parent._invTransformPoint(this._position, pos);
        }
        else {
            vec3.copy(this._position, pos);
        }
        this.setLocalDirty(LocalDirtyFlag.POSITION);

        // fast check event
        if (this._eventMask & POSITION_ON) {
            // send event
            if (CC_EDITOR) {
                this.emit(EventType.POSITION_CHANGED, oldPosition);
            }
            else {
                this.emit(EventType.POSITION_CHANGED);
            }
        }
    },

    /*
     * Calculate and return world rotation
     * This is not a public API yet, its usage could be updated
     * @method getWorldRotation
     * @param {Quat} out
     * @return {Quat}
     */
    getWorldRotation (out) {
        quat.copy(out, this._quat);
        let curr = this._parent;
        while (curr) {
            quat.mul(out, curr._quat, out);
            curr = curr._parent;
        }
        return out;
    },

    /*
     * Set world rotation with quaternion
     * This is not a public API yet, its usage could be updated
     * @method setWorldRotation
     * @param {Quat} val
     */
    setWorldRotation (val) {
        if (this._parent) {
            this._parent.getWorldRotation(this._quat);
            quat.conjugate(this._quat, this._quat);
            quat.mul(this._quat, this._quat, val);
        }
        else {
            quat.copy(this._quat, quat);
        }
        this._toEuler();
        this.setLocalDirty(LocalDirtyFlag.ROTATION);
    },

    /*
     * Calculate and return world scale
     * This is not a public API yet, its usage could be updated
     * @method getWorldScale
     * @param {Vec3} out
     * @return {Vec3}
     */
    getWorldScale (out) {
        vec3.copy(out, this._scale);
        let curr = this._parent;
        while (curr) {
            vec3.mul(out, out, curr._scale);
            curr = curr._parent;
        }
        return out;
    },

    /*
     * Set world scale with vec3
     * This is not a public API yet, its usage could be updated
     * @method setWorldScale
     * @param {Vec3} scale
     */
    setWorldScale (scale) {
        if (this._parent) {
            this._parent.getWorldScale(this._scale);
            vec3.div(this._scale, scale, this._scale);
        }
        else {
            vec3.copy(this._scale, scale);
        }
        this.setLocalDirty(LocalDirtyFlag.SCALE);
    },

    getWorldRT (out) {
        let opos = _vec3_temp;
        let orot = _quat_temp;
        vec3.copy(opos, this._position);
        quat.copy(orot, this._quat);

        let curr = this._parent;
        while (curr) {
            // opos = parent_lscale * lpos
            vec3.mul(opos, opos, curr._scale);
            // opos = parent_lrot * opos
            vec3.transformQuat(opos, opos, curr._quat);
            // opos = opos + lpos
            vec3.add(opos, opos, curr._position);
            // orot = lrot * orot
            quat.mul(orot, curr._quat, orot);
            curr = curr._parent;
        }
        mat4.fromRT(out, orot, opos);
        return out;
    },

    /**
     * !#en Set rotation by lookAt target point, normally used by Camera Node
     * !#zh 通过观察目标来设置 rotation，一般用于 Camera Node 上
     * @method lookAt
     * @param {Vec3} pos
     * @param {Vec3} [up] - default is (0,1,0)
     */
    lookAt (pos, up) {
        this.getWorldPosition(_vec3_temp);
        vec3.sub(_vec3_temp, _vec3_temp, pos); // NOTE: we use -z for view-dir
        vec3.normalize(_vec3_temp, _vec3_temp);
        quat.fromViewUp(_quat_temp, _vec3_temp, up);
    
        this.setWorldRotation(_quat_temp);
    },

    _updateLocalMatrix () {
        let dirtyFlag = this._localMatDirty;
        if (!dirtyFlag) return;

        // Update transform
        let t = this._matrix;
        //mat4.fromRTS(t, this._quat, this._position, this._scale);

        if (dirtyFlag & (LocalDirtyFlag.RT | LocalDirtyFlag.SKEW)) {
            let rotation = -this._eulerAngles.z;
            let hasSkew = this._skewX || this._skewY;
            let sx = this._scale.x, sy = this._scale.y;

            if (rotation || hasSkew) {
                let a = 1, b = 0, c = 0, d = 1;
                // rotation
                if (rotation) {
                    let rotationRadians = rotation * ONE_DEGREE;
                    c = Math.sin(rotationRadians);
                    d = Math.cos(rotationRadians);
                    a = d;
                    b = -c;
                }
                // scale
                t.m00 = a *= sx;
                t.m01 = b *= sx;
                t.m04 = c *= sy;
                t.m05 = d *= sy;
                // skew
                if (hasSkew) {
                    let a = t.m00, b = t.m01, c = t.m04, d = t.m05;
                    let skx = Math.tan(this._skewX * ONE_DEGREE);
                    let sky = Math.tan(this._skewY * ONE_DEGREE);
                    if (skx === Infinity)
                        skx = 99999999;
                    if (sky === Infinity)
                        sky = 99999999;
                    t.m00 = a + c * sky;
                    t.m01 = b + d * sky;
                    t.m04 = c + a * skx;
                    t.m05 = d + b * skx;
                }
            }
            else {
                t.m00 = sx;
                t.m01 = 0;
                t.m04 = 0;
                t.m05 = sy;
            }
        }

        // position
        t.m12 = this._position.x;
        t.m13 = this._position.y;
        
        this._localMatDirty = 0;
        // Register dirty status of world matrix so that it can be recalculated
        this._worldMatDirty = true;
    },

    _calculWorldMatrix () {
        // Avoid as much function call as possible
        if (this._localMatDirty) {
            this._updateLocalMatrix();
        }
        
        // Assume parent world matrix is correct
        let parent = this._parent;
        if (parent) {
            this._mulMat(this._worldMatrix, parent._worldMatrix, this._matrix);
        }
        else {
            mat4.copy(this._worldMatrix, this._matrix);
        }
        this._worldMatDirty = false;
    },

    _mulMat (out, a, b) {
        let aa=a.m00, ab=a.m01, ac=a.m04, ad=a.m05, atx=a.m12, aty=a.m13;
        let ba=b.m00, bb=b.m01, bc=b.m04, bd=b.m05, btx=b.m12, bty=b.m13;
        if (ab !== 0 || ac !== 0) {
            out.m00 = ba * aa + bb * ac;
            out.m01 = ba * ab + bb * ad;
            out.m04 = bc * aa + bd * ac;
            out.m05 = bc * ab + bd * ad;
            out.m12 = aa * btx + ac * bty + atx;
            out.m13 = ab * btx + ad * bty + aty;
        }
        else {
            out.m00 = ba * aa;
            out.m01 = bb * ad;
            out.m04 = bc * aa;
            out.m05 = bd * ad;
            out.m12 = aa * btx + atx;
            out.m13 = ad * bty + aty;
        }
    },

    _updateWorldMatrix () {
        if (this._parent) {
            this._parent._updateWorldMatrix();
        }
        if (this._worldMatDirty) {
            this._calculWorldMatrix();
            // Sync dirty to children
            let children = this._children;
            for (let i = 0, l = children.length; i < l; i++) {
                children[i]._worldMatDirty = true;
            }
        }
    },

    setLocalDirty (flag) {
        this._localMatDirty = this._localMatDirty | flag;
        this._worldMatDirty = true;
    },

    setWorldDirty () {
        this._worldMatDirty = true;
    },

    /**
     * !#en
     * Get the local transform matrix (4x4), based on parent node coordinates
     * !#zh 返回局部空间坐标系的矩阵，基于父节点坐标系。
     * @method getLocalMatrix
     * @param {Mat4} out The matrix object to be filled with data
     * @return {Mat4} Same as the out matrix object
     * @example
     * let mat4 = cc.mat4();
     * node.getLocalMatrix(mat4);
     */
    getLocalMatrix (out) {
        this._updateLocalMatrix();
        return mat4.copy(out, this._matrix);
    },
    
    /**
     * !#en
     * Get the world transform matrix (4x4)
     * !#zh 返回世界空间坐标系的矩阵。
     * @method getWorldMatrix
     * @param {Mat4} out The matrix object to be filled with data
     * @return {Mat4} Same as the out matrix object
     * @example
     * let mat4 = cc.mat4();
     * node.getWorldMatrix(mat4);
     */
    getWorldMatrix (out) {
        this._updateWorldMatrix();
        return mat4.copy(out, this._worldMatrix);
    },

    /**
     * !#en Converts a Point to node (local) space coordinates then add the anchor point position.
     * So the return position will be related to the left bottom corner of the node's bounding box.
     * This equals to the API behavior of cocos2d-x, you probably want to use convertToNodeSpaceAR instead
     * !#zh 将一个点转换到节点 (局部) 坐标系，并加上锚点的坐标。<br/>
     * 也就是说返回的坐标是相对于节点包围盒左下角的坐标。<br/>
     * 这个 API 的设计是为了和 cocos2d-x 中行为一致，更多情况下你可能需要使用 convertToNodeSpaceAR。
     * @method convertToNodeSpace
     * @param {Vec2} worldPoint
     * @return {Vec2}
     * @example
     * var newVec2 = node.convertToNodeSpace(cc.v2(100, 100));
     */
    convertToNodeSpace (worldPoint) {
        this._updateWorldMatrix();
        mat4.invert(_mat4_temp, this._worldMatrix);
        let out = new cc.Vec2();
        vec2.transformMat4(out, worldPoint, _mat4_temp);
        out.x += this._anchorPoint.x * this._contentSize.width;
        out.y += this._anchorPoint.y * this._contentSize.height;
        return out;
    },

    /**
     * !#en Converts a Point related to the left bottom corner of the node's bounding box to world space coordinates.
     * This equals to the API behavior of cocos2d-x, you probably want to use convertToWorldSpaceAR instead
     * !#zh 将一个相对于节点左下角的坐标位置转换到世界空间坐标系。
     * 这个 API 的设计是为了和 cocos2d-x 中行为一致，更多情况下你可能需要使用 convertToWorldSpaceAR
     * @method convertToWorldSpace
     * @param {Vec2} nodePoint
     * @return {Vec2}
     * @example
     * var newVec2 = node.convertToWorldSpace(cc.v2(100, 100));
     */
    convertToWorldSpace (nodePoint) {
        this._updateWorldMatrix();
        let out = new cc.Vec2(
            nodePoint.x - this._anchorPoint.x * this._contentSize.width,
            nodePoint.y - this._anchorPoint.y * this._contentSize.height
        );
        return vec2.transformMat4(out, out, this._worldMatrix);
    },

    /**
     * !#en
     * Converts a Point to node (local) space coordinates in which the anchor point is the origin position.
     * !#zh
     * 将一个点转换到节点 (局部) 空间坐标系，这个坐标系以锚点为原点。
     * @method convertToNodeSpaceAR
     * @param {Vec2} worldPoint
     * @return {Vec2}
     * @example
     * var newVec2 = node.convertToNodeSpaceAR(cc.v2(100, 100));
     */
    convertToNodeSpaceAR (worldPoint) {
        this._updateWorldMatrix();
        mat4.invert(_mat4_temp, this._worldMatrix);
        let out = new cc.Vec2();
        return vec2.transformMat4(out, worldPoint, _mat4_temp);
    },

    /**
     * !#en
     * Converts a Point in node coordinates to world space coordinates.
     * !#zh
     * 将节点坐标系下的一个点转换到世界空间坐标系。
     * @method convertToWorldSpaceAR
     * @param {Vec2} nodePoint
     * @return {Vec2}
     * @example
     * var newVec2 = node.convertToWorldSpaceAR(cc.v2(100, 100));
     */
    convertToWorldSpaceAR (nodePoint) {
        this._updateWorldMatrix();
        let out = new cc.Vec2();
        return vec2.transformMat4(out, nodePoint, this._worldMatrix);
    },

// OLD TRANSFORM ACCESS APIs
    /**
     * !#en
     * Returns the matrix that transform the node's (local) space coordinates into the parent's space coordinates.<br/>
     * The matrix is in Pixels.
     * !#zh 返回这个将节点（局部）的空间坐标系转换成父节点的空间坐标系的矩阵。这个矩阵以像素为单位。
     * @method getNodeToParentTransform
     * @deprecated since v2.0
     * @param {AffineTransform} [out] The affine transform object to be filled with data
     * @return {AffineTransform} Same as the out affine transform object
     * @example
     * let affineTransform = cc.AffineTransform.create();
     * node.getNodeToParentTransform(affineTransform);
     */
    getNodeToParentTransform (out) {
        if (!out) {
            out = AffineTrans.identity();
        }
        this._updateLocalMatrix();
               
        var contentSize = this._contentSize;
        _vec3_temp.x = -this._anchorPoint.x * contentSize.width;
        _vec3_temp.y = -this._anchorPoint.y * contentSize.height;

        mat4.copy(_mat4_temp, this._matrix);
        mat4.translate(_mat4_temp, _mat4_temp, _vec3_temp);
        return AffineTrans.fromMat4(out, _mat4_temp);
    },

    /**
     * !#en
     * Returns the matrix that transform the node's (local) space coordinates into the parent's space coordinates.<br/>
     * The matrix is in Pixels.<br/>
     * This method is AR (Anchor Relative).
     * !#zh
     * 返回这个将节点（局部）的空间坐标系转换成父节点的空间坐标系的矩阵。<br/>
     * 这个矩阵以像素为单位。<br/>
     * 该方法基于节点坐标。
     * @method getNodeToParentTransformAR
     * @deprecated since v2.0
     * @param {AffineTransform} [out] The affine transform object to be filled with data
     * @return {AffineTransform} Same as the out affine transform object
     * @example
     * let affineTransform = cc.AffineTransform.create();
     * node.getNodeToParentTransformAR(affineTransform);
     */
    getNodeToParentTransformAR (out) {
        if (!out) {
            out = AffineTrans.identity();
        }
        this._updateLocalMatrix();
        return AffineTrans.fromMat4(out, this._matrix);
    },

    /**
     * !#en Returns the world affine transform matrix. The matrix is in Pixels.
     * !#zh 返回节点到世界坐标系的仿射变换矩阵。矩阵单位是像素。
     * @method getNodeToWorldTransform
     * @deprecated since v2.0
     * @param {AffineTransform} [out] The affine transform object to be filled with data
     * @return {AffineTransform} Same as the out affine transform object
     * @example
     * let affineTransform = cc.AffineTransform.create();
     * node.getNodeToWorldTransform(affineTransform);
     */
    getNodeToWorldTransform (out) {
        if (!out) {
            out = AffineTrans.identity();
        }
        this._updateWorldMatrix();
        
        var contentSize = this._contentSize;
        _vec3_temp.x = -this._anchorPoint.x * contentSize.width;
        _vec3_temp.y = -this._anchorPoint.y * contentSize.height;

        mat4.copy(_mat4_temp, this._worldMatrix);
        mat4.translate(_mat4_temp, _mat4_temp, _vec3_temp);

        return AffineTrans.fromMat4(out, _mat4_temp);
    },

    /**
     * !#en
     * Returns the world affine transform matrix. The matrix is in Pixels.<br/>
     * This method is AR (Anchor Relative).
     * !#zh
     * 返回节点到世界坐标仿射变换矩阵。矩阵单位是像素。<br/>
     * 该方法基于节点坐标。
     * @method getNodeToWorldTransformAR
     * @deprecated since v2.0
     * @param {AffineTransform} [out] The affine transform object to be filled with data
     * @return {AffineTransform} Same as the out affine transform object
     * @example
     * let affineTransform = cc.AffineTransform.create();
     * node.getNodeToWorldTransformAR(affineTransform);
     */
    getNodeToWorldTransformAR (out) {
        if (!out) {
            out = AffineTrans.identity();
        }
        this._updateWorldMatrix();
        return AffineTrans.fromMat4(out, this._worldMatrix);
    },

    /**
     * !#en
     * Returns the matrix that transform parent's space coordinates to the node's (local) space coordinates.<br/>
     * The matrix is in Pixels. The returned transform is readonly and cannot be changed.
     * !#zh
     * 返回将父节点的坐标系转换成节点（局部）的空间坐标系的矩阵。<br/>
     * 该矩阵以像素为单位。返回的矩阵是只读的，不能更改。
     * @method getParentToNodeTransform
     * @deprecated since v2.0
     * @param {AffineTransform} [out] The affine transform object to be filled with data
     * @return {AffineTransform} Same as the out affine transform object
     * @example
     * let affineTransform = cc.AffineTransform.create();
     * node.getParentToNodeTransform(affineTransform);
     */
    getParentToNodeTransform (out) {
        if (!out) {
            out = AffineTrans.identity();
        }
        this._updateLocalMatrix();
        mat4.invert(_mat4_temp, this._matrix);
        return AffineTrans.fromMat4(out, _mat4_temp);
    },

    /**
     * !#en Returns the inverse world affine transform matrix. The matrix is in Pixels.
     * !#en 返回世界坐标系到节点坐标系的逆矩阵。
     * @method getWorldToNodeTransform
     * @deprecated since v2.0
     * @param {AffineTransform} [out] The affine transform object to be filled with data
     * @return {AffineTransform} Same as the out affine transform object
     * @example
     * let affineTransform = cc.AffineTransform.create();
     * node.getWorldToNodeTransform(affineTransform);
     */
    getWorldToNodeTransform (out) {
        if (!out) {
            out = AffineTrans.identity();
        }
        this._updateWorldMatrix();
        mat4.invert(_mat4_temp, this._worldMatrix);
        return AffineTrans.fromMat4(out, _mat4_temp);
    },

    /**
     * !#en convenience methods which take a cc.Touch instead of cc.Vec2.
     * !#zh 将触摸点转换成本地坐标系中位置。
     * @method convertTouchToNodeSpace
     * @deprecated since v2.0
     * @param {Touch} touch - The touch object
     * @return {Vec2}
     * @example
     * var newVec2 = node.convertTouchToNodeSpace(touch);
     */
    convertTouchToNodeSpace (touch) {
        return this.convertToNodeSpace(touch.getLocation());
    },

    /**
     * !#en converts a cc.Touch (world coordinates) into a local coordinate. This method is AR (Anchor Relative).
     * !#zh 转换一个 cc.Touch（世界坐标）到一个局部坐标，该方法基于节点坐标。
     * @method convertTouchToNodeSpaceAR
     * @deprecated since v2.0
     * @param {Touch} touch - The touch object
     * @return {Vec2}
     * @example
     * var newVec2 = node.convertTouchToNodeSpaceAR(touch);
     */
    convertTouchToNodeSpaceAR (touch) {
        return this.convertToNodeSpaceAR(touch.getLocation());
    },
    
    /**
     * !#en
     * Returns a "local" axis aligned bounding box of the node. <br/>
     * The returned box is relative only to its parent.
     * !#zh 返回父节坐标系下的轴向对齐的包围盒。
     * @method getBoundingBox
     * @return {Rect} The calculated bounding box of the node
     * @example
     * var boundingBox = node.getBoundingBox();
     */
    getBoundingBox () {
        this._updateLocalMatrix();
        let width = this._contentSize.width;
        let height = this._contentSize.height;
        let rect = cc.rect(
            -this._anchorPoint.x * width, 
            -this._anchorPoint.y * height, 
            width, 
            height);
        return rect.transformMat4(rect, this._matrix);
    },

    /**
     * !#en
     * Returns a "world" axis aligned bounding box of the node.<br/>
     * The bounding box contains self and active children's world bounding box.
     * !#zh
     * 返回节点在世界坐标系下的对齐轴向的包围盒（AABB）。<br/>
     * 该边框包含自身和已激活的子节点的世界边框。
     * @method getBoundingBoxToWorld
     * @return {Rect}
     * @example
     * var newRect = node.getBoundingBoxToWorld();
     */
    getBoundingBoxToWorld () {
        if (this._parent) {
            this._parent._updateWorldMatrix();
            return this._getBoundingBoxTo(this._parent._worldMatrix);
        }
        else {
            return this.getBoundingBox();
        }
    },

    _getBoundingBoxTo (parentMat) {
        this._updateLocalMatrix();
        let width = this._contentSize.width;
        let height = this._contentSize.height;
        let rect = cc.rect(
            -this._anchorPoint.x * width, 
            -this._anchorPoint.y * height, 
            width, 
            height);

        var parentMat = mat4.mul(this._worldMatrix, parentMat, this._matrix);
        rect.transformMat4(rect, parentMat);

        //query child's BoundingBox
        if (!this._children)
            return rect;

        var locChildren = this._children;
        for (var i = 0; i < locChildren.length; i++) {
            var child = locChildren[i];
            if (child && child.active) {
                var childRect = child._getBoundingBoxTo(parentMat);
                if (childRect)
                    rect.union(rect, childRect);
            }
        }
        return rect;
    },

    _updateOrderOfArrival () {
        var arrivalOrder = this._parent ? ++this._parent._childArrivalOrder : 0;
        this._localZOrder = (this._localZOrder & 0xffff0000) | arrivalOrder;
        // redistribute
        if (arrivalOrder === 0x0000ffff) {
            var siblings = this._parent._children;

            siblings.forEach(function (node, index) {
                node._localZOrder = (node._localZOrder & 0xffff0000) | (index + 1);
            });

            this._parent._childArrivalOrder = siblings.length;
        }
    },

    /**
     * !#en
     * Adds a child to the node with z order and name.
     * !#zh
     * 添加子节点，并且可以修改该节点的 局部 Z 顺序和名字。
     * @method addChild
     * @param {Node} child - A child node
     * @param {Number} [zIndex] - Z order for drawing priority. Please refer to zIndex property
     * @param {String} [name] - A name to identify the node easily. Please refer to name property
     * @example
     * node.addChild(newNode, 1, "node");
     */
    addChild (child, zIndex, name) {
        if (CC_DEV && !cc.Node.isNode(child)) {
            return cc.errorID(1634, cc.js.getClassName(child));
        }
        cc.assertID(child, 1606);
        cc.assertID(child._parent === null, 1605);

        // invokes the parent setter
        child.parent = this;

        if (zIndex !== undefined) {
            child.zIndex = zIndex;
        }
        if (name !== undefined) {
            child.name = name;
        }
    },

    /**
     * !#en Stops all running actions and schedulers.
     * !#zh 停止所有正在播放的动作和计时器。
     * @method cleanup
     * @example
     * node.cleanup();
     */
    cleanup () {
        // actions
        ActionManagerExist && cc.director.getActionManager().removeAllActionsFromTarget(this);
        // event
        eventManager.removeListeners(this);

        // children
        var i, len = this._children.length, node;
        for (i = 0; i < len; ++i) {
            node = this._children[i];
            if (node)
                node.cleanup();
        }
    },

    /**
     * !#en Sorts the children array depends on children's zIndex and arrivalOrder,
     * normally you won't need to invoke this function.
     * !#zh 根据子节点的 zIndex 和 arrivalOrder 进行排序，正常情况下开发者不需要手动调用这个函数。
     *
     * @method sortAllChildren
     */
    sortAllChildren () {
        if (this._reorderChildDirty) {
            // Optimize reordering event code to fix problems with setting zindex
            // https://github.com/cocos-creator/2d-tasks/issues/1186
            eventManager._setDirtyForNode(this);

            this._reorderChildDirty = false;
            var _children = this._children;
            if (_children.length > 1) {
                // insertion sort
                var len = _children.length, i, j, child;
                for (i = 1; i < len; i++) {
                    child = _children[i];
                    j = i - 1;

                    //continue moving element downwards while zOrder is smaller or when zOrder is the same but mutatedIndex is smaller
                    while (j >= 0) {
                        if (child._localZOrder < _children[j]._localZOrder) {
                            _children[j + 1] = _children[j];
                        } else {
                            break;
                        }
                        j--;
                    }
                    _children[j + 1] = child;
                }
                this.emit(EventType.CHILD_REORDER, this);
            }
            cc.director.__fastOff(cc.Director.EVENT_AFTER_UPDATE, this.sortAllChildren, this);
        }
    },

    _delaySort () {
        if (!this._reorderChildDirty) {
            this._reorderChildDirty = true;
            cc.director.__fastOn(cc.Director.EVENT_AFTER_UPDATE, this.sortAllChildren, this);
        }
    },

    _restoreProperties: CC_EDITOR && function () {
        /*
         * TODO: Refine this code after completing undo/redo 2.0.
         * The node will be destroyed when deleting in the editor,
         * but it will be reserved and reused for undo.
        */
        if (!this._matrix) {
            this._matrix = mathPools.mat4.get();
        }
        if (!this._worldMatrix) {
            this._worldMatrix = mathPools.mat4.get();
        }

        this._localMatDirty = LocalDirtyFlag.ALL;
        this._worldMatDirty = true;

        this._toEuler();

        this._renderFlag |= RenderFlow.FLAG_TRANSFORM;
        if (this._renderComponent) {
            if (this._renderComponent.enabled) {
                this._renderComponent.markForUpdateRenderData(true);
            }
            else {
                this._renderComponent.disableRender();
            }
        }

        if (this._children.length > 0) {
            this._renderFlag |= RenderFlow.FLAG_CHILDREN;
        }
    },

    onRestore: CC_EDITOR && function () {
        this._onRestoreBase();

        this._restoreProperties();

        var actionManager = cc.director.getActionManager();
        if (this._activeInHierarchy) {
            actionManager && actionManager.resumeTarget(this);
            eventManager.resumeTarget(this);
        }
        else {
            actionManager && actionManager.pauseTarget(this);
            eventManager.pauseTarget(this);
        }
    },
};

if (CC_EDITOR) {
    // deprecated, only used to import old data in editor
    js.mixin(NodeDefines.properties, {
        _scaleX: {
            default: undefined,
            type: cc.Float,
            editorOnly: true
        },
        _scaleY: {
            default: undefined,
            type: cc.Float,
            editorOnly: true
        },
        _rotationX: {
            default: undefined,
            type: cc.Float,
            editorOnly: true
        },
        _rotationY: {
            default: undefined,
            type: cc.Float,
            editorOnly: true
        },
    });
}

let Node = cc.Class(NodeDefines);

// 3D Node Property

/**
 * !en
 * Switch 2D/3D node. The 2D nodes will run faster.
 * !zh
 * 切换 2D/3D 节点，2D 节点会有更高的运行效率
 * @property {Boolean} is3DNode
 * @default false
*/

// Node Event

/**
 * !#en
 * The position changing event, you can listen to this event through the statement this.node.on(cc.Node.EventType.POSITION_CHANGED, callback, this);
 * !#zh
 * 位置变动监听事件, 通过 this.node.on(cc.Node.EventType.POSITION_CHANGED, callback, this); 进行监听。
 * @event position-changed
 * @param {Vec2} oldPos - The old position, but this parameter is only available in editor!
 */
/**
 * !#en
 * The size changing event, you can listen to this event through the statement this.node.on(cc.Node.EventType.SIZE_CHANGED, callback, this);
 * !#zh
 * 尺寸变动监听事件，通过 this.node.on(cc.Node.EventType.SIZE_CHANGED, callback, this); 进行监听。
 * @event size-changed
 * @param {Size} oldSize - The old size, but this parameter is only available in editor!
 */
/**
 * !#en
 * The anchor changing event, you can listen to this event through the statement this.node.on(cc.Node.EventType.ANCHOR_CHANGED, callback, this);
 * !#zh
 * 锚点变动监听事件，通过 this.node.on(cc.Node.EventType.ANCHOR_CHANGED, callback, this); 进行监听。
 * @event anchor-changed
 */
/**
 * !#en
 * The adding child event, you can listen to this event through the statement this.node.on(cc.Node.EventType.CHILD_ADDED, callback, this);
 * !#zh
 * 增加子节点监听事件，通过 this.node.on(cc.Node.EventType.CHILD_ADDED, callback, this); 进行监听。
 * @event child-added
 * @param {Node} child - child which have been added
 */
/**
 * !#en
 * The removing child event, you can listen to this event through the statement this.node.on(cc.Node.EventType.CHILD_REMOVED, callback, this);
 * !#zh
 * 删除子节点监听事件，通过 this.node.on(cc.Node.EventType.CHILD_REMOVED, callback, this); 进行监听。
 * @event child-removed
 * @param {Node} child - child which have been removed
 */
/**
 * !#en
 * The reordering child event, you can listen to this event through the statement this.node.on(cc.Node.EventType.CHILD_REORDER, callback, this);
 * !#zh
 * 子节点顺序变动监听事件，通过 this.node.on(cc.Node.EventType.CHILD_REORDER, callback, this); 进行监听。
 * @event child-reorder
 * @param {Node} node - node whose children have been reordered
 */
/**
 * !#en
 * The group changing event, you can listen to this event through the statement this.node.on(cc.Node.EventType.GROUP_CHANGED, callback, this);
 * !#zh
 * 节点分组变动监听事件，通过 this.node.on(cc.Node.EventType.GROUP_CHANGED, callback, this); 进行监听。
 * @event group-changed
 * @param {Node} node - node whose group has changed
 */

// Deprecated APIs

/**
 * !#en
 * Returns the displayed opacity of Node,
 * the difference between displayed opacity and opacity is that displayed opacity is calculated based on opacity and parent node's opacity when cascade opacity enabled.
 * !#zh
 * 获取节点显示透明度，
 * 显示透明度和透明度之间的不同之处在于当启用级连透明度时，
 * 显示透明度是基于自身透明度和父节点透明度计算的。
 *
 * @method getDisplayedOpacity
 * @returns {number} displayed opacity
 * @deprecated since v2.0, please use opacity property, cascade opacity is removed
 */

/**
 * !#en
 * Returns the displayed color of Node,
 * the difference between displayed color and color is that displayed color is calculated based on color and parent node's color when cascade color enabled.
 * !#zh
 * 获取节点的显示颜色，
 * 显示颜色和颜色之间的不同之处在于当启用级连颜色时，
 * 显示颜色是基于自身颜色和父节点颜色计算的。
 *
 * @method getDisplayedColor
 * @returns {Color}
 * @deprecated since v2.0, please use color property, cascade color is removed
 */

/**
 * !#en Cascade opacity is removed from v2.0
 * Indicate whether node's opacity value affect its child nodes, default value is true.
 * !#zh 透明度级联功能从 v2.0 开始已移除
 * 节点的不透明度值是否影响其子节点，默认值为 true。
 * @property cascadeOpacity
 * @deprecated since v2.0
 * @type {Boolean}
 */

/**
 * !#en Cascade opacity is removed from v2.0
 * Returns whether node's opacity value affect its child nodes.
 * !#zh 透明度级联功能从 v2.0 开始已移除
 * 返回节点的不透明度值是否影响其子节点。
 * @method isCascadeOpacityEnabled
 * @deprecated since v2.0
 * @returns {Boolean}
 */

/**
 * !#en Cascade opacity is removed from v2.0
 * Enable or disable cascade opacity, if cascade enabled, child nodes' opacity will be the multiplication of parent opacity and its own opacity.
 * !#zh 透明度级联功能从 v2.0 开始已移除
 * 启用或禁用级连不透明度，如果级连启用，子节点的不透明度将是父不透明度乘上它自己的不透明度。
 * @method setCascadeOpacityEnabled
 * @deprecated since v2.0
 * @param {Boolean} cascadeOpacityEnabled
 */

/**
 * !#en Opacity modify RGB have been removed since v2.0
 * Set whether color should be changed with the opacity value,
 * useless in ccsg.Node, but this function is override in some class to have such behavior.
 * !#zh 透明度影响颜色配置已经被废弃
 * 设置更改透明度时是否修改RGB值，
 * @method setOpacityModifyRGB
 * @deprecated since v2.0
 * @param {Boolean} opacityValue
 */

/**
 * !#en Opacity modify RGB have been removed since v2.0
 * Get whether color should be changed with the opacity value.
 * !#zh 透明度影响颜色配置已经被废弃
 * 获取更改透明度时是否修改RGB值。
 * @method isOpacityModifyRGB
 * @deprecated since v2.0
 * @return {Boolean}
 */


let _p = Node.prototype;
js.getset(_p, 'position', _p.getPosition, _p.setPosition, false, true);

cc.Node = module.exports = Node;<|MERGE_RESOLUTION|>--- conflicted
+++ resolved
@@ -553,23 +553,8 @@
         _contentSize: cc.Size,
         _anchorPoint: cc.v2(0.5, 0.5),
         _position: cc.Vec3,
-<<<<<<< HEAD
-        _scale: cc.Vec3,
+        _scale: cc.Vec3.ONE,
         _eulerAngles: cc.Vec3,
-=======
-        _scaleX: {
-            default: undefined,
-            type: cc.Float
-        },
-        _scaleY: {
-            default: undefined,
-            type: cc.Float
-        },
-        _scale: cc.v3(1, 1, 1),
-        _rotationX: 0.0,
-        _rotationY: 0.0,
-        _quat: cc.Quat,
->>>>>>> 70b47cef
         _skewX: 0.0,
         _skewY: 0.0,
         _zIndex: {
@@ -1867,16 +1852,11 @@
         }
 
         this._updateWorldMatrix();
-<<<<<<< HEAD
-        mat4.invert(_mat4_temp, this._worldMatrix);
+        // If scale is 0, it can't be hit.
+        if (!mat4.invert(_mat4_temp, this._worldMatrix)) {
+            return false;
+        }
         vec2.transformMat4(testPt, cameraPt, _mat4_temp);
-=======
-        // If scale is 0, it can't be hit.
-        if (!math.mat4.invert(_mat4_temp, this._worldMatrix)) {
-            return false;
-        }
-        math.vec2.transformMat4(testPt, cameraPt, _mat4_temp);
->>>>>>> 70b47cef
         testPt.x += this._anchorPoint.x * w;
         testPt.y += this._anchorPoint.y * h;
 
