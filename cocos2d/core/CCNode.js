/****************************************************************************
 Copyright (c) 2013-2016 Chukong Technologies Inc.
 Copyright (c) 2017-2018 Xiamen Yaji Software Co., Ltd.

 http://www.cocos2d-x.org

 Permission is hereby granted, free of charge, to any person obtaining a copy
 of this software and associated documentation files (the "Software"), to deal
 in the Software without restriction, including without limitation the rights
 to use, copy, modify, merge, publish, distribute, sublicense, and/or sell
 copies of the Software, and to permit persons to whom the Software is
 furnished to do so, subject to the following conditions:

 The above copyright notice and this permission notice shall be included in
 all copies or substantial portions of the Software.

 THE SOFTWARE IS PROVIDED "AS IS", WITHOUT WARRANTY OF ANY KIND, EXPRESS OR
 IMPLIED, INCLUDING BUT NOT LIMITED TO THE WARRANTIES OF MERCHANTABILITY,
 FITNESS FOR A PARTICULAR PURPOSE AND NONINFRINGEMENT. IN NO EVENT SHALL THE
 AUTHORS OR COPYRIGHT HOLDERS BE LIABLE FOR ANY CLAIM, DAMAGES OR OTHER
 LIABILITY, WHETHER IN AN ACTION OF CONTRACT, TORT OR OTHERWISE, ARISING FROM,
 OUT OF OR IN CONNECTION WITH THE SOFTWARE OR THE USE OR OTHER DEALINGS IN
 THE SOFTWARE.
 ****************************************************************************/

'use strict';

const BaseNode = require('./utils/base-node');
const PrefabHelper = require('./utils/prefab-helper');
const mathPools = require('./utils/math-pools');
const math = require('./renderer/render-engine').math;
const AffineTrans = require('./utils/affine-transform');
const eventManager = require('./event-manager');
const macro = require('./platform/CCMacro');
const misc = require('./utils/misc');
const js = require('./platform/js');
const Event = require('./event/event');
const EventTarget = require('./event/event-target');
const RenderFlow = require('./renderer/render-flow');

const Flags = cc.Object.Flags;
const Destroying = Flags.Destroying;

const ERR_INVALID_NUMBER = CC_EDITOR && 'The %s is invalid';
const ONE_DEGREE = Math.PI / 180;

var ActionManagerExist = !!cc.ActionManager;
var emptyFunc = function () {};
var _vec2a = cc.v2();
var _vec2b = cc.v2();
var _mat4_temp = math.mat4.create();
var _vec3_temp = math.vec3.create();
var _quat_temp = math.quat.create();
var _globalOrderOfArrival = 1;
var _cachedArray = new Array(16);
_cachedArray.length = 0;

const POSITION_ON = 1 << 0;
const SCALE_ON = 1 << 1;
const ROTATION_ON = 1 << 2;
const SIZE_ON = 1 << 3;
const ANCHOR_ON = 1 << 4;


let BuiltinGroupIndex = cc.Enum({
    DEBUG: 31
})

/**
 * !#en Node's local dirty properties flag
 * !#zh Node 的本地属性 dirty 状态位
 * @enum Node._LocalDirtyFlag
 * @static
 * @private
 * @namespace Node
 */
var LocalDirtyFlag = cc.Enum({
    /**
     * !#en Flag for position dirty
     * !#zh 位置 dirty 的标记位
     * @property {Number} POSITION
     * @static
     */
    POSITION: 1 << 0,
    /**
     * !#en Flag for scale dirty
     * !#zh 缩放 dirty 的标记位
     * @property {Number} SCALE
     * @static
     */
    SCALE: 1 << 1,
    /**
     * !#en Flag for rotation dirty
     * !#zh 旋转 dirty 的标记位
     * @property {Number} ROTATION
     * @static
     */
    ROTATION: 1 << 2,
    /**
     * !#en Flag for skew dirty
     * !#zh skew dirty 的标记位
     * @property {Number} SKEW
     * @static
     */
    SKEW: 1 << 3,
    /**
     * !#en Flag for position or rotation dirty
     * !#zh 旋转或位置 dirty 的标记位
     * @property {Number} RT
     * @static
     */
    RT: 1 << 0 | 1 << 1 | 1 << 2,
    /**
     * !#en Flag for all dirty properties
     * !#zh 覆盖所有 dirty 状态的标记位
     * @property {Number} ALL
     * @static
     */
    ALL: 0xffff,
});

/**
 * !#en The event type supported by Node
 * !#zh Node 支持的事件类型
 * @class Node.EventType
 * @static
 * @namespace Node
 */
var EventType = cc.Enum({
    /**
     * !#en The event type for touch start event, you can use its value directly: 'touchstart'
     * !#zh 当手指触摸到屏幕时。
     * @property {String} TOUCH_START
     * @static
     */
    TOUCH_START: 'touchstart',
    /**
     * !#en The event type for touch move event, you can use its value directly: 'touchmove'
     * !#zh 当手指在屏幕上移动时。
     * @property {String} TOUCH_MOVE
     * @static
     */
    TOUCH_MOVE: 'touchmove',
    /**
     * !#en The event type for touch end event, you can use its value directly: 'touchend'
     * !#zh 当手指在目标节点区域内离开屏幕时。
     * @property {String} TOUCH_END
     * @static
     */
    TOUCH_END: 'touchend',
    /**
     * !#en The event type for touch end event, you can use its value directly: 'touchcancel'
     * !#zh 当手指在目标节点区域外离开屏幕时。
     * @property {String} TOUCH_CANCEL
     * @static
     */
    TOUCH_CANCEL: 'touchcancel',

    /**
     * !#en The event type for mouse down events, you can use its value directly: 'mousedown'
     * !#zh 当鼠标按下时触发一次。
     * @property {String} MOUSE_DOWN
     * @static
     */
    MOUSE_DOWN: 'mousedown',
    /**
     * !#en The event type for mouse move events, you can use its value directly: 'mousemove'
     * !#zh 当鼠标在目标节点在目标节点区域中移动时，不论是否按下。
     * @property {String} MOUSE_MOVE
     * @static
     */
    MOUSE_MOVE: 'mousemove',
    /**
     * !#en The event type for mouse enter target events, you can use its value directly: 'mouseenter'
     * !#zh 当鼠标移入目标节点区域时，不论是否按下。
     * @property {String} MOUSE_ENTER
     * @static
     */
    MOUSE_ENTER: 'mouseenter',
    /**
     * !#en The event type for mouse leave target events, you can use its value directly: 'mouseleave'
     * !#zh 当鼠标移出目标节点区域时，不论是否按下。
     * @property {String} MOUSE_LEAVE
     * @static
     */
    MOUSE_LEAVE: 'mouseleave',
    /**
     * !#en The event type for mouse up events, you can use its value directly: 'mouseup'
     * !#zh 当鼠标从按下状态松开时触发一次。
     * @property {String} MOUSE_UP
     * @static
     */
    MOUSE_UP: 'mouseup',
    /**
     * !#en The event type for mouse wheel events, you can use its value directly: 'mousewheel'
     * !#zh 当鼠标滚轮滚动时。
     * @property {String} MOUSE_WHEEL
     * @static
     */
    MOUSE_WHEEL: 'mousewheel',

    /**
     * !#en The event type for position change events.
     * Performance note, this event will be triggered every time corresponding properties being changed,
     * if the event callback have heavy logic it may have great performance impact, try to avoid such scenario.
     * !#zh 当节点位置改变时触发的事件。
     * 性能警告：这个事件会在每次对应的属性被修改时触发，如果事件回调损耗较高，有可能对性能有很大的负面影响，请尽量避免这种情况。
     * @property {String} POSITION_CHANGED
     * @static
     */
    POSITION_CHANGED: 'position-changed',
    /**
     * !#en The event type for rotation change events.
     * Performance note, this event will be triggered every time corresponding properties being changed,
     * if the event callback have heavy logic it may have great performance impact, try to avoid such scenario.
     * !#zh 当节点旋转改变时触发的事件。
     * 性能警告：这个事件会在每次对应的属性被修改时触发，如果事件回调损耗较高，有可能对性能有很大的负面影响，请尽量避免这种情况。
     * @property {String} ROTATION_CHANGED
     * @static
     */
    ROTATION_CHANGED: 'rotation-changed',
    /**
     * !#en The event type for scale change events.
     * Performance note, this event will be triggered every time corresponding properties being changed,
     * if the event callback have heavy logic it may have great performance impact, try to avoid such scenario.
     * !#zh 当节点缩放改变时触发的事件。
     * 性能警告：这个事件会在每次对应的属性被修改时触发，如果事件回调损耗较高，有可能对性能有很大的负面影响，请尽量避免这种情况。
     * @property {String} SCALE_CHANGED
     * @static
     */
    SCALE_CHANGED: 'scale-changed',
    /**
     * !#en The event type for size change events.
     * Performance note, this event will be triggered every time corresponding properties being changed,
     * if the event callback have heavy logic it may have great performance impact, try to avoid such scenario.
     * !#zh 当节点尺寸改变时触发的事件。
     * 性能警告：这个事件会在每次对应的属性被修改时触发，如果事件回调损耗较高，有可能对性能有很大的负面影响，请尽量避免这种情况。
     * @property {String} SIZE_CHANGED
     * @static
     */
    SIZE_CHANGED: 'size-changed',
    /**
     * !#en The event type for anchor point change events.
     * Performance note, this event will be triggered every time corresponding properties being changed,
     * if the event callback have heavy logic it may have great performance impact, try to avoid such scenario.
     * !#zh 当节点锚点改变时触发的事件。
     * 性能警告：这个事件会在每次对应的属性被修改时触发，如果事件回调损耗较高，有可能对性能有很大的负面影响，请尽量避免这种情况。
     * @property {String} ANCHOR_CHANGED
     * @static
     */
    ANCHOR_CHANGED: 'anchor-changed',
    /**
     * !#en The event type for new child added events.
     * !#zh 当新的子节点被添加时触发的事件。
     * @property {String} CHILD_ADDED
     * @static
     */
    CHILD_ADDED: 'child-added',
    /**
     * !#en The event type for child removed events.
     * !#zh 当子节点被移除时触发的事件。
     * @property {String} CHILD_REMOVED
     * @static
     */
    CHILD_REMOVED: 'child-removed',
    /**
     * !#en The event type for children reorder events.
     * !#zh 当子节点顺序改变时触发的事件。
     * @property {String} CHILD_REORDER
     * @static
     */
    CHILD_REORDER: 'child-reorder',
    /**
     * !#en The event type for node group changed events.
     * !#zh 当节点归属群组发生变化时触发的事件。
     * @property {String} GROUP_CHANGED
     * @static
     */
    GROUP_CHANGED: 'group-changed',
});

var _touchEvents = [
    EventType.TOUCH_START,
    EventType.TOUCH_MOVE,
    EventType.TOUCH_END,
    EventType.TOUCH_CANCEL,
];
var _mouseEvents = [
    EventType.MOUSE_DOWN,
    EventType.MOUSE_ENTER,
    EventType.MOUSE_MOVE,
    EventType.MOUSE_LEAVE,
    EventType.MOUSE_UP,
    EventType.MOUSE_WHEEL,
];

var _currentHovered = null;

var _touchStartHandler = function (touch, event) {
    var pos = touch.getLocation();
    var node = this.owner;

    if (node._hitTest(pos, this)) {
        event.type = EventType.TOUCH_START;
        event.touch = touch;
        event.bubbles = true;
        node.dispatchEvent(event);
        return true;
    }
    return false;
};
var _touchMoveHandler = function (touch, event) {
    var node = this.owner;
    event.type = EventType.TOUCH_MOVE;
    event.touch = touch;
    event.bubbles = true;
    node.dispatchEvent(event);
};
var _touchEndHandler = function (touch, event) {
    var pos = touch.getLocation();
    var node = this.owner;

    if (node._hitTest(pos, this)) {
        event.type = EventType.TOUCH_END;
    }
    else {
        event.type = EventType.TOUCH_CANCEL;
    }
    event.touch = touch;
    event.bubbles = true;
    node.dispatchEvent(event);
};
var _touchCancelHandler = function (touch, event) {
    var pos = touch.getLocation();
    var node = this.owner;

    event.type = EventType.TOUCH_CANCEL;
    event.touch = touch;
    event.bubbles = true;
    node.dispatchEvent(event);
};

var _mouseDownHandler = function (event) {
    var pos = event.getLocation();
    var node = this.owner;

    if (node._hitTest(pos, this)) {
        event.type = EventType.MOUSE_DOWN;
        event.bubbles = true;
        node.dispatchEvent(event);
    }
};
var _mouseMoveHandler = function (event) {
    var pos = event.getLocation();
    var node = this.owner;
    var hit = node._hitTest(pos, this);
    if (hit) {
        if (!this._previousIn) {
            // Fix issue when hover node switched, previous hovered node won't get MOUSE_LEAVE notification
            if (_currentHovered && _currentHovered._mouseListener) {
                event.type = EventType.MOUSE_LEAVE;
                _currentHovered.dispatchEvent(event);
                _currentHovered._mouseListener._previousIn = false;
            }
            _currentHovered = this.owner;
            event.type = EventType.MOUSE_ENTER;
            node.dispatchEvent(event);
            this._previousIn = true;
        }
        event.type = EventType.MOUSE_MOVE;
        event.bubbles = true;
        node.dispatchEvent(event);
    }
    else if (this._previousIn) {
        event.type = EventType.MOUSE_LEAVE;
        node.dispatchEvent(event);
        this._previousIn = false;
        _currentHovered = null;
    }
    else {
        // continue dispatching
        return;
    }

    // Event processed, cleanup
    event.stopPropagation();
};
var _mouseUpHandler = function (event) {
    var pos = event.getLocation();
    var node = this.owner;

    if (node._hitTest(pos, this)) {
        event.type = EventType.MOUSE_UP;
        event.bubbles = true;
        node.dispatchEvent(event);
        event.stopPropagation();
    }
};
var _mouseWheelHandler = function (event) {
    var pos = event.getLocation();
    var node = this.owner;

    if (node._hitTest(pos, this)) {
        event.type = EventType.MOUSE_WHEEL;
        event.bubbles = true;
        node.dispatchEvent(event);
        event.stopPropagation();
    }
};

function _searchMaskInParent (node) {
    var Mask = cc.Mask;
    if (Mask) {
        var index = 0;
        for (var curr = node; curr && cc.Node.isNode(curr); curr = curr._parent, ++index) {
            if (curr.getComponent(Mask)) {
                return {
                    index: index,
                    node: curr
                };
            }
        }
    }
    return null;
}

function _checkListeners (node, events) {
    if (!(node._objFlags & Destroying)) {
        var i = 0;
        if (node._bubblingListeners) {
            for (; i < events.length; ++i) {
                if (node._bubblingListeners.hasEventListener(events[i])) {
                    return true;
                }
            }
        }
        if (node._capturingListeners) {
            for (; i < events.length; ++i) {
                if (node._capturingListeners.hasEventListener(events[i])) {
                    return true;
                }
            }
        }
        return false;
    }
    return true;
}

function _doDispatchEvent (owner, event) {
    var target, i;
    event.target = owner;

    // Event.CAPTURING_PHASE
    _cachedArray.length = 0;
    owner._getCapturingTargets(event.type, _cachedArray);
    // capturing
    event.eventPhase = 1;
    for (i = _cachedArray.length - 1; i >= 0; --i) {
        target = _cachedArray[i];
        if (target._capturingListeners) {
            event.currentTarget = target;
            // fire event
            target._capturingListeners.emit(event.type, event, _cachedArray);
            // check if propagation stopped
            if (event._propagationStopped) {
                _cachedArray.length = 0;
                return;
            }
        }
    }
    _cachedArray.length = 0;

    // Event.AT_TARGET
    // checks if destroyed in capturing callbacks
    event.eventPhase = 2;
    event.currentTarget = owner;
    if (owner._capturingListeners) {
        owner._capturingListeners.emit(event.type, event);
    }
    if (!event._propagationImmediateStopped && owner._bubblingListeners) {
        owner._bubblingListeners.emit(event.type, event);
    }

    if (!event._propagationStopped && event.bubbles) {
        // Event.BUBBLING_PHASE
        owner._getBubblingTargets(event.type, _cachedArray);
        // propagate
        event.eventPhase = 3;
        for (i = 0; i < _cachedArray.length; ++i) {
            target = _cachedArray[i];
            if (target._bubblingListeners) {
                event.currentTarget = target;
                // fire event
                target._bubblingListeners.emit(event.type, event);
                // check if propagation stopped
                if (event._propagationStopped) {
                    _cachedArray.length = 0;
                    return;
                }
            }
        }
    }
    _cachedArray.length = 0;
}

/**
 * !#en
 * Class of all entities in Cocos Creator scenes.<br/>
 * For events supported by Node, please refer to {{#crossLink "Node.EventType"}}{{/crossLink}}
 * !#zh
 * Cocos Creator 场景中的所有节点类。<br/>
 * 支持的节点事件，请参阅 {{#crossLink "Node.EventType"}}{{/crossLink}}。
 * @class Node
 * @extends _BaseNode
 */
var Node = cc.Class({
    name: 'cc.Node',
    extends: BaseNode,

    properties: {
        // SERIALIZABLE
        _opacity: 255,
        _color: cc.Color.WHITE,
        _contentSize: cc.Size,
        _anchorPoint: cc.v2(0.5, 0.5),
        _position: cc.Vec3,
        _scaleX: {
            default: undefined,
            type: cc.Float
        },
        _scaleY: {
            default: undefined,
            type: cc.Float
        },
        _scale: cc.Vec3,
        _rotationX: 0.0,
        _rotationY: 0.0,
        _quat: cc.Quat,
        _skewX: 0.0,
        _skewY: 0.0,
        _localZOrder: {
            default: 0,
            serializable: false
        },
        _zIndex: 0,

        _is3DNode: false,

        // internal properties

        /**
         * !#en
         * Group index of node.<br/>
         * Which Group this node belongs to will resolve that this node's collision components can collide with which other collision componentns.<br/>
         * !#zh
         * 节点的分组索引。<br/>
         * 节点的分组将关系到节点的碰撞组件可以与哪些碰撞组件相碰撞。<br/>
         * @property groupIndex
         * @type {Integer}
         * @default 0
         */
        groupIndex: {
            default: 0,
            type: cc.Integer
        },

        /**
         * !#en
         * Group of node.<br/>
         * Which Group this node belongs to will resolve that this node's collision components can collide with which other collision componentns.<br/>
         * !#zh
         * 节点的分组。<br/>
         * 节点的分组将关系到节点的碰撞组件可以与哪些碰撞组件相碰撞。<br/>
         * @property group
         * @type {String}
         */
        group: {
            get () {
                return cc.game.groupList[this.groupIndex] || '';
            },

            set (value) {
                this.groupIndex = cc.game.groupList.indexOf(value);
                this.emit(EventType.GROUP_CHANGED, this);
            }
        },

        //properties moved from base node begin

        /**
         * !#en The position (x, y) of the node in its parent's coordinates.
         * !#zh 节点在父节点坐标系中的位置（x, y）。
         * @property {Vec2} position
         * @example
         * cc.log("Node Position: " + node.position);
         */

        /**
         * !#en x axis position of node.
         * !#zh 节点 X 轴坐标。
         * @property x
         * @type {Number}
         * @example
         * node.x = 100;
         * cc.log("Node Position X: " + node.x);
         */
        x: {
            get () {
                return this._position.x;
            },
            set (value) {
                var localPosition = this._position;
                if (value !== localPosition.x) {
                    if (!CC_EDITOR || isFinite(value)) {
                        if (CC_EDITOR) {
                            var oldValue = localPosition.x;
                        }

                        localPosition.x = value;
                        this.setLocalDirty(LocalDirtyFlag.POSITION);
                        this._renderFlag |= RenderFlow.FLAG_WORLD_TRANSFORM;
                        
                        // fast check event
                        if (this._eventMask & POSITION_ON) {
                            // send event
                            if (CC_EDITOR) {
                                this.emit(EventType.POSITION_CHANGED, new cc.Vec3(oldValue, localPosition.y, localPosition.z));
                            }
                            else {
                                this.emit(EventType.POSITION_CHANGED);
                            }
                        }
                    }
                    else {
                        cc.error(ERR_INVALID_NUMBER, 'new x');
                    }
                }
            },
        },

        /**
         * !#en y axis position of node.
         * !#zh 节点 Y 轴坐标。
         * @property y
         * @type {Number}
         * @example
         * node.y = 100;
         * cc.log("Node Position Y: " + node.y);
         */
        y: {
            get () {
                return this._position.y;
            },
            set (value) {
                var localPosition = this._position;
                if (value !== localPosition.y) {
                    if (!CC_EDITOR || isFinite(value)) {
                        if (CC_EDITOR) {
                            var oldValue = localPosition.y;
                        }

                        localPosition.y = value;
                        this.setLocalDirty(LocalDirtyFlag.POSITION);
                        this._renderFlag |= RenderFlow.FLAG_WORLD_TRANSFORM;

                        // fast check event
                        if (this._eventMask & POSITION_ON) {
                            // send event
                            if (CC_EDITOR) {
                                this.emit(EventType.POSITION_CHANGED, new cc.Vec3(localPosition.x, oldValue, localPosition.z));
                            }
                            else {
                                this.emit(EventType.POSITION_CHANGED);
                            }
                        }
                    }
                    else {
                        cc.error(ERR_INVALID_NUMBER, 'new y');
                    }
                }
            },
        },
        
        z: {
            get () {
                return this._position.z;
            },
            set (value) {
                var localPosition = this._position;
                if (value !== localPosition.z) {
                    if (!CC_EDITOR || isFinite(value)) {
                        localPosition.z = value;
                        this.setLocalDirty(LocalDirtyFlag.POSITION);
                        this._renderFlag |= RenderFlow.FLAG_WORLD_TRANSFORM;
                        // fast check event
                        if (this._eventMask & POSITION_ON) {
                            this.emit(EventType.POSITION_CHANGED);
                        }
                    }
                    else {
                        cc.error(ERR_INVALID_NUMBER, 'new z');
                    }
                }
            },
        },

        /**
         * !#en Rotation of node.
         * !#zh 该节点旋转角度。
         * @property rotation
         * @type {Number}
         * @example
         * node.rotation = 90;
         * cc.log("Node Rotation: " + node.rotation);
         */

        /**
         * !#en The rotation as Euler angles in degrees, used in 2.5D project.
         * !#zh 该节点的欧拉角度，用于 2.5D 项目。
         * @property eulerAngles
         * @type {Vec3}
         */
        eulerAngles: {
            get () {
                return cc.v3(this._rotationX, this._rotationY, this._rotationZ);
            },
            set (v) {
                this._rotationX = v.x;
                this._rotationY = v.y;
                this._rotationZ = v.z;
                math.quat.fromEuler(this._quat, v.x, v.y, v.z);
                this.setLocalDirty(LocalDirtyFlag.ROTATION);
                this._renderFlag |= RenderFlow.FLAG_TRANSFORM;
            }
        },

        /**
         * !#en Rotation on x axis.
         * !#zh 该节点 X 轴旋转角度。
         * @property rotationX
         * @type {Number}
         * @example
         * node.rotationX = 45;
         * cc.log("Node Rotation X: " + node.rotationX);
         */
        rotationX: {
            get () {
                return this._rotationX;
            },
            set (value) {
                if (this._rotationX !== value) {
                    this._rotationX = value;
                    // Update quaternion from rotation
                    if (this._rotationX === this._rotationY) {
                        math.quat.fromEuler(this._quat, 0, 0, -value);
                    }
                    else {
                        math.quat.fromEuler(this._quat, value, this._rotationY, 0);
                    }
                    this.setLocalDirty(LocalDirtyFlag.ROTATION);
                    this._renderFlag |= RenderFlow.FLAG_TRANSFORM;

                    if (this._eventMask & ROTATION_ON) {
                        this.emit(EventType.ROTATION_CHANGED);
                    }
                }
            },
        },

        /**
         * !#en Rotation on y axis.
         * !#zh 该节点 Y 轴旋转角度。
         * @property rotationY
         * @type {Number}
         * @example
         * node.rotationY = 45;
         * cc.log("Node Rotation Y: " + node.rotationY);
         */
        rotationY: {
            get () {
                return this._rotationY;
            },
            set (value) {
                if (this._rotationY !== value) {
                    this._rotationY = value;
                    // Update quaternion from rotation
                    if (this._rotationX === this._rotationY) {
                        math.quat.fromEuler(this._quat, 0, 0, -value);
                    }
                    else {
                        math.quat.fromEuler(this._quat, this._rotationX, value, 0);
                    }
                    this.setLocalDirty(LocalDirtyFlag.ROTATION);
                    this._renderFlag |= RenderFlow.FLAG_TRANSFORM;

                    if (this._eventMask & ROTATION_ON) {
                        this.emit(EventType.ROTATION_CHANGED);
                    }
                }
            },
        },

        /**
         * !#en The local scale relative to the parent.
         * !#zh 节点相对父节点的缩放。
         * @property scale
         * @type {Number}
         * @example
         * node.scale = 1;
         */

        /**
         * !#en Scale on x axis.
         * !#zh 节点 X 轴缩放。
         * @property scaleX
         * @type {Number}
         * @example
         * node.scaleX = 0.5;
         * cc.log("Node Scale X: " + node.scaleX);
         */
        scaleX: {
            get () {
                return this._scale.x;
            },
            set (value) {
                if (this._scale.x !== value) {
                    this._scale.x = value;
                    this.setLocalDirty(LocalDirtyFlag.SCALE);
                    this._renderFlag |= RenderFlow.FLAG_TRANSFORM;

                    if (this._eventMask & SCALE_ON) {
                        this.emit(EventType.SCALE_CHANGED);
                    }
                }
            },
        },

        /**
         * !#en Scale on y axis.
         * !#zh 节点 Y 轴缩放。
         * @property scaleY
         * @type {Number}
         * @example
         * node.scaleY = 0.5;
         * cc.log("Node Scale Y: " + node.scaleY);
         */
        scaleY: {
            get () {
                return this._scale.y;
            },
            set (value) {
                if (this._scale.y !== value) {
                    this._scale.y = value;
                    this.setLocalDirty(LocalDirtyFlag.SCALE);
                    this._renderFlag |= RenderFlow.FLAG_TRANSFORM;

                    if (this._eventMask & SCALE_ON) {
                        this.emit(EventType.SCALE_CHANGED);
                    }
                }
            },
        },

        /**
         * !#en Skew x
         * !#zh 该节点 X 轴倾斜角度。
         * @property skewX
         * @type {Number}
         * @example
         * node.skewX = 0;
         * cc.log("Node SkewX: " + node.skewX);
         */
        skewX: {
            get () {
                return this._skewX;
            },
            set (value) {
                this._skewX = value;
                this.setLocalDirty(LocalDirtyFlag.SKEW);
                this._renderFlag |= RenderFlow.FLAG_TRANSFORM;
            }
        },

        /**
         * !#en Skew y
         * !#zh 该节点 Y 轴倾斜角度。
         * @property skewY
         * @type {Number}
         * @example
         * node.skewY = 0;
         * cc.log("Node SkewY: " + node.skewY);
         */
        skewY: {
            get () {
                return this._skewY;
            },
            set (value) {
                this._skewY = value;
                this.setLocalDirty(LocalDirtyFlag.SKEW);
                this._renderFlag |= RenderFlow.FLAG_TRANSFORM;
            }
        },

        /**
         * !#en Opacity of node, default value is 255.
         * !#zh 节点透明度，默认值为 255。
         * @property opacity
         * @type {Number}
         * @example
         * node.opacity = 255;
         */
        opacity: {
            get () {
                return this._opacity;
            },
            set (value) {
                if (this._opacity !== value) {
                    this._opacity = value;
                    this._renderFlag |= RenderFlow.FLAG_OPACITY | RenderFlow.FLAG_COLOR;
                }
            },
            range: [0, 255]
        },

        /**
         * !#en Color of node, default value is white: (255, 255, 255).
         * !#zh 节点颜色。默认为白色，数值为：（255，255，255）。
         * @property color
         * @type {Color}
         * @example
         * node.color = new cc.Color(255, 255, 255);
         */
        color: {
            get () {
                return this._color.clone()
            },
            set (value) {
                if (!this._color.equals(value)) {
                    this._color.set(value);
                    if (CC_DEV && value.a !== 255) {
                        cc.warnID(1626);
                    }
                    
                    if (this._renderComponent) {
                        this._renderFlag |= RenderFlow.FLAG_COLOR;
                    }
                }
            },
        },

        /**
         * !#en Anchor point's position on x axis.
         * !#zh 节点 X 轴锚点位置。
         * @property anchorX
         * @type {Number}
         * @example
         * node.anchorX = 0;
         */
        anchorX: {
            get () {
                return this._anchorPoint.x;
            },
            set (value) {
                var anchorPoint = this._anchorPoint;
                if (anchorPoint.x !== value) {
                    anchorPoint.x = value;
                    if (this._eventMask & ANCHOR_ON) {
                        this.emit(EventType.ANCHOR_CHANGED);
                    }
                }
            },
        },

        /**
         * !#en Anchor point's position on y axis.
         * !#zh 节点 Y 轴锚点位置。
         * @property anchorY
         * @type {Number}
         * @example
         * node.anchorY = 0;
         */
        anchorY: {
            get () {
                return this._anchorPoint.y;
            },
            set (value) {
                var anchorPoint = this._anchorPoint;
                if (anchorPoint.y !== value) {
                    anchorPoint.y = value;
                    if (this._eventMask & ANCHOR_ON) {
                        this.emit(EventType.ANCHOR_CHANGED);
                    }
                }
            },
        },

        /**
         * !#en Width of node.
         * !#zh 节点宽度。
         * @property width
         * @type {Number}
         * @example
         * node.width = 100;
         */
        width: {
            get () {
                return this._contentSize.width;
            },
            set (value) {
                if (value !== this._contentSize.width) {
                    if (CC_EDITOR) {
                        var clone = cc.size(this._contentSize.width, this._contentSize.height);
                    }
                    this._contentSize.width = value;
                    if (this._eventMask & SIZE_ON) {
                        if (CC_EDITOR) {
                            this.emit(EventType.SIZE_CHANGED, clone);
                        }
                        else {
                            this.emit(EventType.SIZE_CHANGED);
                        }
                    }
                }
            },
        },

        /**
         * !#en Height of node.
         * !#zh 节点高度。
         * @property height
         * @type {Number}
         * @example
         * node.height = 100;
         */
        height: {
            get () {
                return this._contentSize.height;
            },
            set (value) {
                if (value !== this._contentSize.height) {
                    if (CC_EDITOR) {
                        var clone = cc.size(this._contentSize.width, this._contentSize.height);
                    }
                    this._contentSize.height = value;
                    if (this._eventMask & SIZE_ON) {
                        if (CC_EDITOR) {
                            this.emit(EventType.SIZE_CHANGED, clone);
                        }
                        else {
                            this.emit(EventType.SIZE_CHANGED);
                        }
                    }
                }
            },
        },

        /**
         * !#en zIndex is the 'key' used to sort the node relative to its siblings.<br/>
         * The value of zIndex should be in the range between cc.macro.MIN_ZINDEX and cc.macro.MAX_ZINDEX.<br/>
         * The Node's parent will sort all its children based on the zIndex value and the arrival order.<br/>
         * Nodes with greater zIndex will be sorted after nodes with smaller zIndex.<br/>
         * If two nodes have the same zIndex, then the node that was added first to the children's array will be in front of the other node in the array.<br/>
         * Node's order in children list will affect its rendering order. Parent is always rendering before all children.
         * !#zh zIndex 是用来对节点进行排序的关键属性，它决定一个节点在兄弟节点之间的位置。<br/>
         * zIndex 的取值应该介于 cc.macro.MIN_ZINDEX 和 cc.macro.MAX_ZINDEX 之间
         * 父节点主要根据节点的 zIndex 和添加次序来排序，拥有更高 zIndex 的节点将被排在后面，如果两个节点的 zIndex 一致，先添加的节点会稳定排在另一个节点之前。<br/>
         * 节点在 children 中的顺序决定了其渲染顺序。父节点永远在所有子节点之前被渲染
         * @property zIndex
         * @type {Number}
         * @example
         * node.zIndex = 1;
         * cc.log("Node zIndex: " + node.zIndex);
         */
        zIndex: {
            get () {
                return this._zIndex;
            },
            set (value) {
                if (value > macro.MAX_ZINDEX) {
                    cc.warnID(1636);
                    value = macro.MAX_ZINDEX;
                }
                else if (value < macro.MIN_ZINDEX) {
                    cc.warnID(1637);
                    value = macro.MIN_ZINDEX;
                }

                if (this._zIndex !== value) {
                    this._zIndex = value;
                    this._localZOrder = (this._localZOrder & 0x0000ffff) | (value << 16);

                    if (this._parent) {
                        this._parent._delaySort();
                    }
                }
            }
        },
    },

    /**
     * @method constructor
     * @param {String} [name]
     */
    ctor () {
        this._reorderChildDirty = false;
        
        // cache component
        this._widget = null;
        // fast render component access
        this._renderComponent = null;
        // Event listeners
        this._capturingListeners = null;
        this._bubblingListeners = null;
        // Touch event listener
        this._touchListener = null;
        // Mouse event listener
        this._mouseListener = null;

        // default scale
        this._scale.x = 1;
        this._scale.y = 1;
        this._scale.z = 1;

        this._matrix = mathPools.mat4.get();
        this._worldMatrix = mathPools.mat4.get();
        this._localMatDirty = LocalDirtyFlag.ALL;
        this._worldMatDirty = true;

        this._eventMask = 0;
        this._cullingMask = 1 << this.groupIndex;

        this._rotationZ = 0;
    },

    statics: {
        EventType,
        _LocalDirtyFlag: LocalDirtyFlag,
        // is node but not scene
        isNode (obj) {
            return obj instanceof Node && (obj.constructor === Node || !(obj instanceof cc.Scene));
        },

        BuiltinGroupIndex
    },

    // OVERRIDES

    _onSiblingIndexChanged (index) {
        // update rendering scene graph, sort them by arrivalOrder
        var parent = this._parent;
        var siblings = parent._children;
        var i = 0, len = siblings.length, sibling;
        for (; i < len; i++) {
            sibling = siblings[i];
            sibling._updateOrderOfArrival();
            eventManager._setDirtyForNode(sibling);
        }
        parent._delaySort();
    },

    _onPreDestroy () {
        var destroyByParent = this._onPreDestroyBase();

        // Actions
        if (ActionManagerExist) {
            cc.director.getActionManager().removeAllActionsFromTarget(this);
        }

        // Remove Node.currentHovered
        if (_currentHovered === this) {
            _currentHovered = null;
        }

        // Remove all event listeners if necessary
        if (this._touchListener || this._mouseListener) {
            eventManager.removeListeners(this);
            if (this._touchListener) {
                this._touchListener.owner = null;
                this._touchListener.mask = null;
                this._touchListener = null;
            }
            if (this._mouseListener) {
                this._mouseListener.owner = null;
                this._mouseListener.mask = null;
                this._mouseListener = null;
            }
        }

        // Recycle math objects
        mathPools.mat4.put(this._matrix);
        mathPools.mat4.put(this._worldMatrix);
        this._matrix = this._worldMatrix = null;

        if (this._reorderChildDirty) {
            cc.director.__fastOff(cc.Director.EVENT_AFTER_UPDATE, this.sortAllChildren, this);
        }

        if (!destroyByParent) {
            // simulate some destruct logic to make undo system work correctly
            if (CC_EDITOR) {
                // ensure this node can reattach to scene by undo system
                this._parent = null;
            }
        }
    },

    _onPostActivated (active) {
        var actionManager = ActionManagerExist ? cc.director.getActionManager() : null;
        if (active) {
            // Refresh transform
            this._renderFlag |= RenderFlow.FLAG_WORLD_TRANSFORM;
            // ActionManager & EventManager
            actionManager && actionManager.resumeTarget(this);
            eventManager.resumeTarget(this);
            if (this._touchListener) {
                var mask = this._touchListener.mask = _searchMaskInParent(this);
                if (this._mouseListener) {
                    this._mouseListener.mask = mask;
                }
            }
            else if (this._mouseListener) {
                this._mouseListener.mask = _searchMaskInParent(this);
            }
        }
        else {
            // deactivate
            actionManager && actionManager.pauseTarget(this);
            eventManager.pauseTarget(this);
        }
    },

    _onHierarchyChanged (oldParent) {
        this._updateOrderOfArrival();
        if (this._parent) {
            this._parent._delaySort();
        }
        this._renderFlag |= RenderFlow.FLAG_WORLD_TRANSFORM;
        this._onHierarchyChangedBase(oldParent);
        if (cc._widgetManager) {
            cc._widgetManager._nodesOrderDirty = true;
        }
    },

    // INTERNAL

    _syncEulerAngles () {
        let quat = this._quat;
        let rotx = quat.getRoll();
        let roty = quat.getPitch();
        if (rotx === 0 && roty === 0) {
            this._rotationX = this._rotationY = -quat.getYaw();
        }
        else {
            this._rotationX = rotx;
            this._rotationY = roty;
        }
    },

    _upgrade_1x_to_2x () {
        // Upgrade scaleX, scaleY from v1.x
        // TODO: remove in future version, 3.0 ?
        if (this._scaleX !== undefined) {
            this._scale.x = this._scaleX;
            this._scaleX = undefined;
        }
        if (this._scaleY !== undefined) {
            this._scale.y = this._scaleY;
            this._scaleY = undefined;
        }

        if (this._localZOrder !== 0) {
            this._zIndex = (this._localZOrder & 0xffff0000) >> 16;
        }

        // TODO: remove _rotationX & _rotationY in future version, 3.0 ?
        // Update quaternion from rotation, when upgrade from 1.x to 2.0
        // If rotation x & y is 0 in old version, then update rotation from default quaternion is ok too
        let quat = this._quat;
        if ((this._rotationX !== 0 || this._rotationY !== 0) && 
            (quat.x === 0 && quat.y === 0 && quat.z === 0 && quat.w === 1)) {
            if (this._rotationX === this._rotationY) {
                math.quat.fromEuler(quat, 0, 0, -this._rotationX);
            }
            else {
                math.quat.fromEuler(quat, this._rotationX, this._rotationY, 0);
            }
        }
        // Update rotation from quaternion
        else {
            this._syncEulerAngles();
        }

        // Upgrade from 2.0.0 preview 4 & earlier versions
        // TODO: Remove after final version
        if (this._color.a < 255 && this._opacity === 255) {
            this._opacity = this._color.a;
            this._color.a = 255;
        }
    },

    /*
     * The initializer for Node which will be called before all components onLoad
     */
    _onBatchCreated () {
        this._upgrade_1x_to_2x();

        this._updateOrderOfArrival();

        let prefabInfo = this._prefab;
        if (prefabInfo && prefabInfo.sync && prefabInfo.root === this) {
            if (CC_DEV) {
                // TODO - remove all usage of _synced
                cc.assert(!prefabInfo._synced, 'prefab should not synced');
            }
            PrefabHelper.syncWithPrefab(this);
        }

        if (!this._activeInHierarchy) {
            // deactivate ActionManager and EventManager by default
            if (ActionManagerExist) {
                cc.director.getActionManager().pauseTarget(this);
            }
            eventManager.pauseTarget(this);
        }

        let children = this._children;
        for (let i = 0, len = children.length; i < len; i++) {
            children[i]._onBatchCreated();
        }

        if (children.length > 0) {
            this._renderFlag |= RenderFlow.FLAG_CHILDREN;
        }
    },

    // the same as _onBatchCreated but untouch prefab
    _onBatchRestored () {
        this._upgrade_1x_to_2x();

        if (!this._activeInHierarchy) {
            // deactivate ActionManager and EventManager by default
            
            // ActionManager may not be inited in the editor worker.
            let manager = cc.director.getActionManager();
            manager && manager.pauseTarget(this);

            eventManager.pauseTarget(this);
        }

        var children = this._children;
        for (var i = 0, len = children.length; i < len; i++) {
            children[i]._onBatchRestored();
        }

        if (children.length > 0) {
            this._renderFlag |= RenderFlow.FLAG_CHILDREN;
        }
    },

    // EVENT TARGET

    _checknSetupSysEvent (type) {
        let newAdded = false;
        let forDispatch = false;
        if (_touchEvents.indexOf(type) !== -1) {
            if (!this._touchListener) {
                this._touchListener = cc.EventListener.create({
                    event: cc.EventListener.TOUCH_ONE_BY_ONE,
                    swallowTouches: true,
                    owner: this,
                    mask: _searchMaskInParent(this),
                    onTouchBegan: _touchStartHandler,
                    onTouchMoved: _touchMoveHandler,
                    onTouchEnded: _touchEndHandler,
                    onTouchCancelled: _touchCancelHandler
                });
                eventManager.addListener(this._touchListener, this);
                newAdded = true;
            }
            forDispatch = true;
        }
        else if (_mouseEvents.indexOf(type) !== -1) {
            if (!this._mouseListener) {
                this._mouseListener = cc.EventListener.create({
                    event: cc.EventListener.MOUSE,
                    _previousIn: false,
                    owner: this,
                    mask: _searchMaskInParent(this),
                    onMouseDown: _mouseDownHandler,
                    onMouseMove: _mouseMoveHandler,
                    onMouseUp: _mouseUpHandler,
                    onMouseScroll: _mouseWheelHandler,
                });
                eventManager.addListener(this._mouseListener, this);
                newAdded = true;
            }
            forDispatch = true;
        }
        if (newAdded && !this._activeInHierarchy) {
            cc.director.getScheduler().schedule(function () {
                if (!this._activeInHierarchy) {
                    eventManager.pauseTarget(this);
                }
            }, this, 0, 0, 0, false);
        }
        return forDispatch;
    },

    /**
     * !#en
     * Register a callback of a specific event type on Node.<br/>
     * Use this method to register touch or mouse event permit propagation based on scene graph,<br/>
     * These kinds of event are triggered with dispatchEvent, the dispatch process has three steps:<br/>
     * 1. Capturing phase: dispatch in capture targets (`_getCapturingTargets`), e.g. parents in node tree, from root to the real target<br/>
     * 2. At target phase: dispatch to the listeners of the real target<br/>
     * 3. Bubbling phase: dispatch in bubble targets (`_getBubblingTargets`), e.g. parents in node tree, from the real target to root<br/>
     * In any moment of the dispatching process, it can be stopped via `event.stopPropagation()` or `event.stopPropagationImmidiate()`.<br/>
     * It's the recommended way to register touch/mouse event for Node,<br/>
     * please do not use cc.eventManager directly for Node.<br/>
     * You can also register custom event and use `emit` to trigger custom event on Node.<br/>
     * For such events, there won't be capturing and bubbling phase, your event will be dispatched directly to its listeners registered on the same node.<br/>
     * You can also pass event callback parameters with `emit` by passing parameters after `type`.
     * !#zh
     * 在节点上注册指定类型的回调函数，也可以设置 target 用于绑定响应函数的 this 对象。<br/>
     * 鼠标或触摸事件会被系统调用 dispatchEvent 方法触发，触发的过程包含三个阶段：<br/>
     * 1. 捕获阶段：派发事件给捕获目标（通过 `_getCapturingTargets` 获取），比如，节点树中注册了捕获阶段的父节点，从根节点开始派发直到目标节点。<br/>
     * 2. 目标阶段：派发给目标节点的监听器。<br/>
     * 3. 冒泡阶段：派发事件给冒泡目标（通过 `_getBubblingTargets` 获取），比如，节点树中注册了冒泡阶段的父节点，从目标节点开始派发知道根节点。<br/>
     * 同时您可以将事件派发到父节点或者通过调用 stopPropagation 拦截它。<br/>
     * 推荐使用这种方式来监听节点上的触摸或鼠标事件，请不要在节点上直接使用 cc.eventManager。<br/>
     * 你也可以注册自定义事件到节点上，并通过 emit 方法触发此类事件，对于这类事件，不会发生捕获冒泡阶段，只会直接派发给注册在该节点上的监听器<br/>
     * 你可以通过在 emit 方法调用时在 type 之后传递额外的参数作为事件回调的参数列表
     * @method on
     * @param {String|Node.EventType} type - A string representing the event type to listen for.<br>See {{#crossLink "Node/EventTyupe/POSITION_CHANGED"}}Node Events{{/crossLink}} for all builtin events.
     * @param {Function} callback - The callback that will be invoked when the event is dispatched. The callback is ignored if it is a duplicate (the callbacks are unique).
     * @param {Event|any} [callback.event] event or first argument when emit
     * @param {any} [callback.arg2] arg2
     * @param {any} [callback.arg3] arg3
     * @param {any} [callback.arg4] arg4
     * @param {any} [callback.arg5] arg5
     * @param {Object} [target] - The target (this object) to invoke the callback, can be null
     * @param {Boolean} [useCapture=false] - When set to true, the listener will be triggered at capturing phase which is ahead of the final target emit, otherwise it will be triggered during bubbling phase.
     * @return {Function} - Just returns the incoming callback so you can save the anonymous function easier.
     * @typescript
     * on<T extends Function>(type: string, callback: T, target?: any, useCapture?: boolean): T
     * @example
     * this.node.on(cc.Node.EventType.TOUCH_START, this.memberFunction, this);  // if "this" is component and the "memberFunction" declared in CCClass.
     * node.on(cc.Node.EventType.TOUCH_START, callback, this);
     * node.on(cc.Node.EventType.TOUCH_MOVE, callback, this);
     * node.on(cc.Node.EventType.TOUCH_END, callback, this);
     * node.on(cc.Node.EventType.TOUCH_CANCEL, callback, this);
     * node.on(cc.Node.EventType.ANCHOR_CHANGED, callback);
     */
    on (type, callback, target, useCapture) {
        let forDispatch = this._checknSetupSysEvent(type);
        if (forDispatch) {
            return this._onDispatch(type, callback, target, useCapture);
        }
        else {
            switch (type) {
                case EventType.POSITION_CHANGED:
                this._eventMask |= POSITION_ON;
                break;
                case EventType.SCALE_CHANGED:
                this._eventMask |= SCALE_ON;
                break;
                case EventType.ROTATION_CHANGED:
                this._eventMask |= ROTATION_ON;
                break;
                case EventType.SIZE_CHANGED:
                this._eventMask |= SIZE_ON;
                break;
                case EventType.ANCHOR_CHANGED:
                this._eventMask |= ANCHOR_ON;
                break;
            }
            if (!this._bubblingListeners) {
                this._bubblingListeners = new EventTarget();
            }
            return this._bubblingListeners.on(type, callback, target);
        }
    },

    /**
     * !#en
     * Register an callback of a specific event type on the Node,
     * the callback will remove itself after the first time it is triggered.
     * !#zh
     * 注册节点的特定事件类型回调，回调会在第一时间被触发后删除自身。
     *
     * @method once
     * @param {String} type - A string representing the event type to listen for.
     * @param {Function} callback - The callback that will be invoked when the event is dispatched.
     *                              The callback is ignored if it is a duplicate (the callbacks are unique).
     * @param {Event|any} [callback.event] event or first argument when emit
     * @param {any} [callback.arg2] arg2
     * @param {any} [callback.arg3] arg3
     * @param {any} [callback.arg4] arg4
     * @param {any} [callback.arg5] arg5
     * @param {Object} [target] - The target (this object) to invoke the callback, can be null
     * @typescript
     * once<T extends Function>(type: string, callback: T, target?: any, useCapture?: boolean): T
     * @example
     * node.once(cc.Node.EventType.ANCHOR_CHANGED, callback);
     */
    once (type, callback, target, useCapture) {
        let forDispatch = this._checknSetupSysEvent(type);
        let eventType_hasOnceListener = '__ONCE_FLAG:' + type;

        let listeners = null;
        if (forDispatch && useCapture) {
            listeners = this._capturingListeners = this._capturingListeners || new EventTarget();
        }
        else {
            listeners = this._bubblingListeners = this._bubblingListeners || new EventTarget();
        }

        let hasOnceListener = listeners.hasEventListener(eventType_hasOnceListener, callback, target);
        if (!hasOnceListener) {
            let self = this;
            let onceWrapper = function (arg1, arg2, arg3, arg4, arg5) {
                self.off(type, onceWrapper, target);
                listeners.remove(eventType_hasOnceListener, callback, target);
                callback.call(this, arg1, arg2, arg3, arg4, arg5);
            };
            this.on(type, onceWrapper, target);
            listeners.add(eventType_hasOnceListener, callback, target);
        }
    },

    _onDispatch (type, callback, target, useCapture) {
        // Accept also patameters like: (type, callback, useCapture)
        if (typeof target === 'boolean') {
            useCapture = target;
            target = undefined;
        }
        else useCapture = !!useCapture;
        if (!callback) {
            cc.errorID(6800);
            return;
        }

        var listeners = null;
        if (useCapture) {
            listeners = this._capturingListeners = this._capturingListeners || new EventTarget();
        }
        else {
            listeners = this._bubblingListeners = this._bubblingListeners || new EventTarget();
        }

        if ( !listeners.hasEventListener(type, callback, target) ) {
            listeners.add(type, callback, target);

            if (target && target.__eventTargets)
                target.__eventTargets.push(this);
        }

        return callback;
    },

    /**
     * !#en
     * Removes the callback previously registered with the same type, callback, target and or useCapture.
     * This method is merely an alias to removeEventListener.
     * !#zh 删除之前与同类型，回调，目标或 useCapture 注册的回调。
     * @method off
     * @param {String} type - A string representing the event type being removed.
     * @param {Function} [callback] - The callback to remove.
     * @param {Object} [target] - The target (this object) to invoke the callback, if it's not given, only callback without target will be removed
     * @param {Boolean} [useCapture=false] - When set to true, the listener will be triggered at capturing phase which is ahead of the final target emit, otherwise it will be triggered during bubbling phase.
     * @example
     * this.node.off(cc.Node.EventType.TOUCH_START, this.memberFunction, this);
     * node.off(cc.Node.EventType.TOUCH_START, callback, this.node);
     * node.off(cc.Node.EventType.ANCHOR_CHANGED, callback, this);
     */
    off (type, callback, target, useCapture) {
        let touchEvent = _touchEvents.indexOf(type) !== -1;
        let mouseEvent = !touchEvent && _mouseEvents.indexOf(type) !== -1;
        if (touchEvent || mouseEvent) {
            this._offDispatch(type, callback, target, useCapture);

            if (touchEvent) {
                if (this._touchListener && !_checkListeners(this, _touchEvents)) {
                    eventManager.removeListener(this._touchListener);
                    this._touchListener = null;
                }
            }
            else if (mouseEvent) {
                if (this._mouseListener && !_checkListeners(this, _mouseEvents)) {
                    eventManager.removeListener(this._mouseListener);
                    this._mouseListener = null;
                }
            }
        }
        else if (this._bubblingListeners) {
            this._bubblingListeners.off(type, callback, target);

            var hasListeners = this._bubblingListeners.hasEventListener(type);
            // All listener removed
            if (!hasListeners) {
                switch (type) {
                    case EventType.POSITION_CHANGED:
                    this._eventMask &= ~POSITION_ON;
                    break;
                    case EventType.SCALE_CHANGED:
                    this._eventMask &= ~SCALE_ON;
                    break;
                    case EventType.ROTATION_CHANGED:
                    this._eventMask &= ~ROTATION_ON;
                    break;
                    case EventType.SIZE_CHANGED:
                    this._eventMask &= ~SIZE_ON;
                    break;
                    case EventType.ANCHOR_CHANGED:
                    this._eventMask &= ~ANCHOR_ON;
                    break;
                }
            }
        }
    },

    _offDispatch (type, callback, target, useCapture) {
        // Accept also patameters like: (type, callback, useCapture)
        if (typeof target === 'boolean') {
            useCapture = target;
            target = undefined;
        }
        else useCapture = !!useCapture;
        if (!callback) {
            this._capturingListeners && this._capturingListeners.removeAll(type);
            this._bubblingListeners && this._bubblingListeners.removeAll(type);
        }
        else {
            var listeners = useCapture ? this._capturingListeners : this._bubblingListeners;
            if (listeners) {
                listeners.remove(type, callback, target);
    
                if (target && target.__eventTargets) {
                    js.array.fastRemove(target.__eventTargets, this);
                }
            }
            
        }
    },

    /**
     * !#en Removes all callbacks previously registered with the same target.
     * !#zh 移除目标上的所有注册事件。
     * @method targetOff
     * @param {Object} target - The target to be searched for all related callbacks
     * @example
     * node.targetOff(target);
     */
    targetOff (target) {
        let listeners = this._bubblingListeners;
        if (listeners) {
            listeners.targetOff(target);

            // Check for event mask reset
            if ((this._eventMask & POSITION_ON) && !listeners.hasEventListener(EventType.POSITION_CHANGED)) {
                this._eventMask &= ~POSITION_ON;
            }
            if ((this._eventMask & SCALE_ON) && !listeners.hasEventListener(EventType.SCALE_CHANGED)) {
                this._eventMask &= ~SCALE_ON;
            }
            if ((this._eventMask & ROTATION_ON) && !listeners.hasEventListener(EventType.ROTATION_CHANGED)) {
                this._eventMask &= ~ROTATION_ON;
            }
            if ((this._eventMask & SIZE_ON) && !listeners.hasEventListener(EventType.SIZE_CHANGED)) {
                this._eventMask &= ~SIZE_ON;
            }
            if ((this._eventMask & ANCHOR_ON) && !listeners.hasEventListener(EventType.ANCHOR_CHANGED)) {
                this._eventMask &= ~ANCHOR_ON;
            }
        }
        if (this._capturingListeners) {
            this._capturingListeners.targetOff(target);
        }

        if (this._touchListener && !_checkListeners(this, _touchEvents)) {
            eventManager.removeListener(this._touchListener);
            this._touchListener = null;
        }
        if (this._mouseListener && !_checkListeners(this, _mouseEvents)) {
            eventManager.removeListener(this._mouseListener);
            this._mouseListener = null;
        }
    },

    /**
     * !#en Checks whether the EventTarget object has any callback registered for a specific type of event.
     * !#zh 检查事件目标对象是否有为特定类型的事件注册的回调。
     * @method hasEventListener
     * @param {String} type - The type of event.
     * @return {Boolean} True if a callback of the specified type is registered; false otherwise.
     */
    hasEventListener (type) {
        let has = false;
        if (this._bubblingListeners) {
            has = this._bubblingListeners.hasEventListener(type);
        }
        if (!has && this._capturingListeners) {
            has = this._capturingListeners.hasEventListener(type);
        }
        return has;
    },

    /**
     * !#en
     * Trigger an event directly with the event name and necessary arguments.
     * !#zh
     * 通过事件名发送自定义事件
     *
     * @method emit
     * @param {String} type - event type
     * @param {*} [arg1] - First argument in callback
     * @param {*} [arg2] - Second argument in callback
     * @param {*} [arg3] - Third argument in callback
     * @param {*} [arg4] - Fourth argument in callback
     * @param {*} [arg5] - Fifth argument in callback
     * @example
     * 
     * eventTarget.emit('fire', event);
     * eventTarget.emit('fire', message, emitter);
     */
    emit (type, arg1, arg2, arg3, arg4, arg5) {
        if (this._bubblingListeners) {
            this._bubblingListeners.emit(type, arg1, arg2, arg3, arg4, arg5);
        }
    },

    /**
     * !#en
     * Dispatches an event into the event flow.
     * The event target is the EventTarget object upon which the dispatchEvent() method is called.
     * !#zh 分发事件到事件流中。
     *
     * @method dispatchEvent
     * @param {Event} event - The Event object that is dispatched into the event flow
     */
    dispatchEvent (event) {
        _doDispatchEvent(this, event);
        _cachedArray.length = 0;
    },

    /**
     * !#en Pause node related system events registered with the current Node. Node system events includes touch and mouse events.
     * If recursive is set to true, then this API will pause the node system events for the node and all nodes in its sub node tree.
     * Reference: http://cocos2d-x.org/docs/editors_and_tools/creator-chapters/scripting/internal-events/
     * !#zh 暂停当前节点上注册的所有节点系统事件，节点系统事件包含触摸和鼠标事件。
     * 如果传递 recursive 为 true，那么这个 API 将暂停本节点和它的子树上所有节点的节点系统事件。
     * 参考：http://cocos.com/docs/creator/scripting/internal-events.html
     * @method pauseSystemEvents
     * @param {Boolean} recursive - Whether to pause node system events on the sub node tree.
     * @example
     * node.pauseSystemEvents(true);
     */
    pauseSystemEvents (recursive) {
        eventManager.pauseTarget(this, recursive);
    },

    /**
     * !#en Resume node related system events registered with the current Node. Node system events includes touch and mouse events.
     * If recursive is set to true, then this API will resume the node system events for the node and all nodes in its sub node tree.
     * Reference: http://cocos2d-x.org/docs/editors_and_tools/creator-chapters/scripting/internal-events/
     * !#zh 恢复当前节点上注册的所有节点系统事件，节点系统事件包含触摸和鼠标事件。
     * 如果传递 recursive 为 true，那么这个 API 将恢复本节点和它的子树上所有节点的节点系统事件。
     * 参考：http://cocos.com/docs/creator/scripting/internal-events.html
     * @method resumeSystemEvents
     * @param {Boolean} recursive - Whether to resume node system events on the sub node tree.
     * @example
     * node.resumeSystemEvents(true);
     */
    resumeSystemEvents (recursive) {
        eventManager.resumeTarget(this, recursive);
    },

    _hitTest (point, listener) {
        let w = this._contentSize.width,
            h = this._contentSize.height,
            cameraPt = _vec2a,
            testPt = _vec2b;
        
        let camera = cc.Camera.findCamera(this);
        if (camera) {
            camera.getCameraToWorldPoint(point, cameraPt);
        }
        else {
            cameraPt.set(point);
        }

        this._updateWorldMatrix();
        math.mat4.invert(_mat4_temp, this._worldMatrix);
        math.vec2.transformMat4(testPt, cameraPt, _mat4_temp);
        testPt.x += this._anchorPoint.x * w;
        testPt.y += this._anchorPoint.y * h;

        if (testPt.x >= 0 && testPt.y >= 0 && testPt.x <= w && testPt.y <= h) {
            if (listener && listener.mask) {
                var mask = listener.mask;
                var parent = this;
                for (var i = 0; parent && i < mask.index; ++i, parent = parent.parent) {
                }
                // find mask parent, should hit test it
                if (parent === mask.node) {
                    var comp = parent.getComponent(cc.Mask);
                    return (comp && comp.enabledInHierarchy) ? comp._hitTest(cameraPt) : true;
                }
                // mask parent no longer exists
                else {
                    listener.mask = null;
                    return true;
                }
            }
            else {
                return true;
            }
        }
        else {
            return false;
        }
    },

    /**
     * Get all the targets listening to the supplied type of event in the target's capturing phase.
     * The capturing phase comprises the journey from the root to the last node BEFORE the event target's node.
     * The result should save in the array parameter, and MUST SORT from child nodes to parent nodes.
     *
     * Subclasses can override this method to make event propagable.
     * @method _getCapturingTargets
     * @private
     * @param {String} type - the event type
     * @param {Array} array - the array to receive targets
     * @example {@link cocos2d/core/event/_getCapturingTargets.js}
     */
    _getCapturingTargets (type, array) {
        var parent = this.parent;
        while (parent) {
            if (parent._capturingListeners && parent._capturingListeners.hasEventListener(type)) {
                array.push(parent);
            }
            parent = parent.parent;
        }
    },
    
    /**
     * Get all the targets listening to the supplied type of event in the target's bubbling phase.
     * The bubbling phase comprises any SUBSEQUENT nodes encountered on the return trip to the root of the tree.
     * The result should save in the array parameter, and MUST SORT from child nodes to parent nodes.
     *
     * Subclasses can override this method to make event propagable.
     * @method _getBubblingTargets
     * @private
     * @param {String} type - the event type
     * @param {Array} array - the array to receive targets
     */
    _getBubblingTargets (type, array) {
        var parent = this.parent;
        while (parent) {
            if (parent._bubblingListeners && parent._bubblingListeners.hasEventListener(type)) {
                array.push(parent);
            }
            parent = parent.parent;
        }
    },

// ACTIONS
    /**
     * !#en
     * Executes an action, and returns the action that is executed.<br/>
     * The node becomes the action's target. Refer to cc.Action's getTarget() <br/>
     * Calling runAction while the node is not active won't have any effect. <br/>
     * Note：You shouldn't modify the action after runAction, that won't take any effect.<br/>
     * if you want to modify, when you define action plus.
     * !#zh
     * 执行并返回该执行的动作。该节点将会变成动作的目标。<br/>
     * 调用 runAction 时，节点自身处于不激活状态将不会有任何效果。<br/>
     * 注意：你不应该修改 runAction 后的动作，将无法发挥作用，如果想进行修改，请在定义 action 时加入。
     * @method runAction
     * @param {Action} action
     * @return {Action} An Action pointer
     * @example
     * var action = cc.scaleTo(0.2, 1, 0.6);
     * node.runAction(action);
     * node.runAction(action).repeatForever(); // fail
     * node.runAction(action.repeatForever()); // right
     */
    runAction: ActionManagerExist ? function (action) {
        if (!this.active)
            return;
        cc.assertID(action, 1618);

        cc.director.getActionManager().addAction(action, this, false);
        return action;
    } : emptyFunc,

    /**
     * !#en Pause all actions running on the current node. Equals to `cc.director.getActionManager().pauseTarget(node)`.
     * !#zh 暂停本节点上所有正在运行的动作。和 `cc.director.getActionManager().pauseTarget(node);` 等价。
     * @method pauseAllActions
     * @example
     * node.pauseAllActions();
     */
    pauseAllActions: ActionManagerExist ? function () {
        cc.director.getActionManager().pauseTarget(this);
    } : emptyFunc,

    /**
     * !#en Resume all paused actions on the current node. Equals to `cc.director.getActionManager().resumeTarget(node)`.
     * !#zh 恢复运行本节点上所有暂停的动作。和 `cc.director.getActionManager().resumeTarget(node);` 等价。
     * @method resumeAllActions
     * @example
     * node.resumeAllActions();
     */
    resumeAllActions: ActionManagerExist ? function () {
        cc.director.getActionManager().resumeTarget(this);
    } : emptyFunc,

    /**
     * !#en Stops and removes all actions from the running action list .
     * !#zh 停止并且移除所有正在运行的动作列表。
     * @method stopAllActions
     * @example
     * node.stopAllActions();
     */
    stopAllActions: ActionManagerExist ? function () {
        cc.director.getActionManager().removeAllActionsFromTarget(this);
    } : emptyFunc,

    /**
     * !#en Stops and removes an action from the running action list.
     * !#zh 停止并移除指定的动作。
     * @method stopAction
     * @param {Action} action An action object to be removed.
     * @example
     * var action = cc.scaleTo(0.2, 1, 0.6);
     * node.stopAction(action);
     */
    stopAction: ActionManagerExist ? function (action) {
        cc.director.getActionManager().removeAction(action);
    } : emptyFunc,

    /**
     * !#en Removes an action from the running action list by its tag.
     * !#zh 停止并且移除指定标签的动作。
     * @method stopActionByTag
     * @param {Number} tag A tag that indicates the action to be removed.
     * @example
     * node.stopAction(1);
     */
    stopActionByTag: ActionManagerExist ? function (tag) {
        if (tag === cc.Action.TAG_INVALID) {
            cc.logID(1612);
            return;
        }
        cc.director.getActionManager().removeActionByTag(tag, this);
    } : emptyFunc,

    /**
     * !#en Returns an action from the running action list by its tag.
     * !#zh 通过标签获取指定动作。
     * @method getActionByTag
     * @see cc.Action#getTag and cc.Action#setTag
     * @param {Number} tag
     * @return {Action} The action object with the given tag.
     * @example
     * var action = node.getActionByTag(1);
     */
    getActionByTag: ActionManagerExist ? function (tag) {
        if (tag === cc.Action.TAG_INVALID) {
            cc.logID(1613);
            return null;
        }
        return cc.director.getActionManager().getActionByTag(tag, this);
    } : function () {
        return null;
    },

    /**
     * !#en
     * Returns the numbers of actions that are running plus the ones that are schedule to run (actions in actionsToAdd and actions arrays).<br/>
     *    Composable actions are counted as 1 action. Example:<br/>
     *    If you are running 1 Sequence of 7 actions, it will return 1. <br/>
     *    If you are running 7 Sequences of 2 actions, it will return 7.</p>
     * !#zh
     * 获取运行着的动作加上正在调度运行的动作的总数。<br/>
     * 例如：<br/>
     * - 如果你正在运行 7 个动作中的 1 个 Sequence，它将返回 1。<br/>
     * - 如果你正在运行 2 个动作中的 7 个 Sequence，它将返回 7。<br/>
     *
     * @method getNumberOfRunningActions
     * @return {Number} The number of actions that are running plus the ones that are schedule to run
     * @example
     * var count = node.getNumberOfRunningActions();
     * cc.log("Running Action Count: " + count);
     */
    getNumberOfRunningActions: ActionManagerExist ? function () {
        return cc.director.getActionManager().getNumberOfRunningActionsInTarget(this);
    } : function () {
        return 0;
    },


// TRANSFORM RELATED
    /**
     * !#en Returns a copy of the position (x, y) of the node in its parent's coordinates.
     * !#zh 获取节点在父节点坐标系中的位置（x, y）。
     * @method getPosition
     * @return {Vec2} The position (x, y) of the node in its parent's coordinates
     * @example
     * cc.log("Node Position: " + node.getPosition());
     */
    getPosition () {
        return new cc.Vec2(this._position);
    },

    /**
     * !#en
     * Sets the position (x, y) of the node in its parent's coordinates.<br/>
     * Usually we use cc.v2(x, y) to compose cc.Vec2 object.<br/>
     * and Passing two numbers (x, y) is more efficient than passing cc.Vec2 object.
     * !#zh
     * 设置节点在父节点坐标系中的位置。<br/>
     * 可以通过两种方式设置坐标点：<br/>
     * 1. 传入 2 个数值 x 和 y。<br/>
     * 2. 传入 cc.v2(x, y) 类型为 cc.Vec2 的对象。
     * @method setPosition
     * @param {Vec2|Number} newPosOrX - X coordinate for position or the position (x, y) of the node in coordinates
     * @param {Number} [y] - Y coordinate for position
     * @example {@link cocos2d/core/utils/base-node/setPosition.js}
     */
    setPosition (newPosOrX, y) {
        var x;
        if (y === undefined) {
            x = newPosOrX.x;
            y = newPosOrX.y;
        }
        else {
            x = newPosOrX;
        }

        var locPosition = this._position;
        if (locPosition.x === x && locPosition.y === y) {
            return;
        }

        if (CC_EDITOR) {
            var oldPosition = new cc.Vec3(locPosition);
        }
        if (!CC_EDITOR || isFinite(x)) {
            locPosition.x = x;
        }
        else {
            return cc.error(ERR_INVALID_NUMBER, 'x of new position');
        }
        if (!CC_EDITOR || isFinite(y)) {
            locPosition.y = y;
        }
        else {	
            return cc.error(ERR_INVALID_NUMBER, 'y of new position');
        }
        this.setLocalDirty(LocalDirtyFlag.POSITION);
        this._renderFlag |= RenderFlow.FLAG_WORLD_TRANSFORM;

        // fast check event
        if (this._eventMask & POSITION_ON) {
            // send event
            if (CC_EDITOR) {
                this.emit(EventType.POSITION_CHANGED, oldPosition);
            }
            else {
                this.emit(EventType.POSITION_CHANGED);
            }
        }
    },

    /**
     * !#en
     * Returns the scale factor of the node.
     * Assertion will fail when scale x != scale y.
     * !#zh 获取节点的缩放。当 X 轴和 Y 轴有相同的缩放数值时。
     * @method getScale
     * @return {Number} The scale factor
     * @example
     * cc.log("Node Scale: " + node.getScale());
     */
    getScale () {
        return this._scale.x;
    },

    /**
     * !#en Sets the scale factor of the node. 1.0 is the default scale factor. This function can modify the X and Y scale at the same time.
     * !#zh 设置节点的缩放比例，默认值为 1.0。这个函数可以在同一时间修改 X 和 Y 缩放。
     * @method setScale
     * @param {Number|Vec2} scaleX - scaleX or scale
     * @param {Number} [scaleY]
     * @example
     * node.setScale(cc.v2(1, 1));
     * node.setScale(1);
     */
    setScale (x, y) {
        if (x && typeof x !== 'number') {
            y = x.y;
            x = x.x;
        }
        else if (y === undefined) {
            y = x;
        }
        if (this._scale.x !== x || this._scale.y !== y) {
            this._scale.x = x;
            this._scale.y = y;
            this.setLocalDirty(LocalDirtyFlag.SCALE);
            this._renderFlag |= RenderFlow.FLAG_TRANSFORM;

            if (this._eventMask & SCALE_ON) {
                this.emit(EventType.SCALE_CHANGED);
            }
        }
    },

    /**
     * !#en Get rotation of node (along z axi).
     * !#zh 获取该节点以局部坐标系 Z 轴为轴进行旋转的角度。
     * @method getRotation
     * @param {Number} rotation Degree rotation value
     */
    getRotation () {
        return this._rotationX;
    },


    /**
     * !#en Set rotation of node (along z axi).
     * !#zh 设置该节点以局部坐标系 Z 轴为轴进行旋转的角度。
     * @method setRotation
     * @param {Number} rotation Degree rotation value
     */
    setRotation (value) {
        if (this._rotationX !== value || this._rotationY !== value) {
            this._rotationX = this._rotationY = value;
            // Update quaternion from rotation
            math.quat.fromEuler(this._quat, 0, 0, -value);
            this.setLocalDirty(LocalDirtyFlag.ROTATION);
            this._renderFlag |= RenderFlow.FLAG_TRANSFORM;

            if (this._eventMask & ROTATION_ON) {
                this.emit(EventType.ROTATION_CHANGED);
            }
        }
    },

    /**
     * !#en
     * Returns a copy the untransformed size of the node. <br/>
     * The contentSize remains the same no matter the node is scaled or rotated.<br/>
     * All nodes has a size. Layer and Scene has the same size of the screen by default. <br/>
     * !#zh 获取节点自身大小，不受该节点是否被缩放或者旋转的影响。
     * @method getContentSize
     * @return {Size} The untransformed size of the node.
     * @example
     * cc.log("Content Size: " + node.getContentSize());
     */
    getContentSize () {
        return cc.size(this._contentSize.width, this._contentSize.height);
    },

    /**
     * !#en
     * Sets the untransformed size of the node.<br/>
     * The contentSize remains the same no matter the node is scaled or rotated.<br/>
     * All nodes has a size. Layer and Scene has the same size of the screen.
     * !#zh 设置节点原始大小，不受该节点是否被缩放或者旋转的影响。
     * @method setContentSize
     * @param {Size|Number} size - The untransformed size of the node or The untransformed size's width of the node.
     * @param {Number} [height] - The untransformed size's height of the node.
     * @example
     * node.setContentSize(cc.size(100, 100));
     * node.setContentSize(100, 100);
     */
    setContentSize (size, height) {
        var locContentSize = this._contentSize;
        var clone;
        if (height === undefined) {
            if ((size.width === locContentSize.width) && (size.height === locContentSize.height))
                return;
            if (CC_EDITOR) {
                clone = cc.size(locContentSize.width, locContentSize.height);
            }
            locContentSize.width = size.width;
            locContentSize.height = size.height;
        } else {
            if ((size === locContentSize.width) && (height === locContentSize.height))
                return;
            if (CC_EDITOR) {
                clone = cc.size(locContentSize.width, locContentSize.height);
            }
            locContentSize.width = size;
            locContentSize.height = height;
        }
        if (this._eventMask & SIZE_ON) {
            if (CC_EDITOR) {
                this.emit(EventType.SIZE_CHANGED, clone);
            }
            else {
                this.emit(EventType.SIZE_CHANGED);
            }
        }
    },

    /**
     * !#en
     * Returns a copy of the anchor point.<br/>
     * Anchor point is the point around which all transformations and positioning manipulations take place.<br/>
     * It's like a pin in the node where it is "attached" to its parent. <br/>
     * The anchorPoint is normalized, like a percentage. (0,0) means the bottom-left corner and (1,1) means the top-right corner. <br/>
     * But you can use values higher than (1,1) and lower than (0,0) too.  <br/>
     * The default anchor point is (0.5,0.5), so it starts at the center of the node.
     * !#zh
     * 获取节点锚点，用百分比表示。<br/>
     * 锚点应用于所有变换和坐标点的操作，它就像在节点上连接其父节点的大头针。<br/>
     * 锚点是标准化的，就像百分比一样。(0，0) 表示左下角，(1，1) 表示右上角。<br/>
     * 但是你可以使用比（1，1）更高的值或者比（0，0）更低的值。<br/>
     * 默认的锚点是（0.5，0.5），因此它开始于节点的中心位置。<br/>
     * 注意：Creator 中的锚点仅用于定位所在的节点，子节点的定位不受影响。
     * @method getAnchorPoint
     * @return {Vec2} The anchor point of node.
     * @example
     * cc.log("Node AnchorPoint: " + node.getAnchorPoint());
     */
    getAnchorPoint () {
        return cc.v2(this._anchorPoint);
    },

    /**
     * !#en
     * Sets the anchor point in percent. <br/>
     * anchor point is the point around which all transformations and positioning manipulations take place. <br/>
     * It's like a pin in the node where it is "attached" to its parent. <br/>
     * The anchorPoint is normalized, like a percentage. (0,0) means the bottom-left corner and (1,1) means the top-right corner.<br/>
     * But you can use values higher than (1,1) and lower than (0,0) too.<br/>
     * The default anchor point is (0.5,0.5), so it starts at the center of the node.
     * !#zh
     * 设置锚点的百分比。<br/>
     * 锚点应用于所有变换和坐标点的操作，它就像在节点上连接其父节点的大头针。<br/>
     * 锚点是标准化的，就像百分比一样。(0，0) 表示左下角，(1，1) 表示右上角。<br/>
     * 但是你可以使用比（1，1）更高的值或者比（0，0）更低的值。<br/>
     * 默认的锚点是（0.5，0.5），因此它开始于节点的中心位置。<br/>
     * 注意：Creator 中的锚点仅用于定位所在的节点，子节点的定位不受影响。
     * @method setAnchorPoint
     * @param {Vec2|Number} point - The anchor point of node or The x axis anchor of node.
     * @param {Number} [y] - The y axis anchor of node.
     * @example
     * node.setAnchorPoint(cc.v2(1, 1));
     * node.setAnchorPoint(1, 1);
     */
    setAnchorPoint (point, y) {
        var locAnchorPoint = this._anchorPoint;
        if (y === undefined) {
            if ((point.x === locAnchorPoint.x) && (point.y === locAnchorPoint.y))
                return;
            locAnchorPoint.x = point.x;
            locAnchorPoint.y = point.y;
        } else {
            if ((point === locAnchorPoint.x) && (y === locAnchorPoint.y))
                return;
            locAnchorPoint.x = point;
            locAnchorPoint.y = y;
        }
        this.setLocalDirty(LocalDirtyFlag.POSITION);
        if (this._eventMask & ANCHOR_ON) {
            this.emit(EventType.ANCHOR_CHANGED);
        }
    },

    /*
     * Transforms position from world space to local space.
     * @method _invTransformPoint
     * @param {Vec3} out
     * @param {Vec3} vec3
     */
    _invTransformPoint (out, pos) {
        if (this._parent) {
            this._parent._invTransformPoint(out, pos);
        } else {
            math.vec3.copy(out, pos);
        }

        // out = parent_inv_pos - pos
        math.vec3.sub(out, out, this._position);

        // out = inv(rot) * out
        math.quat.conjugate(_quat_temp, this._quat);
        math.vec3.transformQuat(out, out, _quat_temp);

        // out = (1/scale) * out
        math.vec3.inverseSafe(_vec3_temp, this._scale);
        math.vec3.mul(out, out, _vec3_temp);

        return out;
    },
    
    /*
     * Calculate and return world position.
     * This is not a public API yet, its usage could be updated
     * @method getWorldPos
     * @param {Vec3} out
     * @return {Vec3}
     */
    getWorldPos (out) {
        math.vec3.copy(out, this._position);
        let curr = this._parent;
        while (curr) {
            // out = parent_scale * pos
            math.vec3.mul(out, out, curr._scale);
            // out = parent_quat * out
            math.vec3.transformQuat(out, out, curr._quat);
            // out = out + pos
            math.vec3.add(out, out, curr._position);
            curr = curr._parent;
        }
        return out;
    },

    /*
     * Set world position.
     * This is not a public API yet, its usage could be updated
     * @method setWorldPos
     * @param {Vec3} pos
     */
    setWorldPos (pos) {
        if (CC_EDITOR) {
            var oldPosition = new cc.Vec3(this._position);
        }
        // NOTE: this is faster than invert world matrix and transform the point
        if (this._parent) {
            this._parent._invTransformPoint(this._position, pos);
        }
        else {
            math.vec3.copy(this._position, pos);
        }
        this.setLocalDirty(LocalDirtyFlag.POSITION);

        // fast check event
        if (this._eventMask & POSITION_ON) {
            // send event
            if (CC_EDITOR) {
                this.emit(EventType.POSITION_CHANGED, oldPosition);
            }
            else {
                this.emit(EventType.POSITION_CHANGED);
            }
        }
    },

    /*
     * Calculate and return world rotation
     * This is not a public API yet, its usage could be updated
     * @method getWorldRot
     * @param {Quat} out
     * @return {Quat}
     */
    getWorldRot (out) {
        math.quat.copy(out, this._quat);
        let curr = this._parent;
        while (curr) {
            math.quat.mul(out, curr._quat, out);
            curr = curr._parent;
        }
        return out;
    },

    /*
     * Set world rotation with quaternion
     * This is not a public API yet, its usage could be updated
     * @method setWorldRot
     * @param {Quat} rot
     */
    setWorldRot (quat) {
        if (this._parent) {
            this._parent.getWorldRot(this._quat);
            math.quat.conjugate(this._quat, this._quat);
            math.quat.mul(this._quat, this._quat, quat);
        }
        else {
            math.quat.copy(this._quat, quat);
        }
        this.setLocalDirty(LocalDirtyFlag.ROTATION);
    },

    getWorldRT (out) {
        let opos = _vec3_temp;
        let orot = _quat_temp;
        math.vec3.copy(opos, this._position);
        math.quat.copy(orot, this._quat);

        let curr = this._parent;
        while (curr) {
            // opos = parent_lscale * lpos
            math.vec3.mul(opos, opos, curr._scale);
            // opos = parent_lrot * opos
            math.vec3.transformQuat(opos, opos, curr._quat);
            // opos = opos + lpos
            math.vec3.add(opos, opos, curr._position);
            // orot = lrot * orot
            math.quat.mul(orot, curr._quat, orot);
            curr = curr._parent;
        }
        math.mat4.fromRT(out, orot, opos);
        return out;
    },

    /**
     * !#en Set rotation by lookAt target point, normally used by Camera Node
     * !#zh 通过观察目标来设置 rotation，一般用于 Camera Node 上
     * @method lookAt
     * @param {Vec3} pos
     * @param {Vec3} [up] - default is (0,1,0)
     */
    lookAt (pos, up) {
        this.getWorldPos(_vec3_temp);
        math.vec3.sub(_vec3_temp, _vec3_temp, pos); // NOTE: we use -z for view-dir
        math.vec3.normalize(_vec3_temp, _vec3_temp);
        math.quat.fromViewUp(_quat_temp, _vec3_temp, up);
    
        this.setWorldRot(_quat_temp);
    },

    _updateLocalMatrix () {
        let dirtyFlag = this._localMatDirty;
        if (!dirtyFlag) return;

        // Update transform
        let t = this._matrix;
        //math.mat4.fromRTS(t, this._quat, this._position, this._scale);

        if (dirtyFlag & (LocalDirtyFlag.RT | LocalDirtyFlag.SKEW)) {
            let hasRotation = this._rotationX || this._rotationY;
            let hasSkew = this._skewX || this._skewY;
            let sx = this._scale.x, sy = this._scale.y;

            if (hasRotation || hasSkew) {
                let a = 1, b = 0, c = 0, d = 1;
                // rotation
                if (hasRotation) {
                    let rotationRadiansX = this._rotationX * ONE_DEGREE;
                    c = Math.sin(rotationRadiansX);
                    d = Math.cos(rotationRadiansX);
                    if (this._rotationY === this._rotationX) {
                        a = d;
                        b = -c;
                    }
                    else {
                        let rotationRadiansY = this._rotationY * ONE_DEGREE;
                        a = Math.cos(rotationRadiansY);
                        b = -Math.sin(rotationRadiansY);
                    }
                }
                // scale
                t.m00 = a *= sx;
                t.m01 = b *= sx;
                t.m04 = c *= sy;
                t.m05 = d *= sy;
                // skew
                if (hasSkew) {
                    let a = t.m00, b = t.m01, c = t.m04, d = t.m05;
                    let skx = Math.tan(this._skewX * ONE_DEGREE);
                    let sky = Math.tan(this._skewY * ONE_DEGREE);
                    if (skx === Infinity)
                        skx = 99999999;
                    if (sky === Infinity)
                        sky = 99999999;
                    t.m00 = a + c * sky;
                    t.m01 = b + d * sky;
                    t.m04 = c + a * skx;
                    t.m05 = d + b * skx;
                }
            }
            else {
                t.m00 = sx;
                t.m01 = 0;
                t.m04 = 0;
                t.m05 = sy;
            }
        }

        // position
        t.m12 = this._position.x;
        t.m13 = this._position.y;
        
        this._localMatDirty = 0;
        // Register dirty status of world matrix so that it can be recalculated
        this._worldMatDirty = true;
    },

    _calculWorldMatrix () {
        // Avoid as much function call as possible
        if (this._localMatDirty) {
            this._updateLocalMatrix();
        }
        
        // Assume parent world matrix is correct
        let parent = this._parent;
        if (parent) {
            this._mulMat(this._worldMatrix, parent._worldMatrix, this._matrix);
        }
        else {
            math.mat4.copy(this._worldMatrix, this._matrix);
        }
        this._worldMatDirty = false;
    },

    _mulMat (out, a, b) {
        let aa=a.m00, ab=a.m01, ac=a.m04, ad=a.m05, atx=a.m12, aty=a.m13;
        let ba=b.m00, bb=b.m01, bc=b.m04, bd=b.m05, btx=b.m12, bty=b.m13;
        if (ab !== 0 || ac !== 0) {
            out.m00 = ba * aa + bb * ac;
            out.m01 = ba * ab + bb * ad;
            out.m04 = bc * aa + bd * ac;
            out.m05 = bc * ab + bd * ad;
            out.m12 = aa * btx + ac * bty + atx;
            out.m13 = ab * btx + ad * bty + aty;
        }
        else {
            out.m00 = ba * aa;
            out.m01 = bb * ad;
            out.m04 = bc * aa;
            out.m05 = bd * ad;
            out.m12 = aa * btx + atx;
            out.m13 = ad * bty + aty;
        }
    },

    _updateWorldMatrix () {
        if (this._parent) {
            this._parent._updateWorldMatrix();
        }
        if (this._worldMatDirty) {
            this._calculWorldMatrix();
            // Sync dirty to children
            let children = this._children;
            for (let i = 0, l = children.length; i < l; i++) {
                children[i]._worldMatDirty = true;
            }
        }
    },

    setLocalDirty (flag) {
        this._localMatDirty = this._localMatDirty | flag;
        this._worldMatDirty = true;
    },

    setWorldDirty () {
        this._worldMatDirty = true;
    },

    /**
     * !#en
     * Get the local transform matrix (4x4), based on parent node coordinates
     * !#zh 返回局部空间坐标系的矩阵，基于父节点坐标系。
     * @method getLocalMatrix
     * @param {Mat4} out The matrix object to be filled with data
     * @return {Mat4} Same as the out matrix object
     * @example
     * let mat4 = cc.mat4();
     * node.getLocalMatrix(mat4);
     */
    getLocalMatrix (out) {
        this._updateLocalMatrix();
        return math.mat4.copy(out, this._matrix);
    },
    
    /**
     * !#en
     * Get the world transform matrix (4x4)
     * !#zh 返回世界空间坐标系的矩阵。
     * @method getWorldMatrix
     * @param {Mat4} out The matrix object to be filled with data
     * @return {Mat4} Same as the out matrix object
     * @example
     * let mat4 = cc.mat4();
     * node.getWorldMatrix(mat4);
     */
    getWorldMatrix (out) {
        this._updateWorldMatrix();
        return math.mat4.copy(out, this._worldMatrix);
    },

    /**
     * !#en Converts a Point to node (local) space coordinates then add the anchor point position.
     * So the return position will be related to the left bottom corner of the node's bounding box.
     * This equals to the API behavior of cocos2d-x, you probably want to use convertToNodeSpaceAR instead
     * !#zh 将一个点转换到节点 (局部) 坐标系，并加上锚点的坐标。<br/>
     * 也就是说返回的坐标是相对于节点包围盒左下角的坐标。<br/>
     * 这个 API 的设计是为了和 cocos2d-x 中行为一致，更多情况下你可能需要使用 convertToNodeSpaceAR。
     * @method convertToNodeSpace
     * @param {Vec2} worldPoint
     * @return {Vec2}
     * @example
     * var newVec2 = node.convertToNodeSpace(cc.v2(100, 100));
     */
    convertToNodeSpace (worldPoint) {
        this._updateWorldMatrix();
        math.mat4.invert(_mat4_temp, this._worldMatrix);
        let out = new cc.Vec2();
        math.vec2.transformMat4(out, worldPoint, _mat4_temp);
        out.x += this._anchorPoint.x * this._contentSize.width;
        out.y += this._anchorPoint.y * this._contentSize.height;
        return out;
    },

    /**
     * !#en Converts a Point related to the left bottom corner of the node's bounding box to world space coordinates.
     * This equals to the API behavior of cocos2d-x, you probably want to use convertToWorldSpaceAR instead
     * !#zh 将一个相对于节点左下角的坐标位置转换到世界空间坐标系。
     * 这个 API 的设计是为了和 cocos2d-x 中行为一致，更多情况下你可能需要使用 convertToWorldSpaceAR
     * @method convertToWorldSpace
     * @param {Vec2} nodePoint
     * @return {Vec2}
     * @example
     * var newVec2 = node.convertToWorldSpace(cc.v2(100, 100));
     */
    convertToWorldSpace (nodePoint) {
        this._updateWorldMatrix();
        let out = new cc.Vec2(
            nodePoint.x - this._anchorPoint.x * this._contentSize.width,
            nodePoint.y - this._anchorPoint.y * this._contentSize.height
        );
        return math.vec2.transformMat4(out, out, this._worldMatrix);
    },

    /**
     * !#en
     * Converts a Point to node (local) space coordinates in which the anchor point is the origin position.
     * !#zh
     * 将一个点转换到节点 (局部) 空间坐标系，这个坐标系以锚点为原点。
     * @method convertToNodeSpaceAR
     * @param {Vec2} worldPoint
     * @return {Vec2}
     * @example
     * var newVec2 = node.convertToNodeSpaceAR(cc.v2(100, 100));
     */
    convertToNodeSpaceAR (worldPoint) {
        this._updateWorldMatrix();
        math.mat4.invert(_mat4_temp, this._worldMatrix);
        let out = new cc.Vec2();
        return math.vec2.transformMat4(out, worldPoint, _mat4_temp);
    },

    /**
     * !#en
     * Converts a Point in node coordinates to world space coordinates.
     * !#zh
     * 将节点坐标系下的一个点转换到世界空间坐标系。
     * @method convertToWorldSpaceAR
     * @param {Vec2} nodePoint
     * @return {Vec2}
     * @example
     * var newVec2 = node.convertToWorldSpaceAR(cc.v2(100, 100));
     */
    convertToWorldSpaceAR (nodePoint) {
        this._updateWorldMatrix();
        let out = new cc.Vec2();
        return math.vec2.transformMat4(out, nodePoint, this._worldMatrix);
    },

// OLD TRANSFORM ACCESS APIs
    /**
     * !#en
     * Returns the matrix that transform the node's (local) space coordinates into the parent's space coordinates.<br/>
     * The matrix is in Pixels.
     * !#zh 返回这个将节点（局部）的空间坐标系转换成父节点的空间坐标系的矩阵。这个矩阵以像素为单位。
     * @method getNodeToParentTransform
     * @deprecated since v2.0
     * @param {AffineTransform} [out] The affine transform object to be filled with data
     * @return {AffineTransform} Same as the out affine transform object
     * @example
     * let affineTransform = cc.AffineTransform.create();
     * node.getNodeToParentTransform(affineTransform);
     */
    getNodeToParentTransform (out) {
        if (!out) {
            out = AffineTrans.identity();
        }
        this._updateLocalMatrix();
               
        var contentSize = this._contentSize;
        _vec3_temp.x = -this._anchorPoint.x * contentSize.width;
        _vec3_temp.y = -this._anchorPoint.y * contentSize.height;

        math.mat4.copy(_mat4_temp, this._matrix);
        math.mat4.translate(_mat4_temp, _mat4_temp, _vec3_temp);
        return AffineTrans.fromMat4(out, _mat4_temp);
    },

    /**
     * !#en
     * Returns the matrix that transform the node's (local) space coordinates into the parent's space coordinates.<br/>
     * The matrix is in Pixels.<br/>
     * This method is AR (Anchor Relative).
     * !#zh
     * 返回这个将节点（局部）的空间坐标系转换成父节点的空间坐标系的矩阵。<br/>
     * 这个矩阵以像素为单位。<br/>
     * 该方法基于节点坐标。
     * @method getNodeToParentTransformAR
     * @deprecated since v2.0
     * @param {AffineTransform} [out] The affine transform object to be filled with data
     * @return {AffineTransform} Same as the out affine transform object
     * @example
     * let affineTransform = cc.AffineTransform.create();
     * node.getNodeToParentTransformAR(affineTransform);
     */
    getNodeToParentTransformAR (out) {
        if (!out) {
            out = AffineTrans.identity();
        }
        this._updateLocalMatrix();
        return AffineTrans.fromMat4(out, this._matrix);
    },

    /**
     * !#en Returns the world affine transform matrix. The matrix is in Pixels.
     * !#zh 返回节点到世界坐标系的仿射变换矩阵。矩阵单位是像素。
     * @method getNodeToWorldTransform
     * @deprecated since v2.0
     * @param {AffineTransform} [out] The affine transform object to be filled with data
     * @return {AffineTransform} Same as the out affine transform object
     * @example
     * let affineTransform = cc.AffineTransform.create();
     * node.getNodeToWorldTransform(affineTransform);
     */
    getNodeToWorldTransform (out) {
        if (!out) {
            out = AffineTrans.identity();
        }
        this._updateWorldMatrix();
        
        var contentSize = this._contentSize;
        _vec3_temp.x = -this._anchorPoint.x * contentSize.width;
        _vec3_temp.y = -this._anchorPoint.y * contentSize.height;

        math.mat4.copy(_mat4_temp, this._worldMatrix);
        math.mat4.translate(_mat4_temp, _mat4_temp, _vec3_temp);

        return AffineTrans.fromMat4(out, _mat4_temp);
    },

    /**
     * !#en
     * Returns the world affine transform matrix. The matrix is in Pixels.<br/>
     * This method is AR (Anchor Relative).
     * !#zh
     * 返回节点到世界坐标仿射变换矩阵。矩阵单位是像素。<br/>
     * 该方法基于节点坐标。
     * @method getNodeToWorldTransformAR
     * @deprecated since v2.0
     * @param {AffineTransform} [out] The affine transform object to be filled with data
     * @return {AffineTransform} Same as the out affine transform object
     * @example
     * let affineTransform = cc.AffineTransform.create();
     * node.getNodeToWorldTransformAR(affineTransform);
     */
    getNodeToWorldTransformAR (out) {
        if (!out) {
            out = AffineTrans.identity();
        }
        this._updateWorldMatrix();
        return AffineTrans.fromMat4(out, this._worldMatrix);
    },

    /**
     * !#en
     * Returns the matrix that transform parent's space coordinates to the node's (local) space coordinates.<br/>
     * The matrix is in Pixels. The returned transform is readonly and cannot be changed.
     * !#zh
     * 返回将父节点的坐标系转换成节点（局部）的空间坐标系的矩阵。<br/>
     * 该矩阵以像素为单位。返回的矩阵是只读的，不能更改。
     * @method getParentToNodeTransform
     * @deprecated since v2.0
     * @param {AffineTransform} [out] The affine transform object to be filled with data
     * @return {AffineTransform} Same as the out affine transform object
     * @example
     * let affineTransform = cc.AffineTransform.create();
     * node.getParentToNodeTransform(affineTransform);
     */
    getParentToNodeTransform (out) {
        if (!out) {
            out = AffineTrans.identity();
        }
        this._updateLocalMatrix();
        math.mat4.invert(_mat4_temp, this._matrix);
        return AffineTrans.fromMat4(out, _mat4_temp);
    },

    /**
     * !#en Returns the inverse world affine transform matrix. The matrix is in Pixels.
     * !#en 返回世界坐标系到节点坐标系的逆矩阵。
     * @method getWorldToNodeTransform
     * @deprecated since v2.0
     * @param {AffineTransform} [out] The affine transform object to be filled with data
     * @return {AffineTransform} Same as the out affine transform object
     * @example
     * let affineTransform = cc.AffineTransform.create();
     * node.getWorldToNodeTransform(affineTransform);
     */
    getWorldToNodeTransform (out) {
        if (!out) {
            out = AffineTrans.identity();
        }
        this._updateWorldMatrix();
        math.mat4.invert(_mat4_temp, this._worldMatrix);
        return AffineTrans.fromMat4(out, _mat4_temp);
    },

    /**
     * !#en convenience methods which take a cc.Touch instead of cc.Vec2.
     * !#zh 将触摸点转换成本地坐标系中位置。
     * @method convertTouchToNodeSpace
     * @deprecated since v2.0
     * @param {Touch} touch - The touch object
     * @return {Vec2}
     * @example
     * var newVec2 = node.convertTouchToNodeSpace(touch);
     */
    convertTouchToNodeSpace (touch) {
        return this.convertToNodeSpace(touch.getLocation());
    },

    /**
     * !#en converts a cc.Touch (world coordinates) into a local coordinate. This method is AR (Anchor Relative).
     * !#zh 转换一个 cc.Touch（世界坐标）到一个局部坐标，该方法基于节点坐标。
     * @method convertTouchToNodeSpaceAR
     * @deprecated since v2.0
     * @param {Touch} touch - The touch object
     * @return {Vec2}
     * @example
     * var newVec2 = node.convertTouchToNodeSpaceAR(touch);
     */
    convertTouchToNodeSpaceAR (touch) {
        return this.convertToNodeSpaceAR(touch.getLocation());
    },
    
    /**
     * !#en
     * Returns a "local" axis aligned bounding box of the node. <br/>
     * The returned box is relative only to its parent.
     * !#zh 返回父节坐标系下的轴向对齐的包围盒。
     * @method getBoundingBox
     * @return {Rect} The calculated bounding box of the node
     * @example
     * var boundingBox = node.getBoundingBox();
     */
    getBoundingBox () {
        this._updateLocalMatrix();
        let width = this._contentSize.width;
        let height = this._contentSize.height;
        let rect = cc.rect(
            -this._anchorPoint.x * width, 
            -this._anchorPoint.y * height, 
            width, 
            height);
        return rect.transformMat4(rect, this._matrix);
    },

    /**
     * !#en
     * Returns a "world" axis aligned bounding box of the node.<br/>
     * The bounding box contains self and active children's world bounding box.
     * !#zh
     * 返回节点在世界坐标系下的对齐轴向的包围盒（AABB）。<br/>
     * 该边框包含自身和已激活的子节点的世界边框。
     * @method getBoundingBoxToWorld
     * @return {Rect}
     * @example
     * var newRect = node.getBoundingBoxToWorld();
     */
    getBoundingBoxToWorld () {
        if (this._parent) {
            this._parent._updateWorldMatrix();
            return this._getBoundingBoxTo(this._parent._worldMatrix);
        }
        else {
            return this.getBoundingBox();
        }
    },

    _getBoundingBoxTo (parentMat) {
        this._updateLocalMatrix();
        let width = this._contentSize.width;
        let height = this._contentSize.height;
        let rect = cc.rect(
            -this._anchorPoint.x * width, 
            -this._anchorPoint.y * height, 
            width, 
            height);

        var parentMat = math.mat4.mul(this._worldMatrix, parentMat, this._matrix);
        rect.transformMat4(rect, parentMat);

        //query child's BoundingBox
        if (!this._children)
            return rect;

        var locChildren = this._children;
        for (var i = 0; i < locChildren.length; i++) {
            var child = locChildren[i];
            if (child && child.active) {
                var childRect = child._getBoundingBoxTo(parentMat);
                if (childRect)
                    rect.union(rect, childRect);
            }
        }
        return rect;
    },

    _updateOrderOfArrival () {
        var arrivalOrder = ++_globalOrderOfArrival;
        this._localZOrder = (this._localZOrder & 0xffff0000) | arrivalOrder;
    },

    /**
     * !#en
     * Adds a child to the node with z order and name.
     * !#zh
     * 添加子节点，并且可以修改该节点的 局部 Z 顺序和名字。
     * @method addChild
     * @param {Node} child - A child node
     * @param {Number} [zIndex] - Z order for drawing priority. Please refer to zIndex property
     * @param {String} [name] - A name to identify the node easily. Please refer to name property
     * @example
     * node.addChild(newNode, 1, "node");
     */
    addChild (child, zIndex, name) {
        if (CC_DEV && !cc.Node.isNode(child)) {
            return cc.errorID(1634, cc.js.getClassName(child));
        }
        cc.assertID(child, 1606);
        cc.assertID(child._parent === null, 1605);

        // invokes the parent setter
        child.parent = this;

        if (zIndex !== undefined) {
            child.zIndex = zIndex;
        }
        if (name !== undefined) {
            child.name = name;
        }
    },

    /**
     * !#en Stops all running actions and schedulers.
     * !#zh 停止所有正在播放的动作和计时器。
     * @method cleanup
     * @example
     * node.cleanup();
     */
    cleanup () {
        // actions
        ActionManagerExist && cc.director.getActionManager().removeAllActionsFromTarget(this);
        // event
        eventManager.removeListeners(this);

        // children
        var i, len = this._children.length, node;
        for (i = 0; i < len; ++i) {
            node = this._children[i];
            if (node)
                node.cleanup();
        }
    },

    /**
     * !#en Sorts the children array depends on children's zIndex and arrivalOrder,
     * normally you won't need to invoke this function.
     * !#zh 根据子节点的 zIndex 和 arrivalOrder 进行排序，正常情况下开发者不需要手动调用这个函数。
     *
     * @method sortAllChildren
     */
    sortAllChildren () {
        if (this._reorderChildDirty) {
            this._reorderChildDirty = false;
            var _children = this._children;
            if (_children.length > 1) {
                // insertion sort
                var len = _children.length, i, j, child;
                for (i = 1; i < len; i++) {
                    child = _children[i];
                    j = i - 1;

                    //continue moving element downwards while zOrder is smaller or when zOrder is the same but mutatedIndex is smaller
                    while (j >= 0) {
                        if (child._localZOrder < _children[j]._localZOrder) {
                            _children[j + 1] = _children[j];
                        } else {
                            break;
                        }
                        j--;
                    }
                    _children[j + 1] = child;
                }
                this.emit(EventType.CHILD_REORDER, this);
            }
            cc.director.__fastOff(cc.Director.EVENT_AFTER_UPDATE, this.sortAllChildren, this);
        }
    },

    _delaySort () {
        if (!this._reorderChildDirty) {
            this._reorderChildDirty = true;
            cc.director.__fastOn(cc.Director.EVENT_AFTER_UPDATE, this.sortAllChildren, this);
        }
    },

    _restoreProperties: CC_EDITOR && function () {
        /*
         * TODO: Refine this code after completing undo/redo 2.0.
         * The node will be destroyed when deleting in the editor,
         * but it will be reserved and reused for undo.
        */
        if (!this._matrix) {
            this._matrix = mathPools.mat4.get();
        }
        if (!this._worldMatrix) {
            this._worldMatrix = mathPools.mat4.get();
        }

        this._localMatDirty = LocalDirtyFlag.ALL;
        this._worldMatDirty = true;

        this._renderFlag |= RenderFlow.FLAG_TRANSFORM;
        if (this._renderComponent) {
            if (this._renderComponent.enabled) {
                this._renderFlag |= RenderFlow.FLAG_COLOR;
                this._renderComponent.markForUpdateRenderData(true);
            }
            else {
                this._renderComponent.disableRender();
            }
        }

        if (this._children.length > 0) {
            this._renderFlag |= RenderFlow.FLAG_CHILDREN;
        }
    },

    onRestore: CC_EDITOR && function () {
        this._onRestoreBase();

        this._restoreProperties();

        var actionManager = cc.director.getActionManager();
        if (this._activeInHierarchy) {
            actionManager && actionManager.resumeTarget(this);
            eventManager.resumeTarget(this);
        }
        else {
            actionManager && actionManager.pauseTarget(this);
            eventManager.pauseTarget(this);
        }
    },
});

// 3D Node Property

/**
 * !en 
 * Switch 2D/3D node. The 2D nodes will run faster.
 * !zh 
 * 切换 2D/3D 节点，2D 节点会有更高的运行效率
 * @property {Boolean} is3DNode
 * @default false
*/

// Node Event

/**
 * @event position-changed
 * @param {Vec2} oldPos - The old position, but this parameter is only available in editor!
 */
/**
 * @event size-changed
 * @param {Size} oldSize - The old size, but this parameter is only available in editor!
 */
/**
 * @event anchor-changed
 */
/**
 * @event child-added
 * @param {Node} child - child which have been added
 */
/**
 * @event child-removed
 * @param {Node} child - child which have been removed
 */
/**
 * @event child-reorder
 * @param {Node} node - node whose children have been reordered
 */
/**
 * @event group-changed
 * @param {Node} node - node whose group has changed
 */

// Deprecated APIs

/**
 * !#en
 * Returns the displayed opacity of Node,
 * the difference between displayed opacity and opacity is that displayed opacity is calculated based on opacity and parent node's opacity when cascade opacity enabled.
 * !#zh
 * 获取节点显示透明度，
 * 显示透明度和透明度之间的不同之处在于当启用级连透明度时，
 * 显示透明度是基于自身透明度和父节点透明度计算的。
 *
 * @method getDisplayedOpacity
 * @returns {number} displayed opacity
 * @deprecated since v2.0, please use opacity property, cascade opacity is removed
 */

/**
 * !#en
 * Returns the displayed color of Node,
 * the difference between displayed color and color is that displayed color is calculated based on color and parent node's color when cascade color enabled.
 * !#zh
 * 获取节点的显示颜色，
 * 显示颜色和颜色之间的不同之处在于当启用级连颜色时，
 * 显示颜色是基于自身颜色和父节点颜色计算的。
 *
 * @method getDisplayedColor
 * @returns {Color}
 * @deprecated since v2.0, please use color property, cascade color is removed
 */

/**
 * !#en Cascade opacity is removed from v2.0
 * Indicate whether node's opacity value affect its child nodes, default value is true.
 * !#zh 透明度级联功能从 v2.0 开始已移除
 * 节点的不透明度值是否影响其子节点，默认值为 true。
 * @property cascadeOpacity
 * @deprecated since v2.0
 * @type {Boolean}
 */

/**
 * !#en Cascade opacity is removed from v2.0
 * Returns whether node's opacity value affect its child nodes.
 * !#zh 透明度级联功能从 v2.0 开始已移除
 * 返回节点的不透明度值是否影响其子节点。
 * @method isCascadeOpacityEnabled
 * @deprecated since v2.0
 * @returns {Boolean}
 */

/**
 * !#en Cascade opacity is removed from v2.0
 * Enable or disable cascade opacity, if cascade enabled, child nodes' opacity will be the multiplication of parent opacity and its own opacity.
 * !#zh 透明度级联功能从 v2.0 开始已移除
 * 启用或禁用级连不透明度，如果级连启用，子节点的不透明度将是父不透明度乘上它自己的不透明度。
 * @method setCascadeOpacityEnabled
 * @deprecated since v2.0
 * @param {Boolean} cascadeOpacityEnabled
 */

/**
 * !#en Opacity modify RGB have been removed since v2.0
 * Set whether color should be changed with the opacity value,
 * useless in ccsg.Node, but this function is override in some class to have such behavior.
 * !#zh 透明度影响颜色配置已经被废弃
 * 设置更改透明度时是否修改RGB值，
 * @method setOpacityModifyRGB
 * @deprecated since v2.0
 * @param {Boolean} opacityValue
 */

/**
 * !#en Opacity modify RGB have been removed since v2.0
 * Get whether color should be changed with the opacity value.
 * !#zh 透明度影响颜色配置已经被废弃
 * 获取更改透明度时是否修改RGB值。
 * @method isOpacityModifyRGB
 * @deprecated since v2.0
 * @return {Boolean}
 */

<<<<<<< HEAD

let _p = Node.prototype;
js.getset(_p, 'rotation', _p.getRotation, _p.setRotation);
js.getset(_p, 'parent', _p.getParent, _p.setParent);
js.getset(_p, 'position', _p.getPosition, _p.setPosition, false, true);
js.getset(_p, 'scale', _p.getScale, _p.setScale, false, true);
=======
var SameNameGetSets = ['position', 'scale', 'rotation'];
misc.propertyDefine(Node, SameNameGetSets);
>>>>>>> 5caa1bbf

cc.Node = module.exports = Node;<|MERGE_RESOLUTION|>--- conflicted
+++ resolved
@@ -64,7 +64,7 @@
 
 let BuiltinGroupIndex = cc.Enum({
     DEBUG: 31
-})
+});
 
 /**
  * !#en Node's local dirty properties flag
@@ -1276,7 +1276,7 @@
         // Update quaternion from rotation, when upgrade from 1.x to 2.0
         // If rotation x & y is 0 in old version, then update rotation from default quaternion is ok too
         let quat = this._quat;
-        if ((this._rotationX !== 0 || this._rotationY !== 0) && 
+        if ((this._rotationX !== 0 || this._rotationY !== 0) &&
             (quat.x === 0 && quat.y === 0 && quat.z === 0 && quat.w === 1)) {
             if (this._rotationX === this._rotationY) {
                 math.quat.fromEuler(quat, 0, 0, -this._rotationX);
@@ -1339,7 +1339,7 @@
 
         if (!this._activeInHierarchy) {
             // deactivate ActionManager and EventManager by default
-            
+
             // ActionManager may not be inited in the editor worker.
             let manager = cc.director.getActionManager();
             manager && manager.pauseTarget(this);
@@ -3063,9 +3063,9 @@
 // 3D Node Property
 
 /**
- * !en 
+ * !en
  * Switch 2D/3D node. The 2D nodes will run faster.
- * !zh 
+ * !zh
  * 切换 2D/3D 节点，2D 节点会有更高的运行效率
  * @property {Boolean} is3DNode
  * @default false
@@ -3182,16 +3182,10 @@
  * @return {Boolean}
  */
 
-<<<<<<< HEAD
 
 let _p = Node.prototype;
 js.getset(_p, 'rotation', _p.getRotation, _p.setRotation);
-js.getset(_p, 'parent', _p.getParent, _p.setParent);
 js.getset(_p, 'position', _p.getPosition, _p.setPosition, false, true);
 js.getset(_p, 'scale', _p.getScale, _p.setScale, false, true);
-=======
-var SameNameGetSets = ['position', 'scale', 'rotation'];
-misc.propertyDefine(Node, SameNameGetSets);
->>>>>>> 5caa1bbf
 
 cc.Node = module.exports = Node;