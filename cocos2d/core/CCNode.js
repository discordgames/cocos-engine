--- conflicted
+++ resolved
@@ -1153,11 +1153,7 @@
      * node.off(cc.Node.EventType.TOUCH_START, callback, this.node);
      */
     off: function (type, callback, target, useCapture) {
-<<<<<<< HEAD
-        this._EventTargetOff(this, type, callback, target, useCapture);
-=======
         this._EventTargetOff(type, callback, target, useCapture);
->>>>>>> 35814fd1
 
         if (_touchEvents.indexOf(type) !== -1) {
             this._checkTouchListeners();
