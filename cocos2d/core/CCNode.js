--- conflicted
+++ resolved
@@ -61,10 +61,7 @@
 const SIZE_ON = 1 << 3;
 const ANCHOR_ON = 1 << 4;
 const COLOR_ON = 1 << 5;
-<<<<<<< HEAD
-
-=======
->>>>>>> 87c6aa6a
+
 
 let BuiltinGroupIndex = cc.Enum({
     DEBUG: 31
@@ -254,7 +251,6 @@
      */
     ANCHOR_CHANGED: 'anchor-changed',
     /**
-<<<<<<< HEAD
     * !#en The event type for color change events.
     * Performance note, this event will be triggered every time corresponding properties being changed,
     * if the event callback have heavy logic it may have great performance impact, try to avoid such scenario.
@@ -263,16 +259,6 @@
     * @property {String} COLOR_CHANGED
     * @static
     */
-=======
-     * !#en The event type for color change events.
-     * Performance note, this event will be triggered every time corresponding properties being changed,
-     * if the event callback have heavy logic it may have great performance impact, try to avoid such scenario.
-     * !#zh 当节点颜色改变时触发的事件。
-     * 性能警告：这个事件会在每次对应的属性被修改时触发，如果事件回调损耗较高，有可能对性能有很大的负面影响，请尽量避免这种情况。
-     * @property {String} COLOR_CHANGED
-     * @static
-     */
->>>>>>> 87c6aa6a
     COLOR_CHANGED: 'color-changed',
     /**
      * !#en The event type for new child added events.
@@ -1321,7 +1307,7 @@
         // Update quaternion from rotation, when upgrade from 1.x to 2.0
         // If rotation x & y is 0 in old version, then update rotation from default quaternion is ok too
         let quat = this._quat;
-        if ((this._rotationX || this._rotationY) && 
+        if ((this._rotationX || this._rotationY) &&
             (quat.x === 0 && quat.y === 0 && quat.z === 0 && quat.w === 1)) {
             if (this._rotationX === this._rotationY) {
                 math.quat.fromEuler(quat, 0, 0, -this._rotationX);
@@ -1331,7 +1317,7 @@
             }
             this._rotationX = this._rotationY = undefined;
         }
-        
+
         this._toEuler();
 
         // Upgrade from 2.0.0 preview 4 & earlier versions
@@ -1521,10 +1507,6 @@
                 case EventType.COLOR_CHANGED:
                 this._eventMask |= COLOR_ON;
                 break;
-<<<<<<< HEAD
-=======
-
->>>>>>> 87c6aa6a
             }
             if (!this._bubblingListeners) {
                 this._bubblingListeners = new EventTarget();
@@ -2061,10 +2043,10 @@
 
 // TRANSFORM RELATED
     /**
-     * !#en 
+     * !#en
      * Returns a copy of the position (x, y, z) of the node in its parent's coordinates.
      * You can pass a cc.Vec2 or cc.Vec3 as the argument to receive the return values.
-     * !#zh 
+     * !#zh
      * 获取节点在父节点坐标系中的位置（x, y, z）。
      * 你可以传一个 cc.Vec2 或者 cc.Vec3 作为参数来接收返回值。
      * @method getPosition
@@ -2164,10 +2146,10 @@
     },
 
     /**
-     * !#en 
+     * !#en
      * Sets the scale of axis in local coordinates of the node.
      * You can operate 2 axis in 2D node, and 3 axis in 3D node.
-     * !#zh 
+     * !#zh
      * 设置节点在本地坐标系中坐标轴上的缩放比例。
      * 2D 节点可以操作两个坐标轴，而 3D 节点可以操作三个坐标轴。
      * @method setScale
@@ -2200,10 +2182,10 @@
     },
 
     /**
-     * !#en 
-     * Get rotation of node (in quaternion). 
+     * !#en
+     * Get rotation of node (in quaternion).
      * Need pass a cc.Quat as the argument to receive the return values.
-     * !#zh 
+     * !#zh
      * 获取该节点的 quaternion 旋转角度，需要传一个 cc.Quat 作为参数来接收返回值。
      * @method getRotation
      * @param {Quat} out
@@ -2223,9 +2205,9 @@
      * !#en Set rotation of node (in quaternion).
      * !#zh 设置该节点的 quaternion 旋转角度。
      * @method setRotation
-     * @param {cc.Quat|Number} quat Quaternion object represents the rotation or the x value of quaternion	
-     * @param {Number} y y value of quternion	
-     * @param {Number} z z value of quternion	
+     * @param {cc.Quat|Number} quat Quaternion object represents the rotation or the x value of quaternion
+     * @param {Number} y y value of quternion
+     * @param {Number} z z value of quternion
      * @param {Number} w w value of quternion
      */
     setRotation (quat, y, z, w) {
