--- conflicted
+++ resolved
@@ -598,15 +598,10 @@
         _color: cc.Color.WHITE,
         _contentSize: cc.Size,
         _anchorPoint: cc.v2(0.5, 0.5),
-<<<<<<< HEAD
         _position: undefined,
         _scale: undefined,
         _quat: undefined,
         _trs: null,
-=======
-        _position: cc.Vec3,
-        _scale: cc.Vec3.ONE,
->>>>>>> c52cd92c
         _eulerAngles: cc.Vec3,
         _skewX: 0.0,
         _skewY: 0.0,
@@ -856,11 +851,7 @@
                     this._eulerAngles.x = value;
                     // Update quaternion from rotation
                     if (this._eulerAngles.x === this._eulerAngles.y) {
-<<<<<<< HEAD
-                        quat.fromEuler(_quata, 0, 0, -value);
-=======
-                        quat.fromAngleZ(this._quat, -value);
->>>>>>> c52cd92c
+                        quat.fromAngleZ(_quata, 0, 0, -value);
                     }
                     else {
                         quat.fromEuler(_quata, value, this._eulerAngles.y, 0);
@@ -901,11 +892,7 @@
                     this._eulerAngles.y = value;
                     // Update quaternion from rotation
                     if (this._eulerAngles.x === this._eulerAngles.y) {
-<<<<<<< HEAD
-                        quat.fromEuler(_quata, 0, 0, -value);
-=======
-                        quat.fromAngleZ(this._quat, -value);
->>>>>>> c52cd92c
+                        quat.fromAngleZ(_quata, 0, 0, -value);
                     }
                     else {
                         quat.fromEuler(_quata, this._eulerAngles.x, value, 0);
@@ -1257,7 +1244,8 @@
         this._cullingMask = 1;
         this._childArrivalOrder = 1;
 
-<<<<<<< HEAD
+        this._quat = cc.quat();
+
         // Proxy
         if (CC_JSB && CC_NATIVERENDERER) {
             this._proxy = new renderer.NodeProxy(this._spaceInfo.unitID, this._spaceInfo.index, this._id, this._name);
@@ -1266,9 +1254,6 @@
         else {
             this._renderFlag = RenderFlow.FLAG_TRANSFORM | RenderFlow.FLAG_OPACITY;
         }
-=======
-        this._quat = cc.quat();
->>>>>>> c52cd92c
     },
 
     statics: {
@@ -1449,12 +1434,8 @@
             _quata.toRotation(this._trs);
         }
         else {
-<<<<<<< HEAD
-            quat.fromEuler(_quata, 0, 0, this._eulerAngles.z);
+            quat.fromAngleZ(_quata, 0, 0, this._eulerAngles.z);
             _quata.toRotation(this._trs);
-=======
-            quat.fromAngleZ(this._quat, this._eulerAngles.z);
->>>>>>> c52cd92c
         }
     },
 
@@ -1504,7 +1485,6 @@
         }
 
         this._fromEuler();
-<<<<<<< HEAD
 
         // Upgrade _scale from v2
         // TODO: remove in future version, 3.0 ?
@@ -1518,8 +1498,6 @@
         if (this._localZOrder !== 0) {
             this._zIndex = (this._localZOrder & 0xffff0000) >> 16;
         }
-=======
->>>>>>> c52cd92c
 
         // Upgrade from 2.0.0 preview 4 & earlier versions
         // TODO: Remove after final version
@@ -2362,23 +2340,12 @@
      * cc.log("Node Scale: " + node.getScale(cc.v3()));
      */
     getScale (out) {
-<<<<<<< HEAD
         if (out !== undefined) {
             return out.fromScale(this._trs);
         }
         else {
             cc.warnID(1400, 'cc.Node.getScale', 'cc.Node.scale or cc.Node.getScale(cc.Vec3)');
             return this._trs[7];
-=======
-        if (out) {
-            return out.set(this._scale);
-        }
-        else {
-            if (CC_DEBUG) {
-                cc.warn("`cc.Node.getScale()` is deprecated since v2.1.0, please use `cc.Node.scale` instead. (`this.node.getScale()` -> `this.node.scale`)");
-            }
-            return this._scale.x;
->>>>>>> c52cd92c
         }
     },
 
