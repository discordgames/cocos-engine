/****************************************************************************
 Copyright (c) 2013-2016 Chukong Technologies Inc.

 http://www.cocos.com

 Permission is hereby granted, free of charge, to any person obtaining a copy
 of this software and associated engine source code (the "Software"), a limited,
  worldwide, royalty-free, non-assignable, revocable and  non-exclusive license
 to use Cocos Creator solely to develop games on your target platforms. You shall
  not use Cocos Creator software for developing other software or tools that's
  used for developing games. You are not granted to publish, distribute,
  sublicense, and/or sell copies of Cocos Creator.

 The software or tools in this License Agreement are licensed, not sold.
 Chukong Aipu reserves all rights not expressly granted to you.

 THE SOFTWARE IS PROVIDED "AS IS", WITHOUT WARRANTY OF ANY KIND, EXPRESS OR
 IMPLIED, INCLUDING BUT NOT LIMITED TO THE WARRANTIES OF MERCHANTABILITY,
 FITNESS FOR A PARTICULAR PURPOSE AND NONINFRINGEMENT. IN NO EVENT SHALL THE
 AUTHORS OR COPYRIGHT HOLDERS BE LIABLE FOR ANY CLAIM, DAMAGES OR OTHER
 LIABILITY, WHETHER IN AN ACTION OF CONTRACT, TORT OR OTHERWISE, ARISING FROM,
 OUT OF OR IN CONNECTION WITH THE SOFTWARE OR THE USE OR OTHER DEALINGS IN
 THE SOFTWARE.
 ****************************************************************************/

var _EventListenerVector = cc._Class.extend({
    _fixedListeners: null,
    _sceneGraphListeners: null,
    gt0Index: 0,

    ctor: function () {
        this._fixedListeners = [];
        this._sceneGraphListeners = [];
    },

    size: function () {
        return this._fixedListeners.length + this._sceneGraphListeners.length;
    },

    empty: function () {
        return (this._fixedListeners.length === 0) && (this._sceneGraphListeners.length === 0);
    },

    push: function (listener) {
        if (listener._getFixedPriority() === 0)
            this._sceneGraphListeners.push(listener);
        else
            this._fixedListeners.push(listener);
    },

    clearSceneGraphListeners: function () {
        this._sceneGraphListeners.length = 0;
    },

    clearFixedListeners: function () {
        this._fixedListeners.length = 0;
    },

    clear: function () {
        this._sceneGraphListeners.length = 0;
        this._fixedListeners.length = 0;
    },

    getFixedPriorityListeners: function () {
        return this._fixedListeners;
    },

    getSceneGraphPriorityListeners: function () {
        return this._sceneGraphListeners;
    }
});

var __getListenerID = function (event) {
    var eventType = cc.Event, type = event.type;
    if (type === eventType.ACCELERATION)
        return cc._EventListenerAcceleration.LISTENER_ID;
    if (type === eventType.KEYBOARD)
        return cc._EventListenerKeyboard.LISTENER_ID;
    if (type.startsWith(eventType.MOUSE))
        return cc._EventListenerMouse.LISTENER_ID;
    if (type === eventType.FOCUS)
        return cc._EventListenerFocus.LISTENER_ID;
    if (type.startsWith(eventType.TOUCH)){
        // Touch listener is very special, it contains two kinds of listeners, EventListenerTouchOneByOne and EventListenerTouchAllAtOnce.
        // return UNKNOWN instead.
        cc.logID(2000);
    }
    return "";
};

/**
 * !#en
 * <p>
 *  cc.eventManager is a singleton object which manages event listener subscriptions and event dispatching. <br/>
 *                                                                                                              <br/>
 *  The EventListener list is managed in such way so that event listeners can be added and removed          <br/>
 *  while events are being dispatched.
 * </p>
 * !#zh
 * 事件管理器，它主要管理事件监听器注册和派发系统事件。
 * 原始设计中，它支持鼠标，触摸，键盘，陀螺仪和自定义事件。
 * 在 Creator 的设计中，鼠标，触摸和自定义事件的监听和派发请参考 http://cocos.com/docs/creator/scripting/events.html。
 *
 * @class eventManager
 * @example {@link utils/api/engine/docs/cocos2d/core/event-manager/CCEventManager/addListener.js}
 */
cc.eventManager = {
    //Priority dirty flag
    DIRTY_NONE: 0,
    DIRTY_FIXED_PRIORITY: 1 << 0,
    DIRTY_SCENE_GRAPH_PRIORITY: 1 << 1,
    DIRTY_ALL: 3,

    _listenersMap: {},
    _priorityDirtyFlagMap: {},
    _nodeListenersMap: {},
    _nodePriorityMap: {},
    _globalZOrderNodeMap: {},
    _toAddedListeners: [],
    _toRemovedListeners: [],
    _dirtyNodes: [],
    _inDispatch: 0,
    _isEnabled: false,
    _nodePriorityIndex: 0,

    _internalCustomListenerIDs:[],

    _setDirtyForNode: function (node) {
        // Mark the node dirty only when there is an event listener associated with it.
        if (this._nodeListenersMap[node.__instanceId] !== undefined) {
            this._dirtyNodes.push(node);
        }
        if (node.getChildren) {
            var _children = node.getChildren();
            for(var i = 0, len = _children ? _children.length : 0; i < len; i++)
                this._setDirtyForNode(_children[i]);
        }
    },

    /**
     * !#en Pauses all listeners which are associated the specified target.
     * !#zh 暂停传入的 node 相关的所有监听器的事件响应。
     * @method pauseTarget
     * @param {Node} node
     * @param {Boolean} recursive
     */
    pauseTarget: function (node, recursive) {
        if (!(node instanceof cc._BaseNode || node instanceof _ccsg.Node)) {
            cc.warnID(3506);
            return;
        }
        var listeners = this._nodeListenersMap[node.__instanceId], i, len;
        if (listeners) {
            for (i = 0, len = listeners.length; i < len; i++)
                listeners[i]._setPaused(true);
        }
        if (recursive === true) {
            var locChildren = node.getChildren();
<<<<<<< HEAD
            for (i = 0, len = locChildren.length; i < len; i++)
=======
            for ( i = 0, len = locChildren ? locChildren.length : 0; i< len; i++)
>>>>>>> f6d7a333
                this.pauseTarget(locChildren[i], true);
        }
    },

    /**
     * !#en Resumes all listeners which are associated the specified target.
     * !#zh 恢复传入的 node 相关的所有监听器的事件响应。
     * @method resumeTarget
     * @param {Node} node
     * @param {Boolean} recursive
     */
    resumeTarget: function (node, recursive) {
        if (!(node instanceof cc._BaseNode || node instanceof _ccsg.Node)) {
            cc.warnID(3506);
            return;
        }
        var listeners = this._nodeListenersMap[node.__instanceId], i, len;
        if (listeners){
            for ( i = 0, len = listeners.length; i < len; i++)
                listeners[i]._setPaused(false);
        }
        this._setDirtyForNode(node);
        if (recursive === true && node.getChildren) {
            var locChildren = node.getChildren();
<<<<<<< HEAD
            for (i = 0, len = locChildren.length; i< len; i++)
=======
            for ( i = 0, len = locChildren ? locChildren.length : 0; i< len; i++)
>>>>>>> f6d7a333
                this.resumeTarget(locChildren[i], true);
        }
    },

    _addListener: function (listener) {
        if (this._inDispatch === 0)
            this._forceAddEventListener(listener);
        else
            this._toAddedListeners.push(listener);
    },

    _forceAddEventListener: function (listener) {
        var listenerID = listener._getListenerID();
        var listeners = this._listenersMap[listenerID];
        if (!listeners) {
            listeners = new _EventListenerVector();
            this._listenersMap[listenerID] = listeners;
        }
        listeners.push(listener);

        if (listener._getFixedPriority() === 0) {
            this._setDirty(listenerID, this.DIRTY_SCENE_GRAPH_PRIORITY);

            var node = listener._getSceneGraphPriority();
            if (node === null)
                cc.logID(3507);

            this._associateNodeAndEventListener(node, listener);
            if (node.isRunning())
                this.resumeTarget(node);
        } else
            this._setDirty(listenerID, this.DIRTY_FIXED_PRIORITY);
    },

    _getListeners: function (listenerID) {
        return this._listenersMap[listenerID];
    },

    _updateDirtyFlagForSceneGraph: function () {
        if (this._dirtyNodes.length === 0)
            return;

        var locDirtyNodes = this._dirtyNodes, selListeners, selListener, locNodeListenersMap = this._nodeListenersMap;
        for (var i = 0, len = locDirtyNodes.length; i < len; i++) {
            selListeners = locNodeListenersMap[locDirtyNodes[i].__instanceId];
            if (selListeners) {
                for (var j = 0, listenersLen = selListeners.length; j < listenersLen; j++) {
                    selListener = selListeners[j];
                    if (selListener)
                        this._setDirty(selListener._getListenerID(), this.DIRTY_SCENE_GRAPH_PRIORITY);
                }
            }
        }
        this._dirtyNodes.length = 0;
    },

    _removeAllListenersInVector: function (listenerVector) {
        if (!listenerVector)
            return;
        var selListener;
        for (var i = 0; i < listenerVector.length;) {
            selListener = listenerVector[i];
            selListener._setRegistered(false);
            if (selListener._getSceneGraphPriority() != null) {
                this._dissociateNodeAndEventListener(selListener._getSceneGraphPriority(), selListener);
                selListener._setSceneGraphPriority(null);   // NULL out the node pointer so we don't have any dangling pointers to destroyed nodes.
            }

            if (this._inDispatch === 0)
                cc.js.array.remove(listenerVector, selListener);
            else
                ++i;
        }
    },

    _removeListenersForListenerID: function (listenerID) {
        var listeners = this._listenersMap[listenerID], i;
        if (listeners) {
            var fixedPriorityListeners = listeners.getFixedPriorityListeners();
            var sceneGraphPriorityListeners = listeners.getSceneGraphPriorityListeners();

            this._removeAllListenersInVector(sceneGraphPriorityListeners);
            this._removeAllListenersInVector(fixedPriorityListeners);

            // Remove the dirty flag according the 'listenerID'.
            // No need to check whether the dispatcher is dispatching event.
            delete this._priorityDirtyFlagMap[listenerID];

            if (!this._inDispatch) {
                listeners.clear();
                delete this._listenersMap[listenerID];
            }
        }

        var locToAddedListeners = this._toAddedListeners, listener;
        for (i = 0; i < locToAddedListeners.length;) {
            listener = locToAddedListeners[i];
            if (listener && listener._getListenerID() === listenerID)
                cc.js.array.remove(locToAddedListeners, listener);
            else
                ++i;
        }
    },

    _sortEventListeners: function (listenerID) {
        var dirtyFlag = this.DIRTY_NONE, locFlagMap = this._priorityDirtyFlagMap;
        if (locFlagMap[listenerID])
            dirtyFlag = locFlagMap[listenerID];

        if (dirtyFlag !== this.DIRTY_NONE) {
            // Clear the dirty flag first, if `rootNode` is null, then set its dirty flag of scene graph priority
            locFlagMap[listenerID] = this.DIRTY_NONE;

            if (dirtyFlag & this.DIRTY_FIXED_PRIORITY)
                this._sortListenersOfFixedPriority(listenerID);

            if (dirtyFlag & this.DIRTY_SCENE_GRAPH_PRIORITY){
                var rootEntity = cc.director.getScene();
                if(rootEntity)
                    this._sortListenersOfSceneGraphPriority(listenerID, rootEntity);
            }
        }
    },

    _sortListenersOfSceneGraphPriority: function (listenerID, rootNode) {
        var listeners = this._getListeners(listenerID);
        if (!listeners)
            return;

        var sceneGraphListener = listeners.getSceneGraphPriorityListeners();
        if (!sceneGraphListener || sceneGraphListener.length === 0)
            return;

        // Reset priority index
        this._nodePriorityIndex = 0;
        this._nodePriorityMap = {};

        this._visitTarget(rootNode, true);

        // After sort: priority < 0, > 0
        listeners.getSceneGraphPriorityListeners().sort(this._sortEventListenersOfSceneGraphPriorityDes);
    },

    _sortEventListenersOfSceneGraphPriorityDes: function (l1, l2) {
        var locNodePriorityMap = cc.eventManager._nodePriorityMap, 
            node1 = l1._getSceneGraphPriority(),
            node2 = l2._getSceneGraphPriority();
        if (!l2 || !node2 || !locNodePriorityMap[node2.__instanceId])
            return -1;
        else if (!l1 || !node1 || !locNodePriorityMap[node1.__instanceId])
            return 1;
        return locNodePriorityMap[node2.__instanceId] - locNodePriorityMap[node1.__instanceId];
    },

    _sortListenersOfFixedPriority: function (listenerID) {
        var listeners = this._listenersMap[listenerID];
        if (!listeners)
            return;

        var fixedListeners = listeners.getFixedPriorityListeners();
        if(!fixedListeners || fixedListeners.length === 0)
            return;
        // After sort: priority < 0, > 0
        fixedListeners.sort(this._sortListenersOfFixedPriorityAsc);

        // FIXME: Should use binary search
        var index = 0;
        for (var len = fixedListeners.length; index < len;) {
            if (fixedListeners[index]._getFixedPriority() >= 0)
                break;
            ++index;
        }
        listeners.gt0Index = index;
    },

    _sortListenersOfFixedPriorityAsc: function (l1, l2) {
        return l1._getFixedPriority() - l2._getFixedPriority();
    },

    _onUpdateListeners: function (listeners) {
        var fixedPriorityListeners = listeners.getFixedPriorityListeners();
        var sceneGraphPriorityListeners = listeners.getSceneGraphPriorityListeners();
        var i, selListener, idx, toRemovedListeners = this._toRemovedListeners;

        if (sceneGraphPriorityListeners) {
            for (i = 0; i < sceneGraphPriorityListeners.length;) {
                selListener = sceneGraphPriorityListeners[i];
                if (!selListener._isRegistered()) {
                    cc.js.array.remove(sceneGraphPriorityListeners, selListener);
                    // if item in toRemove list, remove it from the list
                    idx = toRemovedListeners.indexOf(selListener);
                    if(idx !== -1)
                        toRemovedListeners.splice(idx, 1);
                } else
                    ++i;
            }
        }

        if (fixedPriorityListeners) {
            for (i = 0; i < fixedPriorityListeners.length;) {
                selListener = fixedPriorityListeners[i];
                if (!selListener._isRegistered()) {
                    cc.js.array.remove(fixedPriorityListeners, selListener);
                    // if item in toRemove list, remove it from the list
                    idx = toRemovedListeners.indexOf(selListener);
                    if(idx !== -1)
                        toRemovedListeners.splice(idx, 1);
                }
                else
                    ++i;
            }
        }

        if (sceneGraphPriorityListeners && sceneGraphPriorityListeners.length === 0)
            listeners.clearSceneGraphListeners();

        if (fixedPriorityListeners && fixedPriorityListeners.length === 0)
            listeners.clearFixedListeners();
    },

    frameUpdateListeners: function () {
        var locListenersMap = this._listenersMap, locPriorityDirtyFlagMap = this._priorityDirtyFlagMap;
        for (var selKey in locListenersMap) {
            if (locListenersMap[selKey].empty()) {
                delete locPriorityDirtyFlagMap[selKey];
                delete locListenersMap[selKey];
            }
        }

        var locToAddedListeners = this._toAddedListeners;
        if (locToAddedListeners.length !== 0) {
            for (var i = 0, len = locToAddedListeners.length; i < len; i++)
                this._forceAddEventListener(locToAddedListeners[i]);
            locToAddedListeners.length = 0;
        }
        if (this._toRemovedListeners.length !== 0) {
            this._cleanToRemovedListeners();
        }
    },

    _updateTouchListeners: function (event) {
        var locInDispatch = this._inDispatch;
        cc.assertID(locInDispatch > 0, 3508);

        if (locInDispatch > 1)
            return;

        var listeners;
        listeners = this._listenersMap[cc._EventListenerTouchOneByOne.LISTENER_ID];
        if (listeners) {
            this._onUpdateListeners(listeners);
        }
        listeners = this._listenersMap[cc._EventListenerTouchAllAtOnce.LISTENER_ID];
        if (listeners) {
            this._onUpdateListeners(listeners);
        }

        cc.assertID(locInDispatch === 1, 3509);

        var locToAddedListeners = this._toAddedListeners;
        if (locToAddedListeners.length !== 0) {
            for (var i = 0, len = locToAddedListeners.length; i < len; i++)
                this._forceAddEventListener(locToAddedListeners[i]);
            this._toAddedListeners.length = 0;
        }

        if (this._toRemovedListeners.length !== 0) {
            this._cleanToRemovedListeners();
        }
    },

    //Remove all listeners in _toRemoveListeners list and cleanup
    _cleanToRemovedListeners: function () {
        var toRemovedListeners = this._toRemovedListeners;
        for (var i = 0; i < toRemovedListeners.length; i++) {
            var selListener = toRemovedListeners[i];
            var listeners = this._listenersMap[selListener._getListenerID()];
            if (!listeners)
                continue;

            var idx, fixedPriorityListeners = listeners.getFixedPriorityListeners(),
                sceneGraphPriorityListeners = listeners.getSceneGraphPriorityListeners();

            if (sceneGraphPriorityListeners) {
                idx = sceneGraphPriorityListeners.indexOf(selListener);
                if (idx !== -1) {
                    sceneGraphPriorityListeners.splice(idx, 1);
                }
            }
            if (fixedPriorityListeners) {
                idx = fixedPriorityListeners.indexOf(selListener);
                if (idx !== -1) {
                    fixedPriorityListeners.splice(idx, 1);
                }
            }
        }
        toRemovedListeners.length = 0;
    },

    _onTouchEventCallback: function (listener, argsObj) {
        // Skip if the listener was removed.
        if (!listener._isRegistered)
            return false;

        var event = argsObj.event, selTouch = event.currentTouch;
        event.currentTarget = listener._node;

        var isClaimed = false, removedIdx;
        var getCode = event.getEventCode(), EventTouch = cc.Event.EventTouch;
        if (getCode === EventTouch.BEGAN) {
            if (listener.onTouchBegan) {
                isClaimed = listener.onTouchBegan(selTouch, event);
                if (isClaimed && listener._registered)
                    listener._claimedTouches.push(selTouch);
            }
        } else if (listener._claimedTouches.length > 0
            && ((removedIdx = listener._claimedTouches.indexOf(selTouch)) !== -1)) {
            isClaimed = true;
            if (getCode === EventTouch.MOVED && listener.onTouchMoved) {
                listener.onTouchMoved(selTouch, event);
            } else if (getCode === EventTouch.ENDED) {
                if (listener.onTouchEnded)
                    listener.onTouchEnded(selTouch, event);
                if (listener._registered)
                    listener._claimedTouches.splice(removedIdx, 1);
            } else if (getCode === EventTouch.CANCELLED) {
                if (listener.onTouchCancelled)
                    listener.onTouchCancelled(selTouch, event);
                if (listener._registered)
                    listener._claimedTouches.splice(removedIdx, 1);
            }
        }

        // If the event was stopped, return directly.
        if (event.isStopped()) {
            cc.eventManager._updateTouchListeners(event);
            return true;
        }

        if (isClaimed && listener._registered && listener.swallowTouches) {
            if (argsObj.needsMutableSet)
                argsObj.touches.splice(selTouch, 1);
            return true;
        }
        return false;
    },

    _dispatchTouchEvent: function (event) {
        this._sortEventListeners(cc._EventListenerTouchOneByOne.LISTENER_ID);
        this._sortEventListeners(cc._EventListenerTouchAllAtOnce.LISTENER_ID);

        var oneByOneListeners = this._getListeners(cc._EventListenerTouchOneByOne.LISTENER_ID);
        var allAtOnceListeners = this._getListeners(cc._EventListenerTouchAllAtOnce.LISTENER_ID);

        // If there aren't any touch listeners, return directly.
        if (null === oneByOneListeners && null === allAtOnceListeners)
            return;

        var originalTouches = event.getTouches(), mutableTouches = cc.js.array.copy(originalTouches);
        var oneByOneArgsObj = {event: event, needsMutableSet: (oneByOneListeners && allAtOnceListeners), touches: mutableTouches, selTouch: null};

        //
        // process the target handlers 1st
        //
        if (oneByOneListeners) {
            for (var i = 0; i < originalTouches.length; i++) {
                event.currentTouch = originalTouches[i];
                this._dispatchEventToListeners(oneByOneListeners, this._onTouchEventCallback, oneByOneArgsObj);
                if (event.isStopped())
                    return;
            }
        }

        //
        // process standard handlers 2nd
        //
        if (allAtOnceListeners && mutableTouches.length > 0) {
            this._dispatchEventToListeners(allAtOnceListeners, this._onTouchesEventCallback, {event: event, touches: mutableTouches});
            if (event.isStopped())
                return;
        }
        this._updateTouchListeners(event);
    },

    _onTouchesEventCallback: function (listener, callbackParams) {
        // Skip if the listener was removed.
        if (!listener._registered)
            return false;

        var EventTouch = cc.Event.EventTouch, event = callbackParams.event, touches = callbackParams.touches, getCode = event.getEventCode();
        event.currentTarget = listener._node;
        if (getCode === EventTouch.BEGAN && listener.onTouchesBegan)
            listener.onTouchesBegan(touches, event);
        else if (getCode === EventTouch.MOVED && listener.onTouchesMoved)
            listener.onTouchesMoved(touches, event);
        else if (getCode === EventTouch.ENDED && listener.onTouchesEnded)
            listener.onTouchesEnded(touches, event);
        else if (getCode === EventTouch.CANCELLED && listener.onTouchesCancelled)
            listener.onTouchesCancelled(touches, event);

        // If the event was stopped, return directly.
        if (event.isStopped()) {
            cc.eventManager._updateTouchListeners(event);
            return true;
        }
        return false;
    },

    _associateNodeAndEventListener: function (node, listener) {
        var listeners = this._nodeListenersMap[node.__instanceId];
        if (!listeners) {
            listeners = [];
            this._nodeListenersMap[node.__instanceId] = listeners;
        }
        listeners.push(listener);
    },

    _dissociateNodeAndEventListener: function (node, listener) {
        var listeners = this._nodeListenersMap[node.__instanceId];
        if (listeners) {
            cc.js.array.remove(listeners, listener);
            if (listeners.length === 0)
                delete this._nodeListenersMap[node.__instanceId];
        }
    },

    _dispatchEventToListeners: function (listeners, onEvent, eventOrArgs) {
        var shouldStopPropagation = false;
        var fixedPriorityListeners = listeners.getFixedPriorityListeners();
        var sceneGraphPriorityListeners = listeners.getSceneGraphPriorityListeners();

        var i = 0, j, selListener;
        if (fixedPriorityListeners) {  // priority < 0
            if (fixedPriorityListeners.length !== 0) {
                for (; i < listeners.gt0Index; ++i) {
                    selListener = fixedPriorityListeners[i];
                    if (selListener.isEnabled() && !selListener._isPaused() && selListener._isRegistered() && onEvent(selListener, eventOrArgs)) {
                        shouldStopPropagation = true;
                        break;
                    }
                }
            }
        }

        if (sceneGraphPriorityListeners && !shouldStopPropagation) {    // priority == 0, scene graph priority
            for (j = 0; j < sceneGraphPriorityListeners.length; j++) {
                selListener = sceneGraphPriorityListeners[j];
                if (selListener.isEnabled() && !selListener._isPaused() && selListener._isRegistered() && onEvent(selListener, eventOrArgs)) {
                    shouldStopPropagation = true;
                    break;
                }
            }
        }

        if (fixedPriorityListeners && !shouldStopPropagation) {    // priority > 0
            for (; i < fixedPriorityListeners.length; ++i) {
                selListener = fixedPriorityListeners[i];
                if (selListener.isEnabled() && !selListener._isPaused() && selListener._isRegistered() && onEvent(selListener, eventOrArgs)) {
                    shouldStopPropagation = true;
                    break;
                }
            }
        }
    },

    _setDirty: function (listenerID, flag) {
        var locDirtyFlagMap = this._priorityDirtyFlagMap;
        if (locDirtyFlagMap[listenerID] == null)
            locDirtyFlagMap[listenerID] = flag;
        else
            locDirtyFlagMap[listenerID] = flag | locDirtyFlagMap[listenerID];
    },

    _visitTarget: function (node, isRootNode) {
        // sortAllChildren is performed the next frame, but the event is executed immediately.
        if (node._reorderChildDirty) {
            node.sortAllChildren();
        }
        var children = node.getChildren(), i = 0;
        var childrenCount = children.length, locGlobalZOrderNodeMap = this._globalZOrderNodeMap, locNodeListenersMap = this._nodeListenersMap;

        if (childrenCount > 0) {
            var child;
            // visit children zOrder < 0
            for (; i < childrenCount; i++) {
                child = children[i];
                if (child && child.getLocalZOrder() < 0)
                    this._visitTarget(child, false);
                else
                    break;
            }

            if (locNodeListenersMap[node.__instanceId] !== undefined) {
                if (!locGlobalZOrderNodeMap[node.getGlobalZOrder()])
                    locGlobalZOrderNodeMap[node.getGlobalZOrder()] = [];
                locGlobalZOrderNodeMap[node.getGlobalZOrder()].push(node.__instanceId);
            }

            for (; i < childrenCount; i++) {
                child = children[i];
                if (child)
                    this._visitTarget(child, false);
            }
        } else {
            if (locNodeListenersMap[node.__instanceId] !== undefined) {
                if (!locGlobalZOrderNodeMap[node.getGlobalZOrder()])
                    locGlobalZOrderNodeMap[node.getGlobalZOrder()] = [];
                locGlobalZOrderNodeMap[node.getGlobalZOrder()].push(node.__instanceId);
            }
        }

        if (isRootNode) {
            var globalZOrders = [];
            for (var selKey in locGlobalZOrderNodeMap)
                globalZOrders.push(selKey);

            globalZOrders.sort(this._sortNumberAsc);

            var zOrdersLen = globalZOrders.length, selZOrders, j, locNodePriorityMap = this._nodePriorityMap;
            for (i = 0; i < zOrdersLen; i++) {
                selZOrders = locGlobalZOrderNodeMap[globalZOrders[i]];
                for (j = 0; j < selZOrders.length; j++)
                    locNodePriorityMap[selZOrders[j]] = ++this._nodePriorityIndex;
            }
            this._globalZOrderNodeMap = {};
        }
    },

    _sortNumberAsc: function (a, b) {
        return a - b;
    },

    /**
     * !#en Query whether the specified event listener id has been added.
     * !#zh 查询指定的事件 ID 是否存在
     * @method hasEventListener
     * @param {String|Number} listenerID - The listener id.
     * @return {Boolean} true or false
     */
    hasEventListener: function (listenerID) {
        return !!this._getListeners(listenerID);
    },

    /**
     * !#en
     * <p>
     * Adds a event listener for a specified event.<br/>
     * if the parameter "nodeOrPriority" is a node,
     * it means to add a event listener for a specified event with the priority of scene graph.<br/>
     * if the parameter "nodeOrPriority" is a Number,
     * it means to add a event listener for a specified event with the fixed priority.<br/>
     * </p>
     * !#zh
     * 将事件监听器添加到事件管理器中。<br/>
     * 如果参数 “nodeOrPriority” 是节点，优先级由 node 的渲染顺序决定，显示在上层的节点将优先收到事件。<br/>
     * 如果参数 “nodeOrPriority” 是数字，优先级则固定为该参数的数值，数字越小，优先级越高。<br/>
     *
     * @method addListener
     * @param {EventListener|Object} listener - The listener of a specified event or a object of some event parameters.
     * @param {Node|Number} nodeOrPriority - The priority of the listener is based on the draw order of this node or fixedPriority The fixed priority of the listener.
     * @note  The priority of scene graph will be fixed value 0. So the order of listener item in the vector will be ' <0, scene graph (0 priority), >0'.
     *         A lower priority will be called before the ones that have a higher value. 0 priority is forbidden for fixed priority since it's used for scene graph based priority.
     *         The listener must be a cc.EventListener object when adding a fixed priority listener, because we can't remove a fixed priority listener without the listener handler,
     *         except calls removeAllListeners().
     * @return {EventListener} Return the listener. Needed in order to remove the event from the dispatcher.
     */
    addListener: function (listener, nodeOrPriority) {
        cc.assertID(listener && nodeOrPriority, 3503);
        if (!(cc.js.isNumber(nodeOrPriority) || nodeOrPriority instanceof cc._BaseNode || nodeOrPriority instanceof _ccsg.Node)) {
            cc.warnID(3506);
            return;
        }
        if (!(listener instanceof cc.EventListener)) {
            cc.assertID(!cc.js.isNumber(nodeOrPriority), 3504);
            listener = cc.EventListener.create(listener);
        } else {
            if (listener._isRegistered()) {
                cc.logID(3505);
                return;
            }
        }

        if (!listener.checkAvailable())
            return;

        if (cc.js.isNumber(nodeOrPriority)) {
            if (nodeOrPriority === 0) {
                cc.logID(3500);
                return;
            }

            listener._setSceneGraphPriority(null);
            listener._setFixedPriority(nodeOrPriority);
            listener._setRegistered(true);
            listener._setPaused(false);
            this._addListener(listener);
        } else {
            listener._setSceneGraphPriority(nodeOrPriority);
            listener._setFixedPriority(0);
            listener._setRegistered(true);
            this._addListener(listener);
        }

        return listener;
    },

    /*
     * !#en Adds a Custom event listener. It will use a fixed priority of 1.
     * !#zh 向事件管理器添加一个自定义事件监听器。
     * @method addCustomListener
     * @param {String} eventName
     * @param {Function} callback
     * @return {EventListener} the generated event. Needed in order to remove the event from the dispatcher
     */
    addCustomListener: function (eventName, callback) {
        var listener = new cc._EventListenerCustom(eventName, callback);
        this.addListener(listener, 1);
        return listener;
    },

    /**
     * !#en Remove a listener.
     * !#zh 移除一个已添加的监听器。
     * @method removeListener
     * @param {EventListener} listener - an event listener or a registered node target
     * @example {@link utils/api/engine/docs/cocos2d/core/event-manager/CCEventManager/removeListener.js}
     */
    removeListener: function (listener) {
        if (listener == null)
            return;

        var isFound, locListener = this._listenersMap;
        for (var selKey in locListener) {
            var listeners = locListener[selKey];
            var fixedPriorityListeners = listeners.getFixedPriorityListeners(), sceneGraphPriorityListeners = listeners.getSceneGraphPriorityListeners();

            isFound = this._removeListenerInVector(sceneGraphPriorityListeners, listener);
            if (isFound){
                // fixed #4160: Dirty flag need to be updated after listeners were removed.
               this._setDirty(listener._getListenerID(), this.DIRTY_SCENE_GRAPH_PRIORITY);
            }else{
                isFound = this._removeListenerInVector(fixedPriorityListeners, listener);
                if (isFound)
                    this._setDirty(listener._getListenerID(), this.DIRTY_FIXED_PRIORITY);
            }

            if (listeners.empty()) {
                delete this._priorityDirtyFlagMap[listener._getListenerID()];
                delete locListener[selKey];
            }

            if (isFound)
                break;
        }

        if (!isFound) {
            var locToAddedListeners = this._toAddedListeners;
            for (var i = 0, len = locToAddedListeners.length; i < len; i++) {
                var selListener = locToAddedListeners[i];
                if (selListener === listener) {
                    cc.js.array.remove(locToAddedListeners, selListener);
                    selListener._setRegistered(false);
                    break;
                }
            }
        }
    },

    _removeListenerInCallback: function(listeners, callback){
        if (listeners == null)
            return false;

        for (var i = 0, len = listeners.length; i < len; i++) {
            var selListener = listeners[i];
            if (selListener._onCustomEvent === callback || selListener._onEvent === callback) {
                selListener._setRegistered(false);
                if (selListener._getSceneGraphPriority() != null){
                    this._dissociateNodeAndEventListener(selListener._getSceneGraphPriority(), selListener);
                    selListener._setSceneGraphPriority(null);         // NULL out the node pointer so we don't have any dangling pointers to destroyed nodes.
                }

                if (this._inDispatch === 0)
                    cc.js.array.remove(listeners, selListener);
                else
                    this._toRemovedListeners.push(selListener);
                return true;
            }
        }
        return false;
    },

    _removeListenerInVector: function (listeners, listener) {
        if (listeners == null)
            return false;

        for (var i = 0, len = listeners.length; i < len; i++) {
            var selListener = listeners[i];
            if (selListener === listener) {
                selListener._setRegistered(false);
                if (selListener._getSceneGraphPriority() != null) {
                    this._dissociateNodeAndEventListener(selListener._getSceneGraphPriority(), selListener);
                    selListener._setSceneGraphPriority(null);         // NULL out the node pointer so we don't have any dangling pointers to destroyed nodes.
                }

                if (this._inDispatch === 0)
                    cc.js.array.remove(listeners, selListener);
                else
                    this._toRemovedListeners.push(selListener);
                return true;
            }
        }
        return false;
    },

    /**
     * !#en Removes all listeners with the same event listener type or removes all listeners of a node.
     * !#zh
     * 移除注册到 eventManager 中指定类型的所有事件监听器。<br/>
     * 1. 如果传入的第一个参数类型是 Node，那么事件管理器将移除与该对象相关的所有事件监听器。
     * （如果第二参数 recursive 是 true 的话，就会连同该对象的子控件上所有的事件监听器也一并移除）<br/>
     * 2. 如果传入的第一个参数类型是 Number（该类型 EventListener 中定义的事件类型），
     * 那么事件管理器将移除该类型的所有事件监听器。<br/>
     *
     * 下列是目前存在监听器类型：       <br/>
     * cc.EventListener.UNKNOWN       <br/>
     * cc.EventListener.KEYBOARD      <br/>
     * cc.EventListener.ACCELERATION，<br/>
     *
     * @method removeListeners
     * @param {Number|Node} listenerType - listenerType or a node
     * @param {Boolean} recursive
     */
    removeListeners: function (listenerType, recursive) {
        var i, _t = this;
        if (!(cc.js.isNumber(listenerType) || listenerType instanceof cc._BaseNode || listenerType instanceof _ccsg.Node)) {
            cc.warnID(3506);
            return;
        }
        if (listenerType.__instanceId !== undefined) {
            // Ensure the node is removed from these immediately also.
            // Don't want any dangling pointers or the possibility of dealing with deleted objects..
            delete _t._nodePriorityMap[listenerType.__instanceId];
            cc.js.array.remove(_t._dirtyNodes, listenerType);
            var listeners = _t._nodeListenersMap[listenerType.__instanceId], i;
            if (listeners) {
                var listenersCopy = cc.js.array.copy(listeners);
                for (i = 0; i < listenersCopy.length; i++)
                    _t.removeListener(listenersCopy[i]);
                delete _t._nodeListenersMap[listenerType.__instanceId];
            }

            // Bug fix: ensure there are no references to the node in the list of listeners to be added.
            // If we find any listeners associated with the destroyed node in this list then remove them.
            // This is to catch the scenario where the node gets destroyed before it's listener
            // is added into the event dispatcher fully. This could happen if a node registers a listener
            // and gets destroyed while we are dispatching an event (touch etc.)
            var locToAddedListeners = _t._toAddedListeners;
            for (i = 0; i < locToAddedListeners.length; ) {
                var listener = locToAddedListeners[i];
                if (listener._getSceneGraphPriority() === listenerType) {
                    listener._setSceneGraphPriority(null);                      // Ensure no dangling ptr to the target node.
                    listener._setRegistered(false);
                    locToAddedListeners.splice(i, 1);
                } else
                    ++i;
            }

            if (recursive === true) {
                var locChildren = listenerType.getChildren(), len;
                for (i = 0, len = locChildren.length; i< len; i++)
                    _t.removeListeners(locChildren[i], true);
            }
        } else {
            if (listenerType === cc.EventListener.TOUCH_ONE_BY_ONE)
                _t._removeListenersForListenerID(cc._EventListenerTouchOneByOne.LISTENER_ID);
            else if (listenerType === cc.EventListener.TOUCH_ALL_AT_ONCE)
                _t._removeListenersForListenerID(cc._EventListenerTouchAllAtOnce.LISTENER_ID);
            else if (listenerType === cc.EventListener.MOUSE)
                _t._removeListenersForListenerID(cc._EventListenerMouse.LISTENER_ID);
            else if (listenerType === cc.EventListener.ACCELERATION)
                _t._removeListenersForListenerID(cc._EventListenerAcceleration.LISTENER_ID);
            else if (listenerType === cc.EventListener.KEYBOARD)
                _t._removeListenersForListenerID(cc._EventListenerKeyboard.LISTENER_ID);
            else
                cc.logID(3501);
        }
    },

    /*
     * !#en Removes all custom listeners with the same event name.
     * !#zh 移除同一事件名的自定义事件监听器。
     * @method removeCustomListeners
     * @param {String} customEventName
     */
    removeCustomListeners: function (customEventName) {
        this._removeListenersForListenerID(customEventName);
    },

    /**
     * !#en Removes all listeners
     * !#zh 移除所有事件监听器。
     * @method removeAllListeners
     */
    removeAllListeners: function () {
        var locListeners = this._listenersMap, locInternalCustomEventIDs = this._internalCustomListenerIDs;
        for (var selKey in locListeners){
            if(locInternalCustomEventIDs.indexOf(selKey) === -1)
                this._removeListenersForListenerID(selKey);
        }
    },

    /**
     * !#en Sets listener's priority with fixed value.
     * !#zh 设置 FixedPriority 类型监听器的优先级。
     * @method setPriority
     * @param {EventListener} listener
     * @param {Number} fixedPriority
     */
    setPriority: function (listener, fixedPriority) {
        if (listener == null)
            return;

        var locListeners = this._listenersMap;
        for (var selKey in locListeners) {
            var selListeners = locListeners[selKey];
            var fixedPriorityListeners = selListeners.getFixedPriorityListeners();
            if (fixedPriorityListeners) {
                var found = fixedPriorityListeners.indexOf(listener);
                if (found !== -1) {
                    if(listener._getSceneGraphPriority() != null)
                        cc.logID(3502);
                    if (listener._getFixedPriority() !== fixedPriority) {
                        listener._setFixedPriority(fixedPriority);
                        this._setDirty(listener._getListenerID(), this.DIRTY_FIXED_PRIORITY);
                    }
                    return;
                }
            }
        }
    },

    /**
     * !#en Whether to enable dispatching events
     * !#zh 启用或禁用事件管理器，禁用后不会分发任何事件。
     * @method setEnabled
     * @param {Boolean} enabled
     */
    setEnabled: function (enabled) {
        this._isEnabled = enabled;
    },

    /**
     * !#en Checks whether dispatching events is enabled
     * !#zh 检测事件管理器是否启用。
     * @method isEnabled
     * @returns {Boolean}
     */
    isEnabled: function () {
        return this._isEnabled;
    },

    /*
     * !#en Dispatches the event, also removes all EventListeners marked for deletion from the event dispatcher list.
     * !#zh 分发事件。
     * @method dispatchEvent
     * @param {Event} event
     */
    dispatchEvent: function (event) {
        if (!this._isEnabled)
            return;

        this._updateDirtyFlagForSceneGraph();
        this._inDispatch++;
        if(!event || !event.getType)
            throw new Error("event is undefined");
        if (event.getType().startsWith(cc.Event.TOUCH)) {
            this._dispatchTouchEvent(event);
            this._inDispatch--;
            return;
        }

        var listenerID = __getListenerID(event);
        this._sortEventListeners(listenerID);
        var selListeners = this._listenersMap[listenerID];
        if (selListeners != null) {
            this._dispatchEventToListeners(selListeners, this._onListenerCallback, event);
            this._onUpdateListeners(selListeners);
        }

        this._inDispatch--;
    },

    _onListenerCallback: function(listener, event){
        event.currentTarget = listener._target;
        listener._onEvent(event);
        return event.isStopped();
    },

    /*
     * !#en Dispatches a Custom Event with a event name an optional user data
     * !#zh 分发自定义事件。
     * @method dispatchCustomEvent
     * @param {String} eventName
     * @param {*} optionalUserData
     */
    dispatchCustomEvent: function (eventName, optionalUserData) {
        var ev = new cc.Event.EventCustom(eventName);
        ev.setUserData(optionalUserData);
        this.dispatchEvent(ev);
    }
};<|MERGE_RESOLUTION|>--- conflicted
+++ resolved
@@ -156,11 +156,7 @@
         }
         if (recursive === true) {
             var locChildren = node.getChildren();
-<<<<<<< HEAD
-            for (i = 0, len = locChildren.length; i < len; i++)
-=======
-            for ( i = 0, len = locChildren ? locChildren.length : 0; i< len; i++)
->>>>>>> f6d7a333
+            for (i = 0, len = locChildren ? locChildren.length : 0; i < len; i++)
                 this.pauseTarget(locChildren[i], true);
         }
     },
@@ -185,11 +181,7 @@
         this._setDirtyForNode(node);
         if (recursive === true && node.getChildren) {
             var locChildren = node.getChildren();
-<<<<<<< HEAD
-            for (i = 0, len = locChildren.length; i< len; i++)
-=======
-            for ( i = 0, len = locChildren ? locChildren.length : 0; i< len; i++)
->>>>>>> f6d7a333
+            for (i = 0, len = locChildren ? locChildren.length : 0; i < len; i++)
                 this.resumeTarget(locChildren[i], true);
         }
     },
