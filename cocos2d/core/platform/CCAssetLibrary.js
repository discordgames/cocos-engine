--- conflicted
+++ resolved
@@ -394,16 +394,12 @@
 function loadBuiltins (name, type, cb) {
     let dirname = name  + 's';
     let builtin = _builtins[name] = {};
-<<<<<<< HEAD
-    cc.loader.loadResDir(dirname, type, 'internal', () => { }, (err, assets) => {
-=======
     let internalMountPath = 'internal';
     // internal path will be changed when run simulator
     if (CC_PREVIEW && CC_JSB) {
         internalMountPath = 'temp/internal';
     }
     cc.loader.loadResDir(dirname, type, internalMountPath, () => { }, (err, assets) => {
->>>>>>> b8850179
         if (err) {
             cc.error(err);
         }
