/****************************************************************************
 Copyright (c) 2013-2016 Chukong Technologies Inc.
 Copyright (c) 2017-2018 Xiamen Yaji Software Co., Ltd.

 https://www.cocos.com/

 Permission is hereby granted, free of charge, to any person obtaining a copy
 of this software and associated engine source code (the "Software"), a limited,
  worldwide, royalty-free, non-assignable, revocable and non-exclusive license
 to use Cocos Creator solely to develop games on your target platforms. You shall
  not use Cocos Creator software for developing other software or tools that's
  used for developing games. You are not granted to publish, distribute,
  sublicense, and/or sell copies of Cocos Creator.

 The software or tools in this License Agreement are licensed, not sold.
 Xiamen Yaji Software Co., Ltd. reserves all rights not expressly granted to you.

 THE SOFTWARE IS PROVIDED "AS IS", WITHOUT WARRANTY OF ANY KIND, EXPRESS OR
 IMPLIED, INCLUDING BUT NOT LIMITED TO THE WARRANTIES OF MERCHANTABILITY,
 FITNESS FOR A PARTICULAR PURPOSE AND NONINFRINGEMENT. IN NO EVENT SHALL THE
 AUTHORS OR COPYRIGHT HOLDERS BE LIABLE FOR ANY CLAIM, DAMAGES OR OTHER
 LIABILITY, WHETHER IN AN ACTION OF CONTRACT, TORT OR OTHERWISE, ARISING FROM,
 OUT OF OR IN CONNECTION WITH THE SOFTWARE OR THE USE OR OTHER DEALINGS IN
 THE SOFTWARE.
 ****************************************************************************/

let settingPlatform;
 if (!CC_EDITOR) {
    settingPlatform = window._CCSettings ? _CCSettings.platform: undefined;
 }
const isVivoGame = (settingPlatform === 'qgame');
const isOppoGame = (settingPlatform === 'quickgame');
const isHuaweiGame = (settingPlatform === 'huawei');
const isJKWGame = (settingPlatform === 'jkw-game');

const _global = typeof window === 'undefined' ? global : window;
 
function initSys () {
    /**
     * System variables
     * @class sys
     * @main
     * @static
     */
    cc.sys = {};
    var sys = cc.sys;

    /**
     * English language code
     * @property {String} LANGUAGE_ENGLISH
     * @readOnly
     */
    sys.LANGUAGE_ENGLISH = "en";

    /**
     * Chinese language code
     * @property {String} LANGUAGE_CHINESE
     * @readOnly
     */
    sys.LANGUAGE_CHINESE = "zh";

    /**
     * French language code
     * @property {String} LANGUAGE_FRENCH
     * @readOnly
     */
    sys.LANGUAGE_FRENCH = "fr";

    /**
     * Italian language code
     * @property {String} LANGUAGE_ITALIAN
     * @readOnly
     */
    sys.LANGUAGE_ITALIAN = "it";

    /**
     * German language code
     * @property {String} LANGUAGE_GERMAN
     * @readOnly
     */
    sys.LANGUAGE_GERMAN = "de";

    /**
     * Spanish language code
     * @property {String} LANGUAGE_SPANISH
     * @readOnly
     */
    sys.LANGUAGE_SPANISH = "es";

    /**
     * Spanish language code
     * @property {String} LANGUAGE_DUTCH
     * @readOnly
     */
    sys.LANGUAGE_DUTCH = "du";

    /**
     * Russian language code
     * @property {String} LANGUAGE_RUSSIAN
     * @readOnly
     */
    sys.LANGUAGE_RUSSIAN = "ru";

    /**
     * Korean language code
     * @property {String} LANGUAGE_KOREAN
     * @readOnly
     */
    sys.LANGUAGE_KOREAN = "ko";

    /**
     * Japanese language code
     * @property {String} LANGUAGE_JAPANESE
     * @readOnly
     */
    sys.LANGUAGE_JAPANESE = "ja";

    /**
     * Hungarian language code
     * @property {String} LANGUAGE_HUNGARIAN
     * @readonly
     */
    sys.LANGUAGE_HUNGARIAN = "hu";

    /**
     * Portuguese language code
     * @property {String} LANGUAGE_PORTUGUESE
     * @readOnly
     */
    sys.LANGUAGE_PORTUGUESE = "pt";

    /**
     * Arabic language code
     * @property {String} LANGUAGE_ARABIC
     * @readOnly
     */
    sys.LANGUAGE_ARABIC = "ar";

    /**
     * Norwegian language code
     * @property {String} LANGUAGE_NORWEGIAN
     * @readOnly
     */
    sys.LANGUAGE_NORWEGIAN = "no";

    /**
     * Polish language code
     * @property {String} LANGUAGE_POLISH
     * @readOnly
     */
    sys.LANGUAGE_POLISH = "pl";

    /**
     * Turkish language code
     * @property {String} LANGUAGE_TURKISH
     * @readOnly
     */
    sys.LANGUAGE_TURKISH = "tr";

    /**
     * Ukrainian language code
     * @property {String} LANGUAGE_UKRAINIAN
     * @readOnly
     */
    sys.LANGUAGE_UKRAINIAN = "uk";

    /**
     * Romanian language code
     * @property {String} LANGUAGE_ROMANIAN
     * @readOnly
     */
    sys.LANGUAGE_ROMANIAN = "ro";

    /**
     * Bulgarian language code
     * @property {String} LANGUAGE_BULGARIAN
     * @readOnly
     */
    sys.LANGUAGE_BULGARIAN = "bg";

    /**
     * Unknown language code
     * @property {String} LANGUAGE_UNKNOWN
     * @readOnly
     */
    sys.LANGUAGE_UNKNOWN = "unknown";

    /**
     * @property {String} OS_IOS
     * @readOnly
     */
    sys.OS_IOS = "iOS";
    /**
     * @property {String} OS_ANDROID
     * @readOnly
     */
    sys.OS_ANDROID = "Android";
    /**
     * @property {String} OS_WINDOWS
     * @readOnly
     */
    sys.OS_WINDOWS = "Windows";
    /**
     * @property {String} OS_MARMALADE
     * @readOnly
     */
    sys.OS_MARMALADE = "Marmalade";
    /**
     * @property {String} OS_LINUX
     * @readOnly
     */
    sys.OS_LINUX = "Linux";
    /**
     * @property {String} OS_BADA
     * @readOnly
     */
    sys.OS_BADA = "Bada";
    /**
     * @property {String} OS_BLACKBERRY
     * @readOnly
     */
    sys.OS_BLACKBERRY = "Blackberry";
    /**
     * @property {String} OS_OSX
     * @readOnly
     */
    sys.OS_OSX = "OS X";
    /**
     * @property {String} OS_WP8
     * @readOnly
     */
    sys.OS_WP8 = "WP8";
    /**
     * @property {String} OS_WINRT
     * @readOnly
     */
    sys.OS_WINRT = "WINRT";
    /**
     * @property {String} OS_UNKNOWN
     * @readOnly
     */
    sys.OS_UNKNOWN = "Unknown";

    /**
     * @property {Number} UNKNOWN
     * @readOnly
     * @default -1
     */
    sys.UNKNOWN = -1;
    /**
     * @property {Number} WIN32
     * @readOnly
     * @default 0
     */
    sys.WIN32 = 0;
    /**
     * @property {Number} LINUX
     * @readOnly
     * @default 1
     */
    sys.LINUX = 1;
    /**
     * @property {Number} MACOS
     * @readOnly
     * @default 2
     */
    sys.MACOS = 2;
    /**
     * @property {Number} ANDROID
     * @readOnly
     * @default 3
     */
    sys.ANDROID = 3;
    /**
     * @property {Number} IPHONE
     * @readOnly
     * @default 4
     */
    sys.IPHONE = 4;
    /**
     * @property {Number} IPAD
     * @readOnly
     * @default 5
     */
    sys.IPAD = 5;
    /**
     * @property {Number} BLACKBERRY
     * @readOnly
     * @default 6
     */
    sys.BLACKBERRY = 6;
    /**
     * @property {Number} NACL
     * @readOnly
     * @default 7
     */
    sys.NACL = 7;
    /**
     * @property {Number} EMSCRIPTEN
     * @readOnly
     * @default 8
     */
    sys.EMSCRIPTEN = 8;
    /**
     * @property {Number} TIZEN
     * @readOnly
     * @default 9
     */
    sys.TIZEN = 9;
    /**
     * @property {Number} WINRT
     * @readOnly
     * @default 10
     */
    sys.WINRT = 10;
    /**
     * @property {Number} WP8
     * @readOnly
     * @default 11
     */
    sys.WP8 = 11;
    /**
     * @property {Number} MOBILE_BROWSER
     * @readOnly
     * @default 100
     */
    sys.MOBILE_BROWSER = 100;
    /**
     * @property {Number} DESKTOP_BROWSER
     * @readOnly
     * @default 101
     */
    sys.DESKTOP_BROWSER = 101;

    /**
     * Indicates whether executes in editor's window process (Electron's renderer context)
     * @property {Number} EDITOR_PAGE
     * @readOnly
     * @default 102
     */
    sys.EDITOR_PAGE = 102;
    /**
     * Indicates whether executes in editor's main process (Electron's browser context)
     * @property {Number} EDITOR_CORE
     * @readOnly
     * @default 103
     */
    sys.EDITOR_CORE = 103;
    /**
     * @property {Number} WECHAT_GAME
     * @readOnly
     * @default 104
     */
    sys.WECHAT_GAME = 104;
    /**
     * @property {Number} QQ_PLAY
     * @readOnly
     * @default 105
     */
    sys.QQ_PLAY = 105;
    /**
     * @property {Number} FB_PLAYABLE_ADS
     * @readOnly
     * @default 106
     */
    sys.FB_PLAYABLE_ADS = 106;
    /**
     * @property {Number} BAIDU_GAME
     * @readOnly
     * @default 107
     */
    sys.BAIDU_GAME = 107;
    /**
     * @property {Number} VIVO_GAME
     * @readOnly
     * @default 108
     */
    sys.VIVO_GAME = 108;
    /**
     * @property {Number} OPPO_GAME
     * @readOnly
     * @default 109
     */
    sys.OPPO_GAME = 109;
    /**
     * @property {Number} HUAWEI_GAME
     * @readOnly
     * @default 110
     */
    sys.HUAWEI_GAME = 110;
    /**
     * @property {Number} XIAOMI_GAME
     * @readOnly
     * @default 111
     */
    sys.XIAOMI_GAME = 111;
    /**
     * @property {Number} JKW_GAME
     * @readOnly
     * @default 112
     */
    sys.JKW_GAME = 112;
    /**
     * @property {Number} ALIPAY_GAME
     * @readOnly
     * @default 113
     */
    sys.ALIPAY_GAME = 113;
    /**
     * @property {Number} WECHAT_GAME_SUB
     * @readOnly
     * @default 114
     */
    sys.WECHAT_GAME_SUB = 114;
    /**
     * @property {Number} BAIDU_GAME_SUB
     * @readOnly
     * @default 115
     */
    sys.BAIDU_GAME_SUB = 115;
    /**
     * BROWSER_TYPE_WECHAT
     * @property {String} BROWSER_TYPE_WECHAT
     * @readOnly
     * @default "wechat"
     */
    sys.BROWSER_TYPE_WECHAT = "wechat";
    /**
     * BROWSER_TYPE_WECHAT_GAME
     * @property {String} BROWSER_TYPE_WECHAT_GAME
     * @readOnly
     * @default "wechatgame"
     */
    sys.BROWSER_TYPE_WECHAT_GAME = "wechatgame";
    /**
     * BROWSER_TYPE_WECHAT_GAME_SUB
     * @property {String} BROWSER_TYPE_WECHAT_GAME_SUB
     * @readOnly
     * @default "wechatgamesub"
     */
    sys.BROWSER_TYPE_WECHAT_GAME_SUB = "wechatgamesub";
    /**
     * BROWSER_TYPE_BAIDU_GAME
     * @property {String} BROWSER_TYPE_BAIDU_GAME
     * @readOnly
     * @default "baidugame"
     */
    sys.BROWSER_TYPE_BAIDU_GAME = "baidugame";
    /**
     * BROWSER_TYPE_BAIDU_GAME_SUB
     * @property {String} BROWSER_TYPE_BAIDU_GAME_SUB
     * @readOnly
     * @default "baidugamesub"
     */
    sys.BROWSER_TYPE_BAIDU_GAME_SUB = "baidugamesub";
    /**
     * BROWSER_TYPE_XIAOMI_GAME
     * @property {String} BROWSER_TYPE_XIAOMI_GAME
     * @readOnly
     * @default "xiaomigame"
     */
    sys.BROWSER_TYPE_XIAOMI_GAME = "xiaomigame";
    /**
     * BROWSER_TYPE_ALIPAY_GAME
     * @property {String} BROWSER_TYPE_ALIPAY_GAME
     * @readOnly
     * @default "alipaygame"
     */
    sys.BROWSER_TYPE_ALIPAY_GAME = "alipaygame";
    /**
     * BROWSER_TYPE_QQ_PLAY
     * @property {String} BROWSER_TYPE_QQ_PLAY
     * @readOnly
     * @default "qqplay"
     */
    sys.BROWSER_TYPE_QQ_PLAY = "qqplay";
    /**
     *
     * @property {String} BROWSER_TYPE_ANDROID
     * @readOnly
     * @default "androidbrowser"
     */
    sys.BROWSER_TYPE_ANDROID = "androidbrowser";
    /**
     *
     * @property {String} BROWSER_TYPE_IE
     * @readOnly
     * @default "ie"
     */
    sys.BROWSER_TYPE_IE = "ie";
    /**
     *
     * @property {String} BROWSER_TYPE_EDGE
     * @readOnly
     * @default "edge"
     */
    sys.BROWSER_TYPE_EDGE = "edge";
    /**
     *
     * @property {String} BROWSER_TYPE_QQ
     * @readOnly
     * @default "qqbrowser"
     */
    sys.BROWSER_TYPE_QQ = "qqbrowser";
    /**
     *
     * @property {String} BROWSER_TYPE_MOBILE_QQ
     * @readOnly
     * @default "mqqbrowser"
     */
    sys.BROWSER_TYPE_MOBILE_QQ = "mqqbrowser";
    /**
     *
     * @property {String} BROWSER_TYPE_UC
     * @readOnly
     * @default "ucbrowser"
     */
    sys.BROWSER_TYPE_UC = "ucbrowser";
    /**
     * uc third party integration.
     * @property {String} BROWSER_TYPE_UCBS
     * @readOnly
     * @default "ucbs"
     */
    sys.BROWSER_TYPE_UCBS = "ucbs";
    /**
     *
     * @property {String} BROWSER_TYPE_360
     * @readOnly
     * @default "360browser"
     */
    sys.BROWSER_TYPE_360 = "360browser";
    /**
     *
     * @property {String} BROWSER_TYPE_BAIDU_APP
     * @readOnly
     * @default "baiduboxapp"
     */
    sys.BROWSER_TYPE_BAIDU_APP = "baiduboxapp";
    /**
     *
     * @property {String} BROWSER_TYPE_BAIDU
     * @readOnly
     * @default "baidubrowser"
     */
    sys.BROWSER_TYPE_BAIDU = "baidubrowser";
    /**
     *
     * @property {String} BROWSER_TYPE_MAXTHON
     * @readOnly
     * @default "maxthon"
     */
    sys.BROWSER_TYPE_MAXTHON = "maxthon";
    /**
     *
     * @property {String} BROWSER_TYPE_OPERA
     * @readOnly
     * @default "opera"
     */
    sys.BROWSER_TYPE_OPERA = "opera";
    /**
     *
     * @property {String} BROWSER_TYPE_OUPENG
     * @readOnly
     * @default "oupeng"
     */
    sys.BROWSER_TYPE_OUPENG = "oupeng";
    /**
     *
     * @property {String} BROWSER_TYPE_MIUI
     * @readOnly
     * @default "miuibrowser"
     */
    sys.BROWSER_TYPE_MIUI = "miuibrowser";
    /**
     *
     * @property {String} BROWSER_TYPE_FIREFOX
     * @readOnly
     * @default "firefox"
     */
    sys.BROWSER_TYPE_FIREFOX = "firefox";
    /**
     *
     * @property {String} BROWSER_TYPE_SAFARI
     * @readOnly
     * @default "safari"
     */
    sys.BROWSER_TYPE_SAFARI = "safari";
    /**
     *
     * @property {String} BROWSER_TYPE_CHROME
     * @readOnly
     * @default "chrome"
     */
    sys.BROWSER_TYPE_CHROME = "chrome";
    /**
     *
     * @property {String} BROWSER_TYPE_LIEBAO
     * @readOnly
     * @default "liebao"
     */
    sys.BROWSER_TYPE_LIEBAO = "liebao";
    /**
     *
     * @property {String} BROWSER_TYPE_QZONE
     * @readOnly
     * @default "qzone"
     */
    sys.BROWSER_TYPE_QZONE = "qzone";
    /**
     *
     * @property {String} BROWSER_TYPE_SOUGOU
     * @readOnly
     * @default "sogou"
     */
    sys.BROWSER_TYPE_SOUGOU = "sogou";
    /**
     *
     * @property {String} BROWSER_TYPE_UNKNOWN
     * @readOnly
     * @default "unknown"
     */
    sys.BROWSER_TYPE_UNKNOWN = "unknown";

    /**
     * Is native ? This is set to be true in jsb auto.
     * @property {Boolean} isNative
     */
    sys.isNative = CC_JSB || CC_RUNTIME;


    /**
     * Is web browser ?
     * @property {Boolean} isBrowser
     */
    sys.isBrowser = typeof window === 'object' && typeof document === 'object' && !CC_JSB && !CC_RUNTIME;

    /**
     * Is webgl extension support?
     * @method glExtension
     * @param name
     */
    sys.glExtension = function (name) {
        // TODO: should check support on native platform
        if (CC_JSB && CC_NATIVERENDERER) {
            return true;
        }
        return !!cc.renderer.device.ext(name);
    }

    /**
     * Get max joint matrix size for skinned mesh renderer.
     * @method getMaxJointMatrixSize
     */
    sys.getMaxJointMatrixSize = function () {
        if (!sys._maxJointMatrixSize) {
            const JOINT_MATRICES_SIZE = 50;
            const LEFT_UNIFORM_SIZE = 10;

            let gl = cc.game._renderContext;
            let maxUniforms = Math.floor(gl.getParameter(gl.MAX_VERTEX_UNIFORM_VECTORS) / 4) - LEFT_UNIFORM_SIZE;
            if (maxUniforms < JOINT_MATRICES_SIZE) {
                sys._maxJointMatrixSize = 0;
            }
            else {
                sys._maxJointMatrixSize = JOINT_MATRICES_SIZE;
            }
        }
        return sys._maxJointMatrixSize;
    }

    if (_global.__globalAdapter && _global.__globalAdapter.adaptSys) {
        // init sys info in adapter
        _global.__globalAdapter.adaptSys(sys);
    }
    else if (CC_EDITOR && Editor.isMainProcess) {
        sys.isMobile = false;
        sys.platform = sys.EDITOR_CORE;
        sys.language = sys.LANGUAGE_UNKNOWN;
        sys.languageCode = undefined;
        sys.os = ({
            darwin: sys.OS_OSX,
            win32: sys.OS_WINDOWS,
            linux: sys.OS_LINUX
        })[process.platform] || sys.OS_UNKNOWN;
        sys.browserType = null;
        sys.browserVersion = null;
        sys.windowPixelResolution = {
            width: 0,
            height: 0
        };
        sys.__audioSupport = {};
    }
    else if (CC_JSB || CC_RUNTIME) {
        let platform;
        if (isVivoGame) {
            platform = sys.VIVO_GAME;
        } else if (isOppoGame) {
            platform = sys.OPPO_GAME;
        } else if (isHuaweiGame) {
            platform = sys.HUAWEI_GAME;
        } else if (isJKWGame) {
            platform = sys.JKW_GAME;
        }
        else {
            platform = __getPlatform();
        }
        sys.platform = platform;
        sys.isMobile = (platform === sys.ANDROID ||
                        platform === sys.IPAD ||
                        platform === sys.IPHONE ||
                        platform === sys.WP8 ||
                        platform === sys.TIZEN ||
                        platform === sys.BLACKBERRY ||
                        platform === sys.XIAOMI_GAME ||
                        isVivoGame ||
                        isOppoGame ||
                        isHuaweiGame ||
                        isJKWGame);

        sys.os = __getOS();
        sys.language = __getCurrentLanguage();
        var languageCode; 
        if (CC_JSB) {
            languageCode = __getCurrentLanguageCode();
        }
        sys.languageCode = languageCode ? languageCode.toLowerCase() : undefined;
        sys.osVersion = __getOSVersion();
        sys.osMainVersion = parseInt(sys.osVersion);
        sys.browserType = null;
        sys.browserVersion = null;

        var w = window.innerWidth;
        var h = window.innerHeight;
        var ratio = window.devicePixelRatio || 1;
        sys.windowPixelResolution = {
            width: ratio * w,
            height: ratio * h
        };

        sys.localStorage = window.localStorage;

        var capabilities;
        capabilities = sys.capabilities = {
            "canvas": false,
            "opengl": true,
            "webp": true,
        };

       if (sys.isMobile) {
            capabilities["accelerometer"] = true;
            capabilities["touches"] = true;
        } else {
            // desktop
            capabilities["keyboard"] = true;
            capabilities["mouse"] = true;
            capabilities["touches"] = false;
        }

        sys.__audioSupport = {
            ONLY_ONE: false,
            WEB_AUDIO: false,
            DELAY_CREATE_CTX: false,
            format: ['.mp3']
        };
    }
    else {
        // browser or runtime
        var win = window, nav = win.navigator, doc = document, docEle = doc.documentElement;
        var ua = nav.userAgent.toLowerCase();

        if (CC_EDITOR) {
            sys.isMobile = false;
            sys.platform = sys.EDITOR_PAGE;
        }
        else {
            /**
             * Indicate whether system is mobile system
             * @property {Boolean} isMobile
             */
            sys.isMobile = /mobile|android|iphone|ipad/.test(ua);

            /**
             * Indicate the running platform
             * @property {Number} platform
             */
            if (typeof FbPlayableAd !== "undefined") {
                sys.platform = sys.FB_PLAYABLE_ADS;
            }
            else {
                sys.platform = sys.isMobile ? sys.MOBILE_BROWSER : sys.DESKTOP_BROWSER;
            }
        }

        var currLanguage = nav.language;
        currLanguage = currLanguage ? currLanguage : nav.browserLanguage;

        /**
         * Get current language iso 639-1 code.
         * Examples of valid language codes include "zh-tw", "en", "en-us", "fr", "fr-fr", "es-es", etc.
         * The actual value totally depends on results provided by destination platform.
         * @property {String} languageCode
         */
        sys.languageCode = currLanguage.toLowerCase();

        currLanguage = currLanguage ? currLanguage.split("-")[0] : sys.LANGUAGE_ENGLISH;

        /**
         * Indicate the current language of the running system
         * @property {String} language
         */
        sys.language = currLanguage;

        // Get the os of system
        var isAndroid = false, iOS = false, osVersion = '', osMainVersion = 0;
        var uaResult = /android (\d+(?:\.\d+)*)/i.exec(ua) || /android (\d+(?:\.\d+)*)/i.exec(nav.platform);
        if (uaResult) {
            isAndroid = true;
            osVersion = uaResult[1] || '';
            osMainVersion = parseInt(osVersion) || 0;
        }
        uaResult = /(iPad|iPhone|iPod).*OS ((\d+_?){2,3})/i.exec(ua);
        if (uaResult) {
            iOS = true;
            osVersion = uaResult[2] || '';
            osMainVersion = parseInt(osVersion) || 0;
        }
        else if (/(iPhone|iPad|iPod)/.exec(nav.platform)) {
            iOS = true;
            osVersion = '';
            osMainVersion = 0;
        }

        var osName = sys.OS_UNKNOWN;
        if (nav.appVersion.indexOf("Win") !== -1) osName = sys.OS_WINDOWS;
        else if (iOS) osName = sys.OS_IOS;
        else if (nav.appVersion.indexOf("Mac") !== -1) osName = sys.OS_OSX;
        else if (nav.appVersion.indexOf("X11") !== -1 && nav.appVersion.indexOf("Linux") === -1) osName = sys.OS_UNIX;
        else if (isAndroid) osName = sys.OS_ANDROID;
        else if (nav.appVersion.indexOf("Linux") !== -1 || ua.indexOf("ubuntu") !== -1) osName = sys.OS_LINUX;

        /**
         * Indicate the running os name
         * @property {String} os
         */
        sys.os = osName;
        /**
         * Indicate the running os version
         * @property {String} osVersion
         */
        sys.osVersion = osVersion;
        /**
         * Indicate the running os main version
         * @property {Number} osMainVersion
         */
        sys.osMainVersion = osMainVersion;

        /**
         * Indicate the running browser type
         * @property {String} browserType
         */
        sys.browserType = sys.BROWSER_TYPE_UNKNOWN;
        /* Determine the browser type */
        (function(){
            var typeReg1 = /mqqbrowser|micromessenger|qq|sogou|qzone|liebao|maxthon|ucbs|360 aphone|360browser|baiduboxapp|baidubrowser|maxthon|mxbrowser|miuibrowser/i;
            var typeReg2 = /qqbrowser|ucbrowser|ubrowser|edge/i;
            var typeReg3 = /chrome|safari|firefox|trident|opera|opr\/|oupeng/i;
            var browserTypes = typeReg1.exec(ua) || typeReg2.exec(ua) || typeReg3.exec(ua);

            var browserType = browserTypes ? browserTypes[0].toLowerCase() : sys.BROWSER_TYPE_UNKNOWN;
<<<<<<< HEAD

            if (browserType === 'micromessenger')
                browserType = sys.BROWSER_TYPE_WECHAT;
=======
            if (CC_WECHATGAME)
                browserType = sys.BROWSER_TYPE_WECHAT_GAME;
            else if (CC_QQPLAY)
                browserType = sys.BROWSER_TYPE_QQ_PLAY;
>>>>>>> a3de003d
            else if (browserType === "safari" && isAndroid)
                browserType = sys.BROWSER_TYPE_ANDROID;
            else if (browserType === "qq" && ua.match(/android.*applewebkit/i))
                browserType = sys.BROWSER_TYPE_ANDROID;
            let typeMap = {
                'micromessenger': sys.BROWSER_TYPE_WECHAT,
                'trident': sys.BROWSER_TYPE_IE,
                'edge': sys.BROWSER_TYPE_EDGE,
                '360 aphone': sys.BROWSER_TYPE_360,
                'mxbrowser': sys.BROWSER_TYPE_MAXTHON,
                'opr/': sys.BROWSER_TYPE_OPERA,
                'ubrowser': sys.BROWSER_TYPE_UC
            };
            
            sys.browserType = typeMap[browserType] || browserType;
        })();

        /**
         * Indicate the running browser version
         * @property {String} browserVersion
         */
        sys.browserVersion = "";
        /* Determine the browser version number */
        (function(){
            var versionReg1 = /(mqqbrowser|micromessenger|qq|sogou|qzone|liebao|maxthon|uc|ucbs|360 aphone|360|baiduboxapp|baidu|maxthon|mxbrowser|miui(?:.hybrid)?)(mobile)?(browser)?\/?([\d.]+)/i;
            var versionReg2 = /(qqbrowser|chrome|safari|firefox|trident|opera|opr\/|oupeng)(mobile)?(browser)?\/?([\d.]+)/i;
            var tmp = ua.match(versionReg1);
            if(!tmp) tmp = ua.match(versionReg2);
            sys.browserVersion = tmp ? tmp[4] : "";
        })();

        var w = window.innerWidth || document.documentElement.clientWidth;
        var h = window.innerHeight || document.documentElement.clientHeight;
        var ratio = window.devicePixelRatio || 1;

        /**
         * Indicate the real pixel resolution of the whole game window
         * @property {Size} windowPixelResolution
         */
        sys.windowPixelResolution = {
            width: ratio * w,
            height: ratio * h
        };

        sys._checkWebGLRenderMode = function () {
            if (cc.game.renderType !== cc.game.RENDER_TYPE_WEBGL)
                throw new Error("This feature supports WebGL render mode only.");
        };

        var _tmpCanvas1 = document.createElement("canvas");

        var create3DContext = function (canvas, opt_attribs, opt_contextType) {
            if (opt_contextType) {
                try {
                    return canvas.getContext(opt_contextType, opt_attribs);
                } catch (e) {
                    return null;
                }
            }
            else {
                return create3DContext(canvas, opt_attribs, "webgl") ||
                    create3DContext(canvas, opt_attribs, "experimental-webgl") ||
                    create3DContext(canvas, opt_attribs, "webkit-3d") ||
                    create3DContext(canvas, opt_attribs, "moz-webgl") ||
                    null;
            }
        };

        /**
         * cc.sys.localStorage is a local storage component.
         * @property {Object} localStorage
         */
        try {
            var localStorage = sys.localStorage = win.localStorage;
            localStorage.setItem("storage", "");
            localStorage.removeItem("storage");
            localStorage = null;
        } catch (e) {
            var warn = function () {
                cc.warnID(5200);
            };
            sys.localStorage = {
                getItem : warn,
                setItem : warn,
                removeItem : warn,
                clear : warn
            };
        }

        var _supportWebp = _tmpCanvas1.toDataURL('image/webp').startsWith('data:image/webp');
        var _supportCanvas = !!_tmpCanvas1.getContext("2d");
        var _supportWebGL = false;
        if (CC_TEST) {
            _supportWebGL = false;
        }
        else if (win.WebGLRenderingContext) {
            _supportWebGL = true;
        }

        /**
         * The capabilities of the current platform
         * @property {Object} capabilities
         */
        var capabilities = sys.capabilities = {
            "canvas": _supportCanvas,
            "opengl": _supportWebGL,
            "webp": _supportWebp,
        };
        if (docEle['ontouchstart'] !== undefined || doc['ontouchstart'] !== undefined || nav.msPointerEnabled)
            capabilities["touches"] = true;
        if (docEle['onmouseup'] !== undefined)
            capabilities["mouse"] = true;
        if (docEle['onkeyup'] !== undefined)
            capabilities["keyboard"] = true;
        if (win.DeviceMotionEvent || win.DeviceOrientationEvent)
            capabilities["accelerometer"] = true;

        var __audioSupport;

        /**
         * Audio support in the browser
         *
         * MULTI_CHANNEL        : Multiple audio while playing - If it doesn't, you can only play background music
         * WEB_AUDIO            : Support for WebAudio - Support W3C WebAudio standards, all of the audio can be played
         * AUTOPLAY             : Supports auto-play audio - if Don‘t support it, On a touch detecting background music canvas, and then replay
         * REPLAY_AFTER_TOUCH   : The first music will fail, must be replay after touchstart
         * USE_EMPTIED_EVENT    : Whether to use the emptied event to replace load callback
         * DELAY_CREATE_CTX     : delay created the context object - only webAudio
         * NEED_MANUAL_LOOP     : loop attribute failure, need to perform loop manually
         *
         * May be modifications for a few browser version
         */
        (function(){

            var DEBUG = false;

            var version = sys.browserVersion;

            // check if browser supports Web Audio
            // check Web Audio's context
            var supportWebAudio = !!(window.AudioContext || window.webkitAudioContext || window.mozAudioContext);

            __audioSupport = { ONLY_ONE: false, WEB_AUDIO: supportWebAudio, DELAY_CREATE_CTX: false };

            if (sys.os === sys.OS_IOS) {
                // IOS no event that used to parse completed callback
                // this time is not complete, can not play
                //
                __audioSupport.USE_LOADER_EVENT = 'loadedmetadata';
            }

            if (sys.browserType === sys.BROWSER_TYPE_FIREFOX) {
                __audioSupport.DELAY_CREATE_CTX = true;
                __audioSupport.USE_LOADER_EVENT = 'canplay';
            }

            if (sys.os === sys.OS_ANDROID) {
                if (sys.browserType === sys.BROWSER_TYPE_UC) {
                    __audioSupport.ONE_SOURCE = true;
                }
            }

            if(DEBUG){
                setTimeout(function(){
                    cc.log('browse type: ' + sys.browserType);
                    cc.log('browse version: ' + version);
                    cc.log('MULTI_CHANNEL: ' + __audioSupport.MULTI_CHANNEL);
                    cc.log('WEB_AUDIO: ' + __audioSupport.WEB_AUDIO);
                    cc.log('AUTOPLAY: ' + __audioSupport.AUTOPLAY);
                }, 0);
            }
        })();

        try {
            if (__audioSupport.WEB_AUDIO) {
                __audioSupport.context = new (window.AudioContext || window.webkitAudioContext || window.mozAudioContext)();
                if(__audioSupport.DELAY_CREATE_CTX) {
                    setTimeout(function(){ __audioSupport.context = new (window.AudioContext || window.webkitAudioContext || window.mozAudioContext)(); }, 0);
                }
            }
        } catch(error) {
            __audioSupport.WEB_AUDIO = false;
            cc.logID(5201);
        }

        var formatSupport = [];

        (function(){
            var audio = document.createElement('audio');
            if(audio.canPlayType) {
                var ogg = audio.canPlayType('audio/ogg; codecs="vorbis"');
                if (ogg) formatSupport.push('.ogg');
                var mp3 = audio.canPlayType('audio/mpeg');
                if (mp3) formatSupport.push('.mp3');
                var wav = audio.canPlayType('audio/wav; codecs="1"');
                if (wav) formatSupport.push('.wav');
                var mp4 = audio.canPlayType('audio/mp4');
                if (mp4) formatSupport.push('.mp4');
                var m4a = audio.canPlayType('audio/x-m4a');
                if (m4a) formatSupport.push('.m4a');
            }
        })();
        __audioSupport.format = formatSupport;

        sys.__audioSupport = __audioSupport;
    }

    /**
     * !#en
     * Network type enumeration
     * !#zh
     * 网络类型枚举
     *
     * @enum NetworkType
     */
    sys.NetworkType = {
        /**
         * !#en
         * Network is unreachable.
         * !#zh
         * 网络不通
         *
         * @property {Number} NONE
         */
        NONE: 0,
        /**
         * !#en
         * Network is reachable via WiFi or cable.
         * !#zh
         * 通过无线或者有线本地网络连接因特网
         *
         * @property {Number} LAN
         */
        LAN: 1,
        /**
         * !#en
         * Network is reachable via Wireless Wide Area Network
         * !#zh
         * 通过蜂窝移动网络连接因特网
         *
         * @property {Number} WWAN
         */
        WWAN: 2
    };

    /**
     * @class sys
     */

    /**
     * !#en
     * Get the network type of current device, return cc.sys.NetworkType.LAN if failure.
     * !#zh
     * 获取当前设备的网络类型, 如果网络类型无法获取，默认将返回 cc.sys.NetworkType.LAN
     *
     * @method getNetworkType
     * @return {NetworkType}
     */
    sys.getNetworkType = function() {
        // TODO: need to implement this for mobile phones.
        return sys.NetworkType.LAN;
    };

    /**
     * !#en
     * Get the battery level of current device, return 1.0 if failure.
     * !#zh
     * 获取当前设备的电池电量，如果电量无法获取，默认将返回 1
     *
     * @method getBatteryLevel
     * @return {Number} - 0.0 ~ 1.0
     */
    sys.getBatteryLevel = function() {
        // TODO: need to implement this for mobile phones.
        return 1.0;
    };

    /**
     * Forces the garbage collection, only available in JSB
     * @method garbageCollect
     */
    sys.garbageCollect = function () {
        // N/A in web
    };

    /**
     * Restart the JS VM, only available in JSB
     * @method restartVM
     */
    sys.restartVM = function () {
        // N/A in web
    };

    /**
     * !#en
     * Return the safe area rect. <br/>
     * only available on the iOS native platform, otherwise it will return a rect with design resolution size.
     * !#zh
     * 返回手机屏幕安全区域，目前仅在 iOS 原生平台有效。其它平台将默认返回设计分辨率尺寸。
     * @method getSafeAreaRect
     * @return {Rect}
    */
    sys.getSafeAreaRect = function () {
        let visibleSize = cc.view.getVisibleSize();
        return cc.rect(0, 0, visibleSize.width, visibleSize.height);
    };

    /**
     * Check whether an object is valid,
     * In web engine, it will return true if the object exist
     * In native engine, it will return true if the JS object and the correspond native object are both valid
     * @method isObjectValid
     * @param {Object} obj
     * @return {Boolean} Validity of the object
     */
    sys.isObjectValid = function (obj) {
        if (obj) {
            return true;
        }
        return false;
    };

    /**
     * Dump system informations
     * @method dump
     */
    sys.dump = function () {
        var self = this;
        var str = "";
        str += "isMobile : " + self.isMobile + "\r\n";
        str += "language : " + self.language + "\r\n";
        str += "browserType : " + self.browserType + "\r\n";
        str += "browserVersion : " + self.browserVersion + "\r\n";
        str += "capabilities : " + JSON.stringify(self.capabilities) + "\r\n";
        str += "os : " + self.os + "\r\n";
        str += "osVersion : " + self.osVersion + "\r\n";
        str += "platform : " + self.platform + "\r\n";
        str += "Using " + (cc.game.renderType === cc.game.RENDER_TYPE_WEBGL ? "WEBGL" : "CANVAS") + " renderer." + "\r\n";
        cc.log(str);
    };

    /**
     * Open a url in browser
     * @method openURL
     * @param {String} url
     */
    sys.openURL = function (url) {
        if (CC_JSB || CC_RUNTIME) {
            jsb.openURL(url);
        }
        else {
            window.open(url);
        }
    };

    /**
     * Get the number of milliseconds elapsed since 1 January 1970 00:00:00 UTC.
     * @method now
     * @return {Number}
     */
    sys.now = function () {
        if (Date.now) {
            return Date.now();
        }
        else {
            return +(new Date);
        }
    };

    return sys;
}

var sys = cc && cc.sys ? cc.sys : initSys();

module.exports = sys;<|MERGE_RESOLUTION|>--- conflicted
+++ resolved
@@ -868,17 +868,8 @@
             var browserTypes = typeReg1.exec(ua) || typeReg2.exec(ua) || typeReg3.exec(ua);
 
             var browserType = browserTypes ? browserTypes[0].toLowerCase() : sys.BROWSER_TYPE_UNKNOWN;
-<<<<<<< HEAD
-
-            if (browserType === 'micromessenger')
-                browserType = sys.BROWSER_TYPE_WECHAT;
-=======
-            if (CC_WECHATGAME)
-                browserType = sys.BROWSER_TYPE_WECHAT_GAME;
-            else if (CC_QQPLAY)
-                browserType = sys.BROWSER_TYPE_QQ_PLAY;
->>>>>>> a3de003d
-            else if (browserType === "safari" && isAndroid)
+
+            if (browserType === "safari" && isAndroid)
                 browserType = sys.BROWSER_TYPE_ANDROID;
             else if (browserType === "qq" && ua.match(/android.*applewebkit/i))
                 browserType = sys.BROWSER_TYPE_ANDROID;
