/****************************************************************************
 Copyright (c) 2013-2016 Chukong Technologies Inc.

 http://www.cocos.com

 Permission is hereby granted, free of charge, to any person obtaining a copy
 of this software and associated engine source code (the "Software"), a limited,
  worldwide, royalty-free, non-assignable, revocable and  non-exclusive license
 to use Cocos Creator solely to develop games on your target platforms. You shall
  not use Cocos Creator software for developing other software or tools that's
  used for developing games. You are not granted to publish, distribute,
  sublicense, and/or sell copies of Cocos Creator.

 The software or tools in this License Agreement are licensed, not sold.
 Chukong Aipu reserves all rights not expressly granted to you.

 THE SOFTWARE IS PROVIDED "AS IS", WITHOUT WARRANTY OF ANY KIND, EXPRESS OR
 IMPLIED, INCLUDING BUT NOT LIMITED TO THE WARRANTIES OF MERCHANTABILITY,
 FITNESS FOR A PARTICULAR PURPOSE AND NONINFRINGEMENT. IN NO EVENT SHALL THE
 AUTHORS OR COPYRIGHT HOLDERS BE LIABLE FOR ANY CLAIM, DAMAGES OR OTHER
 LIABILITY, WHETHER IN AN ACTION OF CONTRACT, TORT OR OTHERWISE, ARISING FROM,
 OUT OF OR IN CONNECTION WITH THE SOFTWARE OR THE USE OR OTHER DEALINGS IN
 THE SOFTWARE.
 ****************************************************************************/

/**
 * ClassManager
 */
var ClassManager = cc.ClassManager = {
    id : (0|(Math.random()*998)),

    instanceId : (0|(Math.random()*998)),

    getNewID : function(){
        return this.id++;
    },

    getNewInstanceId : function(){
        return this.instanceId++;
    }
};

/* Managed JavaScript Inheritance
 * Based on John Resig's Simple JavaScript Inheritance http://ejohn.org/blog/simple-javascript-inheritance/
 * MIT Licensed.
 */
var fnTest = /\b_super\b/;

/**
 * The base Class implementation (does nothing)
 * @class Class
 * @private
 */
var Class = function () {
};

/**
 * Create a new Class that inherits from this Class
 * @static
 * @param {Object} props
 * @return {Function}
 */
Class.extend = function (props) {
    var _super = this.prototype;

    // Instantiate a base Class (but only create the instance,
    // don't run the init constructor)
    var proto = Object.create(_super);

    // Copy the properties over onto the new prototype. We make function
    // properties non-eumerable as this makes typeof === 'function' check
    // unnecessary in the for...in loop used 1) for generating Class()
    // 2) for cc.clone and perhaps more. It is also required to make
    // these function properties cacheable in Carakan.
    var desc = {writable: true, enumerable: false, configurable: true};

    // The dummy Class constructor
    var TheClass;
    if (cc.game && cc.game.config && cc.game.config[cc.game.CONFIG_KEY.exposeClassName]) {
        var ctor =
            "return (function " + (props._className || "Class") + "(arg0,arg1,arg2,arg3,arg4) {\n" +
                "this.__instanceId = cc.ClassManager.getNewInstanceId();\n" +
                "if (this.ctor) {\n" +
                    "switch (arguments.length) {\n" +
                        "case 0: this.ctor(); break;\n" +
                        "case 1: this.ctor(arg0); break;\n" +
                        "case 2: this.ctor(arg0,arg1); break;\n" +
                        "case 3: this.ctor(arg0,arg1,arg2); break;\n" +
                        "case 4: this.ctor(arg0,arg1,arg2,arg3); break;\n" +
                        "case 5: this.ctor(arg0,arg1,arg2,arg3,arg4); break;\n" +
                        "default: this.ctor.apply(this, arguments);\n" +
                    "}\n" +
                "}\n" +
            "});";
        TheClass = Function(ctor)();
    }
    else {
        TheClass = CC_JSB ? function (...args) {
            this.__instanceId = ClassManager.getNewInstanceId();
            if (this.ctor) {
                switch (args.length) {
                    case 0: this.ctor(); break;
                    case 1: this.ctor(args[0]); break;
                    case 2: this.ctor(args[0], args[1]); break;
                    case 3: this.ctor(args[0], args[1], args[2]); break;
                    case 4: this.ctor(args[0], args[1], args[2], args[3]); break;
                    case 5: this.ctor(args[0], args[1], args[2], args[3], args[4]); break;
                    default: this.ctor.apply(this, args);
                }
            }
        } : function (arg0, arg1, arg2, arg3, arg4) {
            this.__instanceId = ClassManager.getNewInstanceId();
            if (this.ctor) {
                switch (arguments.length) {
                case 0: this.ctor(); break;
                case 1: this.ctor(arg0); break;
                case 2: this.ctor(arg0, arg1); break;
                case 3: this.ctor(arg0, arg1, arg2); break;
                case 4: this.ctor(arg0, arg1, arg2, arg3); break;
                case 5: this.ctor(arg0, arg1, arg2, arg3, arg4); break;
                default: this.ctor.apply(this, arguments);
                }
            }
        };
    }

    desc.value = ClassManager.getNewID();
    Object.defineProperty(proto, '__pid', desc);

    // Populate our constructed prototype object
    TheClass.prototype = proto;

    // Enforce the constructor to be what we expect
    desc.value = TheClass;
    Object.defineProperty(proto, 'constructor', desc);

    // Copy getter/setter
    this.__getters__ && (TheClass.__getters__ = cc.clone(this.__getters__));
    this.__setters__ && (TheClass.__setters__ = cc.clone(this.__setters__));

    for (var name in props) {
        var isFunc = (typeof props[name] === "function");
        var override = (typeof _super[name] === "function");
        var hasSuperCall = fnTest.test(props[name]);

        if (isFunc && override && hasSuperCall) {
            desc.value = (function (name, fn) {
                return CC_JSB ? function (...args) {
                    var tmp = this._super;
                    this._super = _super[name];
                    var ret = fn.apply(this, args);
                    this._super = tmp;
                    return ret;
                } : function () {
                    var tmp = this._super;

                    // Add a new ._super() method that is the same method
                    // but on the super-Class
                    this._super = _super[name];

                    // The method only need to be bound temporarily, so we
                    // remove it when we're done executing
                    var ret = fn.apply(this, arguments);
                    this._super = tmp;

<<<<<<< HEAD
                        return ret;
                    };
                })(name, prop[name]);
                Object.defineProperty(proto, name, desc);
            } else if (isFunc) {
                desc.value = prop[name];
                Object.defineProperty(proto, name, desc);
            } else {
                proto[name] = prop[name];
            }

            if (isFunc) {
                // Override registered getter/setter
                var getter, setter, propName;
                if (this.__getters__ && this.__getters__[name]) {
                    propName = this.__getters__[name];
                    for (var i in this.__setters__) {
                        if (this.__setters__[i] === propName) {
                            setter = i;
                            break;
                        }
                    }
                    cc.defineGetterSetter(proto, propName, prop[name], prop[setter] ? prop[setter] : proto[setter], name, setter);
                }
                if (this.__setters__ && this.__setters__[name]) {
                    propName = this.__setters__[name];
                    for (var i in this.__getters__) {
                        if (this.__getters__[i] === propName) {
                            getter = i;
                            break;
                        }
                    }
                    cc.defineGetterSetter(proto, propName, prop[getter] ? prop[getter] : proto[getter], prop[name], getter, name);
=======
                    return ret;
                };
            })(name, props[name]);
            Object.defineProperty(prototype, name, desc);
        } else if (isFunc) {
            desc.value = props[name];
            Object.defineProperty(prototype, name, desc);
        } else {
            prototype[name] = props[name];
        }

        if (isFunc) {
            // Override registered getter/setter
            var getter, setter, propertyName;
            if (this.__getters__ && this.__getters__[name]) {
                propertyName = this.__getters__[name];
                for (var i in this.__setters__) {
                    if (this.__setters__[i] === propertyName) {
                        setter = i;
                        break;
                    }
                }
                cc.defineGetterSetter(prototype, propertyName, props[name], props[setter] ? props[setter] : prototype[setter], name, setter);
            }
            if (this.__setters__ && this.__setters__[name]) {
                propertyName = this.__setters__[name];
                for (var i in this.__getters__) {
                    if (this.__getters__[i] === propertyName) {
                        getter = i;
                        break;
                    }
>>>>>>> 4d264589
                }
                cc.defineGetterSetter(prototype, propertyName, props[getter] ? props[getter] : prototype[getter], props[name], getter, name);
            }
        }
    }

    // And make this Class extendable
    TheClass.extend = Class.extend;

    //add implementation method
    TheClass.implement = function (prop) {
        for (var name in prop) {
            proto[name] = prop[name];
        }
    };
    return TheClass;
};

/**
 * Common getter setter configuration function
 * @method defineGetterSetter
 * @param {Object}   proto      - A class prototype or an object to config<br/>
 * @param {String}   prop       - Property name
 * @param {Function} getter     - Getter function for the property
 * @param {Function} setter     - Setter function for the property
 * @param {String}   getterName - Name of getter function for the property
 * @param {String}   setterName - Name of setter function for the property
 */
cc.defineGetterSetter = function (proto, prop, getter, setter, getterName, setterName){
    if (proto.__defineGetter__) {
        getter && proto.__defineGetter__(prop, getter);
        setter && proto.__defineSetter__(prop, setter);
    } else if (Object.defineProperty) {
        var desc = { configurable: true };     // enumerable is false by default
        getter && (desc.get = getter);
        setter && (desc.set = setter);
        Object.defineProperty(proto, prop, desc);
    } else {
        throw new Error("browser does not support getters");
    }
};

/**
 * Create a new object and copy all properties in an exist object to the new object
 * @method clone
 * @param {Object|Array} obj - The source object
 * @return {Array|Object} The created object
 */
cc.clone = function (obj) {
    // Cloning is better if the new object is having the same prototype chain
    // as the copied obj (or otherwise, the cloned object is certainly going to
    // have a different hidden class). Play with C1/C2 of the
    // PerformanceVirtualMachineTests suite to see how this makes an impact
    // under extreme conditions.
    //
    // Object.create(Object.getPrototypeOf(obj)) doesn't work well because the
    // prototype lacks a link to the constructor (Carakan, V8) so the new
    // object wouldn't have the hidden class that's associated with the
    // constructor (also, for whatever reasons, utilizing
    // Object.create(Object.getPrototypeOf(obj)) + Object.defineProperty is even
    // slower than the original in V8). Therefore, we call the constructor, but
    // there is a big caveat - it is possible that the this.init() in the
    // constructor would throw with no argument. It is also possible that a
    // derived class forgets to set "constructor" on the prototype. We ignore
    // these possibities for and the ultimate solution is a standardized
    // Object.clone(<object>).
    var newObj = (obj.constructor) ? new obj.constructor : {};

    // Assuming that the constuctor above initialized all properies on obj, the
    // following keyed assignments won't turn newObj into dictionary mode
    // becasue they're not *appending new properties* but *assigning existing
    // ones* (note that appending indexed properties is another story). See
    // CCClass.js for a link to the devils when the assumption fails.
    for (var key in obj) {
        var copy = obj[key];
        // Beware that typeof null == "object" !
        if (typeof copy === "object" &&
            copy &&
            !(copy instanceof _ccsg.Node) &&
            (CC_JSB || !(copy instanceof HTMLElement))) {
            newObj[key] = cc.clone(copy);
        } else {
            newObj[key] = copy;
        }
    }
    return newObj;
};

cc._Class = module.exports = Class;<|MERGE_RESOLUTION|>--- conflicted
+++ resolved
@@ -163,7 +163,6 @@
                     var ret = fn.apply(this, arguments);
                     this._super = tmp;
 
-<<<<<<< HEAD
                         return ret;
                     };
                 })(name, prop[name]);
@@ -197,41 +196,7 @@
                         }
                     }
                     cc.defineGetterSetter(proto, propName, prop[getter] ? prop[getter] : proto[getter], prop[name], getter, name);
-=======
-                    return ret;
-                };
-            })(name, props[name]);
-            Object.defineProperty(prototype, name, desc);
-        } else if (isFunc) {
-            desc.value = props[name];
-            Object.defineProperty(prototype, name, desc);
-        } else {
-            prototype[name] = props[name];
-        }
-
-        if (isFunc) {
-            // Override registered getter/setter
-            var getter, setter, propertyName;
-            if (this.__getters__ && this.__getters__[name]) {
-                propertyName = this.__getters__[name];
-                for (var i in this.__setters__) {
-                    if (this.__setters__[i] === propertyName) {
-                        setter = i;
-                        break;
-                    }
-                }
-                cc.defineGetterSetter(prototype, propertyName, props[name], props[setter] ? props[setter] : prototype[setter], name, setter);
-            }
-            if (this.__setters__ && this.__setters__[name]) {
-                propertyName = this.__setters__[name];
-                for (var i in this.__getters__) {
-                    if (this.__getters__[i] === propertyName) {
-                        getter = i;
-                        break;
-                    }
->>>>>>> 4d264589
-                }
-                cc.defineGetterSetter(prototype, propertyName, props[getter] ? props[getter] : prototype[getter], props[name], getter, name);
+                }
             }
         }
     }
