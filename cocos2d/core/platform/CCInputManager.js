--- conflicted
+++ resolved
@@ -604,13 +604,4 @@
     }
 };
 
-<<<<<<< HEAD
-_cc.inputManager = inputManager;
-=======
-js.get(cc, 'inputManager', function () {
-    cc.warnID(1405, 'cc.inputManager', 'cc.systemEvent');
-    return inputManager;
-});
->>>>>>> 48496e69
-
 module.exports = _cc.inputManager = inputManager;