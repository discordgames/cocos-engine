--- conflicted
+++ resolved
@@ -32,11 +32,7 @@
     default: {},
     serializable: {},
     editorOnly: {},
-<<<<<<< HEAD
-=======
-    rawType: {},
     formerlySerializedAs: {}
->>>>>>> 87304f28
 };
 
 var TYPO_TO_CORRECT_DEV = CC_DEV && {
