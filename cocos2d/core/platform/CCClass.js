--- conflicted
+++ resolved
@@ -523,12 +523,12 @@
     this.__initProps__();
 }
 
-<<<<<<< HEAD
 function _doCreateCtor (ctors, baseClass, className, options) {
     var superCallBounded = options && baseClass && boundSuperCalls(baseClass, options, className);
 
     // create class constructor
     var body;
+    var args = CC_JSB ? '...args' : '';
     if (CC_DEV) {
         body = '(function ' + normalizeClassName(className) + '(){\n';
     }
@@ -545,11 +545,13 @@
 
     // call user constructors
     if (ctors.length > 0) {
+        var params = CC_JSB ? 'args' : 'arguments';
         var useTryCatch = ! (className && className.startsWith('cc.'));
         if (useTryCatch) {
             body += 'try{\n';
         }
-        var SNIPPET = ']).apply(this,arguments);\n';
+
+        var SNIPPET = ']).apply(this,' + params + ');\n';
         if (ctors.length === 1) {
             body += '(fireClass.__ctors__[0' + SNIPPET;
         }
@@ -570,27 +572,6 @@
             body += '}catch(e){\n' +
                         'cc._throw(e);\n' +
                     '}\n';
-=======
-function _createCtor (ctor, baseClass, mixins, className, options) {
-    var useTryCatch = ! (className && className.startsWith('cc.'));
-    if (CC_EDITOR && ctor && baseClass) {
-        // check super call in constructor
-        var originCtor = ctor;
-        if (SuperCallReg.test(ctor)) {
-            cc.warnID(3600, className);
-            // suppresss super call
-            ctor = CC_JSB ? function (...args) {
-                this._super = function () {};
-                var ret = originCtor.apply(this, args);
-                this._super = null;
-                return ret;
-            } : function () {
-                this._super = function () {};
-                var ret = originCtor.apply(this, arguments);
-                this._super = null;
-                return ret;
-            };
->>>>>>> 4d264589
         }
     }
     body += '})';
@@ -615,7 +596,12 @@
             if (SuperCallReg.test(ctor)) {
                 cc.warnID(3600, className);
                 // suppresss super call
-                ctor = function () {
+                ctor = CC_JSB ? function (...args) {
+                    this._super = function () {};
+                    var ret = originCtor.apply(this, args);
+                    this._super = null;
+                    return ret;
+                } : function () {
                     this._super = function () {};
                     var ret = originCtor.apply(this, arguments);
                     this._super = null;
@@ -662,62 +648,7 @@
         ctors.push(ctor);
     }
 
-<<<<<<< HEAD
     return _doCreateCtor(ctors, baseClass, className, options);
-=======
-    // create class constructor
-    var body;
-    var args = CC_JSB ? '...args' : '';
-    if (CC_DEV) {
-        body = '(function ' + normalizeClassName(className) + '(' + args + '){\n';
-    }
-    else {
-        body = '(function(' + args + '){\n';
-    }
-    if (superCallBounded) {
-        body += 'this._super=null;\n';
-    }
-
-    // instantiate props
-    body += 'this.__initProps__(fireClass);\n';
-
-    // call user constructors
-    if (ctors.length > 0) {
-        body += 'var cs=fireClass.__ctors__;\n';
-        var params = CC_JSB ? 'args' : 'arguments';
-
-        if (useTryCatch) {
-            body += 'try{\n';
-        }
-
-        if (ctors.length <= 5) {
-            for (var i = 0; i < ctors.length; i++) {
-                body += '(cs[' + i + ']).apply(this,' + params + ');\n';
-            }
-        }
-        else {
-            body += 'for(var i=0,l=cs.length;i<l;++i){\n';
-            body += '(cs[i]).apply(this,' + params + ');\n}\n';
-        }
-
-        if (useTryCatch) {
-            body += '}catch(e){\ncc._throw(e);\n}\n';
-        }
-    }
-    body += '})';
-
-    // jshint evil: true
-    var fireClass = Misc.cleanEval_fireClass(body);
-    // jshint evil: false
-
-    Object.defineProperty(fireClass, '__ctors__', {
-        value: ctors.length > 0 ? ctors : null,
-        // writable should be false,
-        // enumerable should be false
-    });
-
-    return fireClass;
->>>>>>> 4d264589
 }
 
 var SuperCallReg = /xyz/.test(function(){xyz}) ? /\b_super\b/ : /.*/;
