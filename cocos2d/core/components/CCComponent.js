--- conflicted
+++ resolved
@@ -134,17 +134,10 @@
     }
     if (self.start && !(self._objFlags & IsStartCalled)) {
         cc.director.__fastOn(Director.EVENT_BEFORE_UPDATE, _callStart, self, self.__eventTargets);
-<<<<<<< HEAD
     }
     if (self.update || self.lateUpdate) {
         cc.director.__fastOn(Director.EVENT_BEFORE_UPDATE, _registerUpdateEvent, self, self.__eventTargets);
     }
-=======
-    }
-    if (self.update || self.lateUpdate) {
-        cc.director.__fastOn(Director.EVENT_BEFORE_UPDATE, _registerUpdateEvent, self, self.__eventTargets);
-    }
->>>>>>> da12cc62
 }
 
 function _unregisterEvent (self) {
