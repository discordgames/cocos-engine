/****************************************************************************
 Copyright (c) 2013-2016 Chukong Technologies Inc.
 Copyright (c) 2017-2018 Xiamen Yaji Software Co., Ltd.

 https://www.cocos.com/

 Permission is hereby granted, free of charge, to any person obtaining a copy
 of this software and associated engine source code (the "Software"), a limited,
  worldwide, royalty-free, non-assignable, revocable and non-exclusive license
 to use Cocos Creator solely to develop games on your target platforms. You shall
  not use Cocos Creator software for developing other software or tools that's
  used for developing games. You are not granted to publish, distribute,
  sublicense, and/or sell copies of Cocos Creator.

 The software or tools in this License Agreement are licensed, not sold.
 Xiamen Yaji Software Co., Ltd. reserves all rights not expressly granted to you.

 THE SOFTWARE IS PROVIDED "AS IS", WITHOUT WARRANTY OF ANY KIND, EXPRESS OR
 IMPLIED, INCLUDING BUT NOT LIMITED TO THE WARRANTIES OF MERCHANTABILITY,
 FITNESS FOR A PARTICULAR PURPOSE AND NONINFRINGEMENT. IN NO EVENT SHALL THE
 AUTHORS OR COPYRIGHT HOLDERS BE LIABLE FOR ANY CLAIM, DAMAGES OR OTHER
 LIABILITY, WHETHER IN AN ACTION OF CONTRACT, TORT OR OTHERWISE, ARISING FROM,
 OUT OF OR IN CONNECTION WITH THE SOFTWARE OR THE USE OR OTHER DEALINGS IN
 THE SOFTWARE.
 ****************************************************************************/

const misc = require('../utils/misc');
const NodeEvent = require('../CCNode').EventType;
const RenderComponent = require('./CCRenderComponent');
const RenderFlow = require('../renderer/render-flow');
<<<<<<< HEAD
=======
const renderEngine = require('../renderer/render-engine');
const gfx = renderEngine.gfx;
const SpriteMaterial = renderEngine.SpriteMaterial;
const GraySpriteMaterial = renderEngine.GraySpriteMaterial;
>>>>>>> 0a270c0f
const dynamicAtlasManager = require('../renderer/utils/dynamic-atlas/manager');
const BlendFactor = require('../platform/CCMacro').BlendFactor;

const Material = require('../assets/material/CCMaterial');

/**
 * !#en Enum for sprite type.
 * !#zh Sprite 类型
 * @enum Sprite.Type
 */
var SpriteType = cc.Enum({
    /**
     * !#en The simple type.
     * !#zh 普通类型
     * @property {Number} SIMPLE
     */
    SIMPLE: 0,
    /**
     * !#en The sliced type.
     * !#zh 切片（九宫格）类型
     * @property {Number} SLICED
     */
    SLICED: 1,
    /**
     * !#en The tiled type.
     * !#zh 平铺类型
     * @property {Number} TILED
     */
    TILED: 2,
    /**
     * !#en The filled type.
     * !#zh 填充类型
     * @property {Number} FILLED
     */
    FILLED: 3,
    /**
     * !#en The mesh type.
     * !#zh 以 Mesh 三角形组成的类型
     * @property {Number} MESH
     */
    MESH: 4
});

/**
 * !#en Enum for fill type.
 * !#zh 填充类型
 * @enum Sprite.FillType
 */
var FillType = cc.Enum({
    /**
     * !#en The horizontal fill.
     * !#zh 水平方向填充
     * @property {Number} HORIZONTAL
     */
    HORIZONTAL: 0,
    /**
     * !#en The vertical fill.
     * !#zh 垂直方向填充
     * @property {Number} VERTICAL
     */
    VERTICAL: 1,
    /**
     * !#en The radial fill.
     * !#zh 径向填充
     * @property {Number} RADIAL
     */
    RADIAL:2,
});

/**
 * !#en Sprite Size can track trimmed size, raw size or none.
 * !#zh 精灵尺寸调整模式
 * @enum Sprite.SizeMode
 */
var SizeMode = cc.Enum({
    /**
     * !#en Use the customized node size.
     * !#zh 使用节点预设的尺寸
     * @property {Number} CUSTOM
     */
    CUSTOM: 0,
    /**
     * !#en Match the trimmed size of the sprite frame automatically.
     * !#zh 自动适配为精灵裁剪后的尺寸
     * @property {Number} TRIMMED
     */
    TRIMMED: 1,
    /**
     * !#en Match the raw size of the sprite frame automatically.
     * !#zh 自动适配为精灵原图尺寸
     * @property {Number} RAW
     */
    RAW: 2
});
/**
 * !#en Sprite state can choice the normal or grayscale.
 * !#zh 精灵颜色通道模式。
 * @enum Sprite.State
 */
var State = cc.Enum({
    /**
     * !#en The normal state
     * !#zh 正常状态
     * @property {Number} NORMAL
     */
    NORMAL: 0,
    /**
     * !#en The gray state, all color will be modified to grayscale value.
     * !#zh 灰色状态，所有颜色会被转换成灰度值
     * @property {Number} GRAY
     */
    GRAY: 1
});

/**
 * !#en Renders a sprite in the scene.
 * !#zh 该组件用于在场景中渲染精灵。
 * @class Sprite
 * @extends RenderComponent
 * @example
 *  // Create a new node and add sprite components.
 *  var node = new cc.Node("New Sprite");
 *  var sprite = node.addComponent(cc.Sprite);
 *  node.parent = this.node;
 */
var Sprite = cc.Class({
    name: 'cc.Sprite',
    extends: RenderComponent,

    ctor () {
        this._graySpriteMaterial = null;
        this._spriteMaterial = null;
    },

    editor: CC_EDITOR && {
        menu: 'i18n:MAIN_MENU.component.renderers/Sprite',
        help: 'i18n:COMPONENT.help_url.sprite',
        inspector: 'packages://inspector/inspectors/comps/sprite.js',
    },

    properties: {
        _spriteFrame: {
            default: null,
            type: cc.SpriteFrame
        },
        _type: SpriteType.SIMPLE,
        _sizeMode: SizeMode.TRIMMED,
        _fillType: 0,
        _fillCenter: cc.v2(0,0),
        _fillStart: 0,
        _fillRange: 0,
        _isTrimmedMode: true,
        _state: 0,
        _atlas: {
            default: null,
            type: cc.SpriteAtlas,
            tooltip: CC_DEV && 'i18n:COMPONENT.sprite.atlas',
            editorOnly: true,
            visible: true,
            animatable: false
        },

        _srcBlendFactor: BlendFactor.SRC_ALPHA,
        _dstBlendFactor: BlendFactor.ONE_MINUS_SRC_ALPHA,

          /**
         * !#en specify the source Blend Factor, this will generate a custom material object, please pay attention to the memory cost.
         * !#zh 指定原图的混合模式，这会克隆一个新的材质对象，注意这带来的开销
         * @property srcBlendFactor
         * @type {macro.BlendFactor}
         * @example
         * sprite.srcBlendFactor = cc.macro.BlendFactor.ONE;
         */
        srcBlendFactor: {
            get: function() {
                return this._srcBlendFactor;
            },
            set: function(value) {
                if (this._srcBlendFactor === value) return;
                this._srcBlendFactor = value;
                this._updateBlendFunc(true);
            },
            animatable: false,
            type:BlendFactor,
            tooltip: CC_DEV && 'i18n:COMPONENT.sprite.src_blend_factor'
        },

        /**
         * !#en specify the destination Blend Factor.
         * !#zh 指定目标的混合模式
         * @property dstBlendFactor
         * @type {macro.BlendFactor}
         * @example
         * sprite.dstBlendFactor = cc.macro.BlendFactor.ONE;
         */
        dstBlendFactor: {
            get: function() {
                return this._dstBlendFactor;
            },
            set: function(value) {
                if (this._dstBlendFactor === value) return;
                this._dstBlendFactor = value;
                this._updateBlendFunc(true);
            },
            animatable: false,
            type: BlendFactor,
            tooltip: CC_DEV && 'i18n:COMPONENT.sprite.dst_blend_factor'
        },

        /**
         * !#en The sprite frame of the sprite.
         * !#zh 精灵的精灵帧
         * @property spriteFrame
         * @type {SpriteFrame}
         * @example
         * sprite.spriteFrame = newSpriteFrame;
         */
        spriteFrame: {
            get: function () {
                return this._spriteFrame;
            },
            set: function (value, force) {
                var lastSprite = this._spriteFrame;
                if (CC_EDITOR) {
                    if (!force && ((lastSprite && lastSprite._uuid) === (value && value._uuid))) {
                        return;
                    }
                }
                else {
                    if (lastSprite === value) {
                        return;
                    }
                }
                this._spriteFrame = value;
                // render & update render data flag will be triggered while applying new sprite frame
                this.markForUpdateRenderData(false);
                this._applySpriteFrame(lastSprite);
                if (CC_EDITOR) {
                    this.node.emit('spriteframe-changed', this);
                }
            },
            type: cc.SpriteFrame,
        },

        /**
         * !#en The sprite render type.
         * !#zh 精灵渲染类型
         * @property type
         * @type {Sprite.Type}
         * @example
         * sprite.type = cc.Sprite.Type.SIMPLE;
         */
        type: {
            get: function () {
                return this._type;
            },
            set: function (value) {
                if (this._type !== value) {
                    this.destroyRenderData(this._renderData);
                    this._renderData = null;
                    this._type = value;
                    this._updateAssembler();
                }
            },
            type: SpriteType,
            animatable: false,
            tooltip: CC_DEV && 'i18n:COMPONENT.sprite.type',
        },

        /**
         * !#en
         * The fill type, This will only have any effect if the "type" is set to “cc.Sprite.Type.FILLED”.
         * !#zh
         * 精灵填充类型，仅渲染类型设置为 cc.Sprite.Type.FILLED 时有效。
         * @property fillType
         * @type {Sprite.FillType}
         * @example
         * sprite.fillType = cc.Sprite.FillType.HORIZONTAL;
         */
        fillType : {
            get: function () {
                return this._fillType;
            },
            set: function(value) {
                if (value !== this._fillType) {
                    if (value === FillType.RADIAL || this._fillType === FillType.RADIAL) {
                        this.destroyRenderData(this._renderData);
                        this._renderData = null;
                    }
                    else if (this._renderData) {
                        this.markForUpdateRenderData(true);
                    }
                    this._fillType = value;
                    this._updateAssembler();
                }
            },
            type: FillType,
            tooltip: CC_DEV && 'i18n:COMPONENT.sprite.fill_type'
        },

        /**
         * !#en
         * The fill Center, This will only have any effect if the "type" is set to “cc.Sprite.Type.FILLED”.
         * !#zh
         * 填充中心点，仅渲染类型设置为 cc.Sprite.Type.FILLED 时有效。
         * @property fillCenter
         * @type {Vec2}
         * @example
         * sprite.fillCenter = new cc.Vec2(0, 0);
         */
        fillCenter: {
            get: function() {
                return this._fillCenter;
            },
            set: function(value) {
                this._fillCenter.x = value.x;
                this._fillCenter.y = value.y;
                if (this._type === SpriteType.FILLED && this._renderData) {
                    this.markForUpdateRenderData(true);
                }
            },
            tooltip: CC_DEV && 'i18n:COMPONENT.sprite.fill_center',
        },

        /**
         * !#en
         * The fill Start, This will only have any effect if the "type" is set to “cc.Sprite.Type.FILLED”.
         * !#zh
         * 填充起始点，仅渲染类型设置为 cc.Sprite.Type.FILLED 时有效。
         * @property fillStart
         * @type {Number}
         * @example
         * // -1 To 1 between the numbers
         * sprite.fillStart = 0.5;
         */
        fillStart: {
            get: function() {
                return this._fillStart;
            },
            set: function(value) {
                this._fillStart = misc.clampf(value, -1, 1);
                if (this._type === SpriteType.FILLED && this._renderData) {
                    this.markForUpdateRenderData(true);
                }
            },
            tooltip: CC_DEV && 'i18n:COMPONENT.sprite.fill_start'
        },

        /**
         * !#en
         * The fill Range, This will only have any effect if the "type" is set to “cc.Sprite.Type.FILLED”.
         * !#zh
         * 填充范围，仅渲染类型设置为 cc.Sprite.Type.FILLED 时有效。
         * @property fillRange
         * @type {Number}
         * @example
         * // -1 To 1 between the numbers
         * sprite.fillRange = 1;
         */
        fillRange: {
            get: function() {
                return this._fillRange;
            },
            set: function(value) {
                this._fillRange = misc.clampf(value, -1, 1);
                if (this._type === SpriteType.FILLED && this._renderData) {
                    this.markForUpdateRenderData(true);
                }
            },
            tooltip: CC_DEV && 'i18n:COMPONENT.sprite.fill_range'
        },
        /**
         * !#en specify the frame is trimmed or not.
         * !#zh 是否使用裁剪模式
         * @property trim
         * @type {Boolean}
         * @example
         * sprite.trim = true;
         */
        trim: {
            get: function () {
                return this._isTrimmedMode;
            },
            set: function (value) {
                if (this._isTrimmedMode !== value) {
                    this._isTrimmedMode = value;
                    if ((this._type === SpriteType.SIMPLE || this._type === SpriteType.MESH) && 
                        this._renderData) {
                        this.markForUpdateRenderData(true);
                    }
                }
            },
            animatable: false,
            tooltip: CC_DEV && 'i18n:COMPONENT.sprite.trim'
        },

      
        /**
         * !#en specify the size tracing mode.
         * !#zh 精灵尺寸调整模式
         * @property sizeMode
         * @type {Sprite.SizeMode}
         * @example
         * sprite.sizeMode = cc.Sprite.SizeMode.CUSTOM;
         */
        sizeMode: {
            get: function () {
                return this._sizeMode;
            },
            set: function (value) {
                this._sizeMode = value;
                if (value !== SizeMode.CUSTOM) {
                    this._applySpriteSize();
                }
            },
            animatable: false,
            type: SizeMode,
            tooltip: CC_DEV && 'i18n:COMPONENT.sprite.size_mode'
        }
    },

    statics: {
        FillType: FillType,
        Type: SpriteType,
        SizeMode: SizeMode,
        State: State,
    },

    setVisible: function (visible) {
        this.enabled = visible;
    },

    /**
     * Change the state of sprite.
     * @method setState
     * @see `Sprite.State`
     * @param state {Sprite.State} NORMAL or GRAY State.
     */
    setState: function (state) {
        if (this._state === state) return;
        this._state = state;
        this._activateMaterial();
    },

    /**
     * Gets the current state.
     * @method getState
     * @see `Sprite.State`
     * @return {Sprite.State}
     */
    getState: function () {
        return this._state;
    },

    onEnable: function () {
        this._super();

        if (!this._spriteFrame || !this._spriteFrame.textureLoaded()) {
            // Do not render when sprite frame is not ready
            this.disableRender();
            if (this._spriteFrame) {
                this._spriteFrame.once('load', this._onTextureLoaded, this);
                this._spriteFrame.ensureLoadTexture();
            }
        }
        
        this._updateAssembler();
        this._activateMaterial();

        this.node.on(NodeEvent.SIZE_CHANGED, this._onNodeSizeDirty, this);
        this.node.on(NodeEvent.ANCHOR_CHANGED, this._onNodeSizeDirty, this);
    },

    onDisable: function () {
        this._super();

        this.node.off(NodeEvent.SIZE_CHANGED, this._onNodeSizeDirty, this);
        this.node.off(NodeEvent.ANCHOR_CHANGED, this._onNodeSizeDirty, this);
    },

    _onNodeSizeDirty () {
        if (!this._renderData) return;
        this.markForUpdateRenderData(true);
    },

    _on3DNodeChanged () {
        this._updateAssembler();
    },

    _updateAssembler: function () {
        let assembler = Sprite._assembler.getAssembler(this);
        
        if (this._assembler !== assembler) {
            this._assembler = assembler;
            this._renderData = null;
        }

        if (!this._renderData) {
            this._renderData = this._assembler.createData(this);
            this._renderData.material = this.sharedMaterials[0];
            this.markForUpdateRenderData(true);
        }
    },

    _activateMaterial: function () {
        let spriteFrame = this._spriteFrame;

        // WebGL
        if (cc.game.renderType !== cc.game.RENDER_TYPE_CANVAS) {
            let material = this.sharedMaterials[0];
            // if material is not internal material, then need do nothing
            if (material && material!== this._graySpriteMaterial && material !== this._spriteMaterial) {
                this.markForUpdateRenderData(true);
                this.markForRender(true);
                return;
            }

            if (this._state === State.GRAY) {
                material = this._graySpriteMaterial;
                if (!material) {
                    material = this._graySpriteMaterial = Material.getInstantiatedBuiltinMaterial('gray-sprite', this);
                }
            }
            else {
                material = this._spriteMaterial;
                if (!material) {
                    material = this._spriteMaterial = Material.getInstantiatedBuiltinMaterial('sprite', this);
                    material.define('USE_TEXTURE', true);
                }
            }
            
            // Set texture
            if (spriteFrame && spriteFrame.textureLoaded()) {
                let texture = spriteFrame.getTexture();
                if (material.getProperty('texture') !== texture) {
                    material.setProperty('texture', texture);
                    this.setMaterial(0, material);
                }
                else if (material !== this.sharedMaterials[0]) {
                    this.setMaterial(0, material);
                }

                if (this._renderData) {
                    this._renderData.material = material;
                }

                this.markForUpdateRenderData(true);
                this.markForRender(true);
            }
            else {
                this.disableRender();
            }
        }
        else {
            this.markForUpdateRenderData(true);
            this.markForRender(true);
        }
    },

    _updateMaterial (material) {
        this._material = material;
        this._updateBlendFunc();
        material.updateHash();
    },

    _updateBlendFunc: function (updateHash) {
        if (this._material) {
            var pass = this._material._mainTech.passes[0];
            pass.setBlend(
                gfx.BLEND_FUNC_ADD,
                this._srcBlendFactor, this._dstBlendFactor,
                gfx.BLEND_FUNC_ADD,
                this._srcBlendFactor, this._dstBlendFactor
            );
            if (updateHash) {
                this._material.updateHash();
            }
        }
    },

    _applyAtlas: CC_EDITOR && function (spriteFrame) {
        // Set atlas
        if (spriteFrame && spriteFrame._atlasUuid) {
            var self = this;
            cc.AssetLibrary.loadAsset(spriteFrame._atlasUuid, function (err, asset) {
                self._atlas = asset;
            });
        } else {
            this._atlas = null;
        }
    },

    _canRender () {
        if (cc.game.renderType === cc.game.RENDER_TYPE_CANVAS) {
            if (!this._enabled) return false;
        }
        else {
            if (!this._enabled || !this.sharedMaterials[0] || !this.node._activeInHierarchy) return false;
        }

        let spriteFrame = this._spriteFrame;
        if (!spriteFrame || !spriteFrame.textureLoaded()) {
            return false;
        }
        return true;
    },

    markForUpdateRenderData (enable) {
        if (enable && this._canRender()) {
            this.node._renderFlag |= RenderFlow.FLAG_UPDATE_RENDER_DATA;
            
            let renderData = this._renderData;
            if (renderData) {
                renderData.uvDirty = true;
                renderData.vertDirty = true;
            }
        }
        else if (!enable) {
            this.node._renderFlag &= ~RenderFlow.FLAG_UPDATE_RENDER_DATA;
        }
    },

    _applySpriteSize: function () {
        if (this._spriteFrame) {
            if (SizeMode.RAW === this._sizeMode) {
                var size = this._spriteFrame.getOriginalSize();
                this.node.setContentSize(size);
            } else if (SizeMode.TRIMMED === this._sizeMode) {
                var rect = this._spriteFrame.getRect();
                this.node.setContentSize(rect.width, rect.height);
            }
            
            this._activateMaterial();
        }
    },

    _onTextureLoaded: function () {
        if (!this.isValid) {
            return;
        }

        this._applySpriteSize();
    },

    _applySpriteFrame: function (oldFrame) {
        if (oldFrame && oldFrame.off) {
            oldFrame.off('load', this._onTextureLoaded, this);
        }

        var spriteFrame = this._spriteFrame;
        let material = this.sharedMaterials[0];
        if (!spriteFrame || (material && material._texture) !== (spriteFrame && spriteFrame._texture)) {
            // disable render flow until texture is loaded
            this.markForRender(false);
        }

        if (spriteFrame) {
            if (!oldFrame || spriteFrame._texture !== oldFrame._texture) {
                if (spriteFrame.textureLoaded()) {
                    this._onTextureLoaded(null);
                }
                else {
                    spriteFrame.once('load', this._onTextureLoaded, this);
                    spriteFrame.ensureLoadTexture();
                }
            }
            else {
                this._applySpriteSize();
            }
        }

        if (CC_EDITOR) {
            // Set atlas
            this._applyAtlas(spriteFrame);
        }
    },

    _resized: CC_EDITOR && function () {
        if (this._spriteFrame) {
            var actualSize = this.node.getContentSize();
            var expectedW = actualSize.width;
            var expectedH = actualSize.height;
            if (this._sizeMode === SizeMode.RAW) {
                var size = this._spriteFrame.getOriginalSize();
                expectedW = size.width;
                expectedH = size.height;
            } else if (this._sizeMode === SizeMode.TRIMMED) {
                var rect = this._spriteFrame.getRect();
                expectedW = rect.width;
                expectedH = rect.height;

            }

            if (expectedW !== actualSize.width || expectedH !== actualSize.height) {
                this._sizeMode = SizeMode.CUSTOM;
            }
        }
    },
});

if (CC_EDITOR) {
    // override __preload
    Sprite.prototype.__superPreload = cc.Component.prototype.__preload;
    Sprite.prototype.__preload = function () {
        if (this.__superPreload) this.__superPreload();
        this.node.on(NodeEvent.SIZE_CHANGED, this._resized, this);
    };
    // override onDestroy
    Sprite.prototype.__superOnDestroy = cc.Component.prototype.onDestroy;
    Sprite.prototype.onDestroy = function () {
        if (this.__superOnDestroy) this.__superOnDestroy();
        this.node.off(NodeEvent.SIZE_CHANGED, this._resized, this);
    };
}

cc.Sprite = module.exports = Sprite;<|MERGE_RESOLUTION|>--- conflicted
+++ resolved
@@ -28,15 +28,7 @@
 const NodeEvent = require('../CCNode').EventType;
 const RenderComponent = require('./CCRenderComponent');
 const RenderFlow = require('../renderer/render-flow');
-<<<<<<< HEAD
-=======
-const renderEngine = require('../renderer/render-engine');
-const gfx = renderEngine.gfx;
-const SpriteMaterial = renderEngine.SpriteMaterial;
-const GraySpriteMaterial = renderEngine.GraySpriteMaterial;
->>>>>>> 0a270c0f
-const dynamicAtlasManager = require('../renderer/utils/dynamic-atlas/manager');
-const BlendFactor = require('../platform/CCMacro').BlendFactor;
+const BlendFunc = require('../utils/blend-func');
 
 const Material = require('../assets/material/CCMaterial');
 
@@ -163,6 +155,7 @@
 var Sprite = cc.Class({
     name: 'cc.Sprite',
     extends: RenderComponent,
+    mixins: BlendFunc,
 
     ctor () {
         this._graySpriteMaterial = null;
@@ -197,53 +190,6 @@
             animatable: false
         },
 
-        _srcBlendFactor: BlendFactor.SRC_ALPHA,
-        _dstBlendFactor: BlendFactor.ONE_MINUS_SRC_ALPHA,
-
-          /**
-         * !#en specify the source Blend Factor, this will generate a custom material object, please pay attention to the memory cost.
-         * !#zh 指定原图的混合模式，这会克隆一个新的材质对象，注意这带来的开销
-         * @property srcBlendFactor
-         * @type {macro.BlendFactor}
-         * @example
-         * sprite.srcBlendFactor = cc.macro.BlendFactor.ONE;
-         */
-        srcBlendFactor: {
-            get: function() {
-                return this._srcBlendFactor;
-            },
-            set: function(value) {
-                if (this._srcBlendFactor === value) return;
-                this._srcBlendFactor = value;
-                this._updateBlendFunc(true);
-            },
-            animatable: false,
-            type:BlendFactor,
-            tooltip: CC_DEV && 'i18n:COMPONENT.sprite.src_blend_factor'
-        },
-
-        /**
-         * !#en specify the destination Blend Factor.
-         * !#zh 指定目标的混合模式
-         * @property dstBlendFactor
-         * @type {macro.BlendFactor}
-         * @example
-         * sprite.dstBlendFactor = cc.macro.BlendFactor.ONE;
-         */
-        dstBlendFactor: {
-            get: function() {
-                return this._dstBlendFactor;
-            },
-            set: function(value) {
-                if (this._dstBlendFactor === value) return;
-                this._dstBlendFactor = value;
-                this._updateBlendFunc(true);
-            },
-            animatable: false,
-            type: BlendFactor,
-            tooltip: CC_DEV && 'i18n:COMPONENT.sprite.dst_blend_factor'
-        },
-
         /**
          * !#en The sprite frame of the sprite.
          * !#zh 精灵的精灵帧
@@ -591,27 +537,6 @@
         else {
             this.markForUpdateRenderData(true);
             this.markForRender(true);
-        }
-    },
-
-    _updateMaterial (material) {
-        this._material = material;
-        this._updateBlendFunc();
-        material.updateHash();
-    },
-
-    _updateBlendFunc: function (updateHash) {
-        if (this._material) {
-            var pass = this._material._mainTech.passes[0];
-            pass.setBlend(
-                gfx.BLEND_FUNC_ADD,
-                this._srcBlendFactor, this._dstBlendFactor,
-                gfx.BLEND_FUNC_ADD,
-                this._srcBlendFactor, this._dstBlendFactor
-            );
-            if (updateHash) {
-                this._material.updateHash();
-            }
         }
     },
 
