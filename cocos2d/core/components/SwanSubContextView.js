/****************************************************************************
 Copyright (c) 2018 Xiamen Yaji Software Co., Ltd.

 https://www.cocos.com/

 Permission is hereby granted, free of charge, to any person obtaining a copy
 of this software and associated engine source code (the "Software"), a limited,
  worldwide, royalty-free, non-assignable, revocable and non-exclusive license
 to use Cocos Creator solely to develop games on your target platforms. You shall
  not use Cocos Creator software for developing other software or tools that's
  used for developing games. You are not granted to publish, distribute,
  sublicense, and/or sell copies of Cocos Creator.

 The software or tools in this License Agreement are licensed, not sold.
 Xiamen Yaji Software Co., Ltd. reserves all rights not expressly granted to you.

 THE SOFTWARE IS PROVIDED "AS IS", WITHOUT WARRANTY OF ANY KIND, EXPRESS OR
 IMPLIED, INCLUDING BUT NOT LIMITED TO THE WARRANTIES OF MERCHANTABILITY,
 FITNESS FOR A PARTICULAR PURPOSE AND NONINFRINGEMENT. IN NO EVENT SHALL THE
 AUTHORS OR COPYRIGHT HOLDERS BE LIABLE FOR ANY CLAIM, DAMAGES OR OTHER
 LIABILITY, WHETHER IN AN ACTION OF CONTRACT, TORT OR OTHERWISE, ARISING FROM,
 OUT OF OR IN CONNECTION WITH THE SOFTWARE OR THE USE OR OTHER DEALINGS IN
 THE SOFTWARE.
 ****************************************************************************/

const Component = require('./CCComponent');

<<<<<<< HEAD
/**
 * !#en SwanSubContextView is a view component which controls open data context viewport in WeChat game platform.<br/>
 * The component's node size decide the viewport of the sub context content in main context, 
 * the entire sub context texture will be scaled to the node's bounding box area.<br/>
 * This component provides multiple important features:<br/>
 * 1. Sub context could use its own resolution size and policy.<br/>
 * 2. Sub context could be minized to smallest size it needed.<br/>
 * 3. Resolution of sub context content could be increased.<br/>
 * 4. User touch input is transformed to the correct viewport.<br/>
 * 5. Texture update is handled by this component. User don't need to worry.<br/>
 * One important thing to be noted, whenever the node's bounding box change, 
 * you need to manually reset the viewport of sub context using updateSubContextViewport.
 * !#zh SwanSubContextView 可以用来控制百度小游戏平台开放数据域在主域中的视窗的位置。<br/>
 * 这个组件的节点尺寸决定了开放数据域内容在主域中的尺寸，整个开放数据域会被缩放到节点的包围盒范围内。<br/>
 * 在这个组件的控制下，用户可以更自由得控制开放数据域：<br/>
 * 1. 子域中可以使用独立的设计分辨率和适配模式<br/>
 * 2. 子域区域尺寸可以缩小到只容纳内容即可<br/>
 * 3. 子域的分辨率也可以被放大，以便获得更清晰的显示效果<br/>
 * 4. 用户输入坐标会被自动转换到正确的子域视窗中<br/>
 * 5. 子域内容贴图的更新由组件负责，用户不需要处理<br/>
 * 唯一需要注意的是，当子域节点的包围盒发生改变时，开发者需要使用 `updateSubContextViewport` 来手动更新子域视窗。
 * @class SwanSubContextView
 * @extends Component
 */

let SwanSubContextView = cc.Class({
    name: 'cc.SwanSubContextView',
    extends: Component,

    editor: CC_EDITOR && {
        menu: 'i18n:MAIN_MENU.component.others/SwanSubContextView',
        help: 'i18n:COMPONENT.help_url.swan_subcontext_view'
    },

    properties: {
        _fps: 60,

        fps: {
            get () {
                return this._fps;
            },
            set (value) {
                if (this._fps === value) {
                    return;
                }
                this._fps = value;
                this._updateInterval = 1 / value;
                this._updateSubContextFrameRate();
            },
            tooltip: CC_DEV && 'i18n:COMPONENT.swan_subcontext_view.fps'
        }
    },

    ctor () {
        this._sprite = null;
        this._tex = new cc.Texture2D();
        this._context = null;
        this._previousUpdateTime = performance.now();
        this._updateInterval = 0;
    },

    onLoad () {
        // Setup subcontext canvas size
        if (swan.getOpenDataContext) {
            this._updateInterval = 1000 / this._fps;
            this._context = swan.getOpenDataContext();
            let sharedCanvas = this._context.canvas;
            if (sharedCanvas) {
                sharedCanvas.width = this.node.width;
                sharedCanvas.height = this.node.height;
            }
            this._tex.setPremultiplyAlpha(true);
            this._tex.initWithElement(sharedCanvas);

            this._sprite = this.node.getComponent(cc.Sprite);
            if (!this._sprite) {
                this._sprite = this.node.addComponent(cc.Sprite);
                this._sprite.srcBlendFactor = cc.macro.BlendFactor.ONE;
=======
let SwanSubContextView;

const isBaiduGame = (cc.sys.platform === cc.sys.BAIDU_GAME);
if (!CC_EDITOR && !isBaiduGame) {
    SwanSubContextView = cc.Class({
        name: 'cc.SwanSubContextView',
        extends: Component,
    })
}
else {
    /**
     * !#en SwanSubContextView is a view component which controls open data context viewport in WeChat game platform.<br/>
     * The component's node size decide the viewport of the sub context content in main context, 
     * the entire sub context texture will be scaled to the node's bounding box area.<br/>
     * This component provides multiple important features:<br/>
     * 1. Sub context could use its own resolution size and policy.<br/>
     * 2. Sub context could be minized to smallest size it needed.<br/>
     * 3. Resolution of sub context content could be increased.<br/>
     * 4. User touch input is transformed to the correct viewport.<br/>
     * 5. Texture update is handled by this component. User don't need to worry.<br/>
     * One important thing to be noted, whenever the node's bounding box change, 
     * you need to manually reset the viewport of sub context using updateSubContextViewport.
     * !#zh SwanSubContextView 可以用来控制百度小游戏平台开放数据域在主域中的视窗的位置。<br/>
     * 这个组件的节点尺寸决定了开放数据域内容在主域中的尺寸，整个开放数据域会被缩放到节点的包围盒范围内。<br/>
     * 在这个组件的控制下，用户可以更自由得控制开放数据域：<br/>
     * 1. 子域中可以使用独立的设计分辨率和适配模式<br/>
     * 2. 子域区域尺寸可以缩小到只容纳内容即可<br/>
     * 3. 子域的分辨率也可以被放大，以便获得更清晰的显示效果<br/>
     * 4. 用户输入坐标会被自动转换到正确的子域视窗中<br/>
     * 5. 子域内容贴图的更新由组件负责，用户不需要处理<br/>
     * 唯一需要注意的是，当子域节点的包围盒发生改变时，开发者需要使用 `updateSubContextViewport` 来手动更新子域视窗。
     * @class SwanSubContextView
     * @extends Component
     */
    SwanSubContextView = cc.Class({
        name: 'cc.SwanSubContextView',
        extends: Component,

        editor: CC_EDITOR && {
            menu: 'i18n:MAIN_MENU.component.others/SwanSubContextView',
            help: 'i18n:COMPONENT.help_url.swan_subcontext_view'
        },

        properties: {
            _fps: 60,

            fps: {
                get () {
                    return this._fps;
                },
                set (value) {
                    if (this._fps === value) {
                        return;
                    }
                    this._fps = value;
                    this._updateInterval = 1 / value;
                    this._updateSubContextFrameRate();
                },
                tooltip: CC_DEV && 'i18n:COMPONENT.swan_subcontext_view.fps'
            }
        },

        ctor () {
            this._sprite = null;
            this._tex = new cc.Texture2D();
            this._context = null;
            this._updatedTime = performance.now();
            this._updateInterval = 0;
        },

        onLoad () {
            // Setup subcontext canvas size
            if (swan.getOpenDataContext) {
                this._updateInterval = 1000 / this._fps;
                this._context = swan.getOpenDataContext();
                let sharedCanvas = this._context.canvas;
                if (sharedCanvas) {
                    sharedCanvas.width = this.node.width;
                    sharedCanvas.height = this.node.height;
                }
                this._tex.setPremultiplyAlpha(true);
                this._tex.initWithElement(sharedCanvas);

                this._sprite = this.node.getComponent(cc.Sprite);
                if (!this._sprite) {
                    this._sprite = this.node.addComponent(cc.Sprite);
                    this._sprite.srcBlendFactor = cc.macro.BlendFactor.ONE;
                }
                this._sprite.spriteFrame = new cc.SpriteFrame(this._tex);
            }
            else {
                this.enabled = false;
            }
        },

        onEnable () {
            this._runSubContextMainLoop();
            this._registerNodeEvent();
            this._updateSubContextFrameRate();
            this.updateSubContextViewport();
        },

        onDisable () {
            this._unregisterNodeEvent();
            this._stopSubContextMainLoop();
        },

        update (dt) {
            let calledUpdateMannually = (dt === undefined);
            if (calledUpdateMannually) {
                this._context && this._context.postMessage({
                    fromEngine: true,
                    event: 'step',
                });
                this._updateSubContextTexture();             
                return;
            }
            let now = performance.now();
            let deltaTime = (now - this._updatedTime);
            if (deltaTime >= this._updateInterval) {
                this._updatedTime += this._updateInterval;
                this._updateSubContextTexture();
            }
        },

        _updateSubContextTexture () {
            if (!this._tex || !this._context) {
                return;
            }
            this._tex.initWithElement(this._context.canvas);
            this._sprite._activateMaterial();
        },

        /**
         * !#en Update the sub context viewport manually, it should be called whenever the node's bounding box changes.
         * !#zh 更新开放数据域相对于主域的 viewport，这个函数应该在节点包围盒改变时手动调用。
         * @method updateSubContextViewport
         */
        updateSubContextViewport () {
            if (this._context) {
                let box = this.node.getBoundingBoxToWorld();
                let sx = cc.view._scaleX;
                let sy = cc.view._scaleY;
                this._context.postMessage({
                    fromEngine: true,
                    event: 'viewport',
                    x: box.x * sx + cc.view._viewportRect.x,
                    y: box.y * sy + cc.view._viewportRect.y,
                    width: box.width * sx,
                    height: box.height * sy
                });
            }
        },

        _registerNodeEvent () {
            this.node.on('position-changed', this.updateSubContextViewport, this);
            this.node.on('scale-changed', this.updateSubContextViewport, this);
            this.node.on('size-changed', this.updateSubContextViewport, this);
        },

        _unregisterNodeEvent () {
            this.node.off('position-changed', this.updateSubContextViewport, this);
            this.node.off('scale-changed', this.updateSubContextViewport, this);
            this.node.off('size-changed', this.updateSubContextViewport, this);
        },

        _runSubContextMainLoop () {
            if (this._context) {
                this._context.postMessage({
                    fromEngine: true,
                    event: 'mainLoop',
                    value: true,
                });
            }
        },

        _stopSubContextMainLoop () {
            if (this._context) {
                this._context.postMessage({
                    fromEngine: true,
                    event: 'mainLoop',
                    value: false,
                });
            }
        },

        _updateSubContextFrameRate () {
            if (this._context) {
                this._context.postMessage({
                    fromEngine: true,
                    event: 'frameRate',
                    value: this._fps,
                });
>>>>>>> a7b8e540
            }
            this._sprite.spriteFrame = new cc.SpriteFrame(this._tex);
        }
        else {
            this.enabled = false;
        }
    },

    onEnable () {
        this._runSubContextMainLoop();
        this._registerNodeEvent();
        this._updateSubContextFrameRate();
        this.updateSubContextViewport();
    },

    onDisable () {
        this._unregisterNodeEvent();
        this._stopSubContextMainLoop();
    },

    update () {
        let now = performance.now();
        let deltaTime = (now - this._previousUpdateTime);
        if (!this._tex || !this._context || deltaTime < this._updateInterval) {
            return;
        }
        this._previousUpdateTime = now;
        this._tex.initWithElement(this._context.canvas);
        this._sprite._activateMaterial();
    },

    /**
     * !#en Update the sub context viewport manually, it should be called whenever the node's bounding box changes.
     * !#zh 更新开放数据域相对于主域的 viewport，这个函数应该在节点包围盒改变时手动调用。
     * @method updateSubContextViewport
     */
    updateSubContextViewport () {
        if (this._context) {
            let box = this.node.getBoundingBoxToWorld();
            let sx = cc.view._scaleX;
            let sy = cc.view._scaleY;
            this._context.postMessage({
                fromEngine: true,
                event: 'viewport',
                x: box.x * sx + cc.view._viewportRect.x,
                y: box.y * sy + cc.view._viewportRect.y,
                width: box.width * sx,
                height: box.height * sy
            });
        }
    },

    _registerNodeEvent () {
        this.node.on('position-changed', this.updateSubContextViewport, this);
        this.node.on('scale-changed', this.updateSubContextViewport, this);
        this.node.on('size-changed', this.updateSubContextViewport, this);
    },

    _unregisterNodeEvent () {
        this.node.off('position-changed', this.updateSubContextViewport, this);
        this.node.off('scale-changed', this.updateSubContextViewport, this);
        this.node.off('size-changed', this.updateSubContextViewport, this);
    },

    _runSubContextMainLoop () {
        if (this._context) {
            this._context.postMessage({
                fromEngine: true,
                event: 'mainLoop',
                value: true,
            });
        }
    },

    _stopSubContextMainLoop () {
        if (this._context) {
            this._context.postMessage({
                fromEngine: true,
                event: 'mainLoop',
                value: false,
            });
        }
    },

    _updateSubContextFrameRate () {
        if (this._context) {
            this._context.postMessage({
                fromEngine: true,
                event: 'frameRate',
                value: this._fps,
            });
        }
    },
});

cc.SwanSubContextView = module.exports = SwanSubContextView;<|MERGE_RESOLUTION|>--- conflicted
+++ resolved
@@ -25,7 +25,6 @@
 
 const Component = require('./CCComponent');
 
-<<<<<<< HEAD
 /**
  * !#en SwanSubContextView is a view component which controls open data context viewport in WeChat game platform.<br/>
  * The component's node size decide the viewport of the sub context content in main context, 
@@ -83,7 +82,7 @@
         this._sprite = null;
         this._tex = new cc.Texture2D();
         this._context = null;
-        this._previousUpdateTime = performance.now();
+        this._updatedTime = performance.now();
         this._updateInterval = 0;
     },
 
@@ -104,201 +103,6 @@
             if (!this._sprite) {
                 this._sprite = this.node.addComponent(cc.Sprite);
                 this._sprite.srcBlendFactor = cc.macro.BlendFactor.ONE;
-=======
-let SwanSubContextView;
-
-const isBaiduGame = (cc.sys.platform === cc.sys.BAIDU_GAME);
-if (!CC_EDITOR && !isBaiduGame) {
-    SwanSubContextView = cc.Class({
-        name: 'cc.SwanSubContextView',
-        extends: Component,
-    })
-}
-else {
-    /**
-     * !#en SwanSubContextView is a view component which controls open data context viewport in WeChat game platform.<br/>
-     * The component's node size decide the viewport of the sub context content in main context, 
-     * the entire sub context texture will be scaled to the node's bounding box area.<br/>
-     * This component provides multiple important features:<br/>
-     * 1. Sub context could use its own resolution size and policy.<br/>
-     * 2. Sub context could be minized to smallest size it needed.<br/>
-     * 3. Resolution of sub context content could be increased.<br/>
-     * 4. User touch input is transformed to the correct viewport.<br/>
-     * 5. Texture update is handled by this component. User don't need to worry.<br/>
-     * One important thing to be noted, whenever the node's bounding box change, 
-     * you need to manually reset the viewport of sub context using updateSubContextViewport.
-     * !#zh SwanSubContextView 可以用来控制百度小游戏平台开放数据域在主域中的视窗的位置。<br/>
-     * 这个组件的节点尺寸决定了开放数据域内容在主域中的尺寸，整个开放数据域会被缩放到节点的包围盒范围内。<br/>
-     * 在这个组件的控制下，用户可以更自由得控制开放数据域：<br/>
-     * 1. 子域中可以使用独立的设计分辨率和适配模式<br/>
-     * 2. 子域区域尺寸可以缩小到只容纳内容即可<br/>
-     * 3. 子域的分辨率也可以被放大，以便获得更清晰的显示效果<br/>
-     * 4. 用户输入坐标会被自动转换到正确的子域视窗中<br/>
-     * 5. 子域内容贴图的更新由组件负责，用户不需要处理<br/>
-     * 唯一需要注意的是，当子域节点的包围盒发生改变时，开发者需要使用 `updateSubContextViewport` 来手动更新子域视窗。
-     * @class SwanSubContextView
-     * @extends Component
-     */
-    SwanSubContextView = cc.Class({
-        name: 'cc.SwanSubContextView',
-        extends: Component,
-
-        editor: CC_EDITOR && {
-            menu: 'i18n:MAIN_MENU.component.others/SwanSubContextView',
-            help: 'i18n:COMPONENT.help_url.swan_subcontext_view'
-        },
-
-        properties: {
-            _fps: 60,
-
-            fps: {
-                get () {
-                    return this._fps;
-                },
-                set (value) {
-                    if (this._fps === value) {
-                        return;
-                    }
-                    this._fps = value;
-                    this._updateInterval = 1 / value;
-                    this._updateSubContextFrameRate();
-                },
-                tooltip: CC_DEV && 'i18n:COMPONENT.swan_subcontext_view.fps'
-            }
-        },
-
-        ctor () {
-            this._sprite = null;
-            this._tex = new cc.Texture2D();
-            this._context = null;
-            this._updatedTime = performance.now();
-            this._updateInterval = 0;
-        },
-
-        onLoad () {
-            // Setup subcontext canvas size
-            if (swan.getOpenDataContext) {
-                this._updateInterval = 1000 / this._fps;
-                this._context = swan.getOpenDataContext();
-                let sharedCanvas = this._context.canvas;
-                if (sharedCanvas) {
-                    sharedCanvas.width = this.node.width;
-                    sharedCanvas.height = this.node.height;
-                }
-                this._tex.setPremultiplyAlpha(true);
-                this._tex.initWithElement(sharedCanvas);
-
-                this._sprite = this.node.getComponent(cc.Sprite);
-                if (!this._sprite) {
-                    this._sprite = this.node.addComponent(cc.Sprite);
-                    this._sprite.srcBlendFactor = cc.macro.BlendFactor.ONE;
-                }
-                this._sprite.spriteFrame = new cc.SpriteFrame(this._tex);
-            }
-            else {
-                this.enabled = false;
-            }
-        },
-
-        onEnable () {
-            this._runSubContextMainLoop();
-            this._registerNodeEvent();
-            this._updateSubContextFrameRate();
-            this.updateSubContextViewport();
-        },
-
-        onDisable () {
-            this._unregisterNodeEvent();
-            this._stopSubContextMainLoop();
-        },
-
-        update (dt) {
-            let calledUpdateMannually = (dt === undefined);
-            if (calledUpdateMannually) {
-                this._context && this._context.postMessage({
-                    fromEngine: true,
-                    event: 'step',
-                });
-                this._updateSubContextTexture();             
-                return;
-            }
-            let now = performance.now();
-            let deltaTime = (now - this._updatedTime);
-            if (deltaTime >= this._updateInterval) {
-                this._updatedTime += this._updateInterval;
-                this._updateSubContextTexture();
-            }
-        },
-
-        _updateSubContextTexture () {
-            if (!this._tex || !this._context) {
-                return;
-            }
-            this._tex.initWithElement(this._context.canvas);
-            this._sprite._activateMaterial();
-        },
-
-        /**
-         * !#en Update the sub context viewport manually, it should be called whenever the node's bounding box changes.
-         * !#zh 更新开放数据域相对于主域的 viewport，这个函数应该在节点包围盒改变时手动调用。
-         * @method updateSubContextViewport
-         */
-        updateSubContextViewport () {
-            if (this._context) {
-                let box = this.node.getBoundingBoxToWorld();
-                let sx = cc.view._scaleX;
-                let sy = cc.view._scaleY;
-                this._context.postMessage({
-                    fromEngine: true,
-                    event: 'viewport',
-                    x: box.x * sx + cc.view._viewportRect.x,
-                    y: box.y * sy + cc.view._viewportRect.y,
-                    width: box.width * sx,
-                    height: box.height * sy
-                });
-            }
-        },
-
-        _registerNodeEvent () {
-            this.node.on('position-changed', this.updateSubContextViewport, this);
-            this.node.on('scale-changed', this.updateSubContextViewport, this);
-            this.node.on('size-changed', this.updateSubContextViewport, this);
-        },
-
-        _unregisterNodeEvent () {
-            this.node.off('position-changed', this.updateSubContextViewport, this);
-            this.node.off('scale-changed', this.updateSubContextViewport, this);
-            this.node.off('size-changed', this.updateSubContextViewport, this);
-        },
-
-        _runSubContextMainLoop () {
-            if (this._context) {
-                this._context.postMessage({
-                    fromEngine: true,
-                    event: 'mainLoop',
-                    value: true,
-                });
-            }
-        },
-
-        _stopSubContextMainLoop () {
-            if (this._context) {
-                this._context.postMessage({
-                    fromEngine: true,
-                    event: 'mainLoop',
-                    value: false,
-                });
-            }
-        },
-
-        _updateSubContextFrameRate () {
-            if (this._context) {
-                this._context.postMessage({
-                    fromEngine: true,
-                    event: 'frameRate',
-                    value: this._fps,
-                });
->>>>>>> a7b8e540
             }
             this._sprite.spriteFrame = new cc.SpriteFrame(this._tex);
         }
@@ -319,13 +123,28 @@
         this._stopSubContextMainLoop();
     },
 
-    update () {
+    update (dt) {
+        let calledUpdateMannually = (dt === undefined);
+        if (calledUpdateMannually) {
+            this._context && this._context.postMessage({
+                fromEngine: true,
+                event: 'step',
+            });
+            this._updateSubContextTexture();             
+            return;
+        }
         let now = performance.now();
-        let deltaTime = (now - this._previousUpdateTime);
-        if (!this._tex || !this._context || deltaTime < this._updateInterval) {
+        let deltaTime = (now - this._updatedTime);
+        if (deltaTime >= this._updateInterval) {
+            this._updatedTime += this._updateInterval;
+            this._updateSubContextTexture();
+        }
+    },
+
+    _updateSubContextTexture () {
+        if (!this._tex || !this._context) {
             return;
         }
-        this._previousUpdateTime = now;
         this._tex.initWithElement(this._context.canvas);
         this._sprite._activateMaterial();
     },
