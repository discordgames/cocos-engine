/****************************************************************************
 Copyright (c) 2013-2016 Chukong Technologies Inc.

 http://www.cocos.com

 Permission is hereby granted, free of charge, to any person obtaining a copy
 of this software and associated engine source code (the "Software"), a limited,
  worldwide, royalty-free, non-assignable, revocable and  non-exclusive license
 to use Cocos Creator solely to develop games on your target platforms. You shall
  not use Cocos Creator software for developing other software or tools that's
  used for developing games. You are not granted to publish, distribute,
  sublicense, and/or sell copies of Cocos Creator.

 The software or tools in this License Agreement are licensed, not sold.
 Chukong Aipu reserves all rights not expressly granted to you.

 THE SOFTWARE IS PROVIDED "AS IS", WITHOUT WARRANTY OF ANY KIND, EXPRESS OR
 IMPLIED, INCLUDING BUT NOT LIMITED TO THE WARRANTIES OF MERCHANTABILITY,
 FITNESS FOR A PARTICULAR PURPOSE AND NONINFRINGEMENT. IN NO EVENT SHALL THE
 AUTHORS OR COPYRIGHT HOLDERS BE LIABLE FOR ANY CLAIM, DAMAGES OR OTHER
 LIABILITY, WHETHER IN AN ACTION OF CONTRACT, TORT OR OTHERWISE, ARISING FROM,
 OUT OF OR IN CONNECTION WITH THE SOFTWARE OR THE USE OR OTHER DEALINGS IN
 THE SOFTWARE.
 ****************************************************************************/

var NUMBER_OF_GATHERED_TOUCHES_FOR_MOVE_SPEED = 5;
var OUT_OF_BOUNDARY_BREAKING_FACTOR = 0.05;
var EPSILON = 1e-7;
var MOVEMENT_FACTOR = 0.7;

var quintEaseOut = function(time) {
    time -= 1;
    return (time * time * time * time * time + 1);
};

var getTimeInMilliseconds = function() {
    var currentTime = new Date();
    return currentTime.getMilliseconds();
};

/**
 * !#en Enum for ScrollView event type.
 * !#zh 滚动视图事件类型
 * @enum ScrollView.EventType
 */
var EventType = cc.Enum({
    /**
     * !#en The event emmitted when ScrollView scroll to the top boundary of inner container
     * !#zh 滚动视图滚动到顶部边界事件
     * @property {Number} SCROLL_TO_TOP
     */
    SCROLL_TO_TOP : 0,
    /**
     * !#en The event emmitted when ScrollView scroll to the bottom boundary of inner container
     * !#zh 滚动视图滚动到底部边界事件
     * @property {Number} SCROLL_TO_BOTTOM
     */
    SCROLL_TO_BOTTOM : 1,
    /**
     * !#en The event emmitted when ScrollView scroll to the left boundary of inner container
     * !#zh 滚动视图滚动到左边界事件
     * @property {Number} SCROLL_TO_LEFT
     */
    SCROLL_TO_LEFT : 2,
    /**
     * !#en The event emmitted when ScrollView scroll to the right boundary of inner container
     * !#zh 滚动视图滚动到右边界事件
     * @property {Number} SCROLL_TO_RIGHT
     */
    SCROLL_TO_RIGHT : 3,
    /**
     * !#en The event emmitted when ScrollView is scrolling
     * !#zh 滚动视图正在滚动时发出的事件
     * @property {Number} SCROLLING
     */
    SCROLLING : 4,
    /**
     * !#en The event emmitted when ScrollView scroll to the top boundary of inner container and start bounce
     * !#zh 滚动视图滚动到顶部边界并且开始回弹时发出的事件
     * @property {Number} BOUNCE_TOP
     */
    BOUNCE_TOP : 5,
    /**
     * !#en The event emmitted when ScrollView scroll to the bottom boundary of inner container and start bounce
     * !#zh 滚动视图滚动到底部边界并且开始回弹时发出的事件
     * @property {Number} BOUNCE_BOTTOM
     */
    BOUNCE_BOTTOM : 6,
    /**
     * !#en The event emmitted when ScrollView scroll to the left boundary of inner container and start bounce
     * !#zh 滚动视图滚动到左边界并且开始回弹时发出的事件
     * @property {Number} BOUNCE_LEFT
     */
    BOUNCE_LEFT : 7,
    /**
     * !#en The event emmitted when ScrollView scroll to the right boundary of inner container and start bounce
     * !#zh 滚动视图滚动到右边界并且开始回弹时发出的事件
     * @property {Number} BOUNCE_RIGHT
     */
    BOUNCE_RIGHT : 8,
    /**
     * !#en The event emmitted when ScrollView scroll ended
     * !#zh 滚动视图滚动滚动结束的时候发出的事件
     * @property {Number} AUTOSCROLL_ENDED
     */
    AUTOSCROLL_ENDED : 9
});

/**
 * !#en
 * Layout container for a view hierarchy that can be scrolled by the user,
 * allowing it to be larger than the physical display.
 *
 * !#zh
 * 滚动视图组件
 * @class ScrollView
 * @extends Component
 */
var ScrollView = cc.Class({
    name: 'cc.ScrollView',
    extends: require('./CCComponent'),

    editor: CC_EDITOR && {
        menu: 'i18n:MAIN_MENU.component.ui/ScrollView',
        help: 'i18n:COMPONENT.help_url.scrollview',
        executeInEditMode: true,
    },

    ctor: function() {
        this._topBoundary = 0;
        this._bottomBoundary = 0;
        this._leftBoundary = 0;
        this._rightBoundary = 0;

        this._touchMoveDisplacements = [];
        this._touchMoveTimeDeltas = [];
        this._touchMovePreviousTimestamp = 0;
        this._touchMoved = false;

        this._autoScrolling = false;
        this._autoScrollAttenuate = false;
        this._autoScrollStartPosition = cc.p(0, 0);
        this._autoScrollTargetDelta = cc.p(0, 0);
        this._autoScrollTotalTime = 0;
        this._autoScrollAccumulatedTime = 0;
        this._autoScrollCurrentlyOutOfBoundary = false;
        this._autoScrollBraking = false;
        this._autoScrollBrakingStartPosition = cc.p(0, 0);

        this._outOfBoundaryAmount = cc.p(0, 0);
        this._outOfBoundaryAmountDirty = true;
        this._stopMouseWheel = false;
        this._mouseWheelEventElapsedTime = 0.0;
    },

    properties: {
        /**
         * !#en This is a reference to the UI element to be scrolled.
         * !#zh 可滚动展示内容的节点。
         * @property {Node} content
         */
        content: {
            default: null,
            type: cc.Node,
            tooltip: 'i18n:COMPONENT.scrollview.content',
        },

        /**
         * !#en Enable horizontal scroll.
         * !#zh 是否开启水平滚动。
         * @property {Boolean} horizontal
         */
        horizontal: {
            default: true,
            animatable: false,
            tooltip: 'i18n:COMPONENT.scrollview.horizontal',
        },

        /**
         * !#en Enable vertical scroll.
         * !#zh 是否开启垂直滚动。
         * @property {Boolean} vertical
         */
        vertical: {
            default: true,
            animatable: false,
            tooltip: 'i18n:COMPONENT.scrollview.vertical',
        },

        /**
         * !#en When inertia is set, the content will continue to move when touch ended.
         * !#zh 是否开启滚动惯性。
         * @property {Boolean} inertia
         */
        inertia: {
            default: true,
            animatable: false,
            tooltip: 'i18n:COMPONENT.scrollview.inertia',
        },

        /**
         * !#en
         * It determines how quickly the content stop moving. A value of 1 will stop the movement immediately.
         * A value of 0 will never stop the movement until it reaches to the boundary of scrollview.
         * !#zh
         * 开启惯性后，在用户停止触摸后滚动多快停止，0表示永不停止，1表示立刻停止。
         * @property {Number} brake
         */
        brake: {
            default: 0.5,
            type: 'Float',
            range: [0, 1, 0.1],
            animatable: false
        },

        /**
         * !#en When elastic is set, the content will be bounce back when move out of boundary.
         * !#zh 是否允许滚动内容超过边界，并在停止触摸后回弹。
         * @property {Boolean} elastic
         */
        elastic: {
            default: true,
            animatable: false
        },

        /**
         * !#en The elapse time of bouncing back. A value of 0 will bounce back immediately.
         * !#zh 回弹持续的时间，0 表示将立即反弹。
         * @property {Number} bounceDuration
         */
        bounceDuration: {
            default: 1,
            range: [0, 10],
            animatable: false
        },

        /**
         * !#en The horizontal scrollbar reference.
         * !#zh 水平滚动的 ScrollBar。
         * @property {Scrollbar} horizontalScrollBar
         */
        horizontalScrollBar: {
            default: null,
            type: cc.Scrollbar,
            tooltip: 'i18n:COMPONENT.scrollview.horizontal_bar',
            notify: function() {
                if (this.horizontalScrollBar) {
                    this.horizontalScrollBar.setTargetScrollView(this);
                    this._updateScrollBar(0);
                }
            },
            animatable: false
        },

        /**
         * !#en The vertical scrollbar reference.
         * !#zh 垂直滚动的 ScrollBar。
         * @property {Scrollbar} verticalScrollBar
         */
        verticalScrollBar: {
            default: null,
            type: cc.Scrollbar,
            tooltip: 'i18n:COMPONENT.scrollview.vertical_bar',
            notify: function() {
                if (this.verticalScrollBar) {
                    this.verticalScrollBar.setTargetScrollView(this);
                    this._updateScrollBar(0);
                }
            },
            animatable: false
        },

        /**
         * !#en Scrollview events callback
         * !#zh 滚动视图的事件回调函数
         * @property {Component.EventHandler[]} scrollEvents
         */
        scrollEvents: {
            default: [],
            type: cc.Component.EventHandler
        }
    },

    statics: {
        EventType: EventType,
    },

    /**
     * !#en Scroll the content to the bottom boundary of ScrollView.
     * !#zh 视图内容将在规定时间内滚动到视图底部。
     * @method scrollToBottom
     * @param {Number} [timeInSecond=0] - Scroll time in second, if you don't pass timeInSecond,
     * the content will jump to the bottom boundary immediately.
     * @param {Boolean} [attenuated=true] - Whether the scroll acceleration attenuated, default is true.
     * @example
     * // Scroll to the bottom of the view.
     * scrollView.scrollToBottom(0.1);
     */
    scrollToBottom: function(timeInSecond, attenuated) {
        var moveDelta = this._calculateMovePercentDelta({
            anchor: cc.p(0, 0),
            applyToHorizontal: false,
            applyToVertical: true,
        });

        if (timeInSecond) {
            this._startAutoScroll(moveDelta, timeInSecond, attenuated !== false);
        } else {
            this._moveContent(moveDelta, true);
        }
    },

    /**
     * !#en Scroll the content to the top boundary of ScrollView.
     * !#zh 视图内容将在规定时间内滚动到视图顶部。
     * @method scrollToTop
     * @param {Number} [timeInSecond=0] - Scroll time in second, if you don't pass timeInSecond,
     * the content will jump to the top boundary immediately.
     * @param {Boolean} [attenuated=true] - Whether the scroll acceleration attenuated, default is true.
     * @example
     * // Scroll to the top of the view.
     * scrollView.scrollToTop(0.1);
     */
    scrollToTop: function(timeInSecond, attenuated) {
        var moveDelta = this._calculateMovePercentDelta({
            anchor: cc.p(0, 1),
            applyToHorizontal: false,
            applyToVertical: true,
        });

        if (timeInSecond) {
            this._startAutoScroll(moveDelta, timeInSecond, attenuated !== false);
        } else {
            this._moveContent(moveDelta);
        }
    },

    /**
     * !#en Scroll the content to the left boundary of ScrollView.
     * !#zh 视图内容将在规定时间内滚动到视图左边。
     * @method scrollToLeft
     * @param {Number} [timeInSecond=0] - Scroll time in second, if you don't pass timeInSecond,
     * the content will jump to the left boundary immediately.
     * @param {Boolean} [attenuated=true] - Whether the scroll acceleration attenuated, default is true.
     * @example
     * // Scroll to the left of the view.
     * scrollView.scrollToLeft(0.1);
     */
    scrollToLeft: function(timeInSecond, attenuated) {
        var moveDelta = this._calculateMovePercentDelta({
            anchor: cc.p(0, 0),
            applyToHorizontal: true,
            applyToVertical: false,
        });

        if (timeInSecond) {
            this._startAutoScroll(moveDelta, timeInSecond, attenuated !== false);
        } else {
            this._moveContent(moveDelta);
        }
    },

    /**
     * !#en Scroll the content to the right boundary of ScrollView.
     * !#zh 视图内容将在规定时间内滚动到视图右边。
     * @method scrollToRight
     * @param {Number} [timeInSecond=0] - Scroll time in second, if you don't pass timeInSecond,
     * the content will jump to the right boundary immediately.
     * @param {Boolean} [attenuated=true] - Whether the scroll acceleration attenuated, default is true.
     * @example
     * // Scroll to the right of the view.
     * scrollView.scrollToRight(0.1);
     */
    scrollToRight: function(timeInSecond, attenuated) {
        var moveDelta = this._calculateMovePercentDelta({
            anchor: cc.p(1, 0),
            applyToHorizontal: true,
            applyToVertical: false,
        });

        if (timeInSecond) {
            this._startAutoScroll(moveDelta, timeInSecond, attenuated !== false);
        } else {
            this._moveContent(moveDelta);
        }
    },

    /**
     * !#en Scroll the content to the top left boundary of ScrollView.
     * !#zh 视图内容将在规定时间内滚动到视图左上角。
     * @method scrollToTopLeft
     * @param {Number} [timeInSecond=0] - Scroll time in second, if you don't pass timeInSecond,
     * the content will jump to the top left boundary immediately.
     * @param {Boolean} [attenuated=true] - Whether the scroll acceleration attenuated, default is true.
     * @example
     * // Scroll to the upper left corner of the view.
     * scrollView.scrollToTopLeft(0.1);
     */
    scrollToTopLeft: function(timeInSecond, attenuated) {
        var moveDelta = this._calculateMovePercentDelta({
            anchor: cc.p(0, 1),
            applyToHorizontal: true,
            applyToVertical: true,
        });

        if (timeInSecond) {
            this._startAutoScroll(moveDelta, timeInSecond, attenuated !== false);
        } else {
            this._moveContent(moveDelta);
        }
    },

    /**
     * !#en Scroll the content to the top right boundary of ScrollView.
     * !#zh 视图内容将在规定时间内滚动到视图右上角。
     * @method scrollToTopRight
     * @param {Number} [timeInSecond=0] - Scroll time in second, if you don't pass timeInSecond,
     * the content will jump to the top right boundary immediately.
     * @param {Boolean} [attenuated=true] - Whether the scroll acceleration attenuated, default is true.
     * @example
     * // Scroll to the top right corner of the view.
     * scrollView.scrollToTopRight(0.1);
     */
    scrollToTopRight: function(timeInSecond, attenuated) {
        var moveDelta = this._calculateMovePercentDelta({
            anchor: cc.p(1, 1),
            applyToHorizontal: true,
            applyToVertical: true,
        });

        if (timeInSecond) {
            this._startAutoScroll(moveDelta, timeInSecond, attenuated !== false);
        } else {
            this._moveContent(moveDelta);
        }
    },

    /**
     * !#en Scroll the content to the bottom left boundary of ScrollView.
     * !#zh 视图内容将在规定时间内滚动到视图左下角。
     * @method scrollToBottomLeft
     * @param {Number} [timeInSecond=0] - Scroll time in second, if you don't pass timeInSecond,
     * the content will jump to the bottom left boundary immediately.
     * @param {Boolean} [attenuated=true] - Whether the scroll acceleration attenuated, default is true.
     * @example
     * // Scroll to the lower left corner of the view.
     * scrollView.scrollToBottomLeft(0.1);
     */
    scrollToBottomLeft: function(timeInSecond, attenuated) {
        var moveDelta = this._calculateMovePercentDelta({
            anchor: cc.p(0, 0),
            applyToHorizontal: true,
            applyToVertical: true,
        });

        if (timeInSecond) {
            this._startAutoScroll(moveDelta, timeInSecond, attenuated !== false);
        } else {
            this._moveContent(moveDelta);
        }
    },

    /**
     * !#en Scroll the content to the bottom right boundary of ScrollView.
     * !#zh 视图内容将在规定时间内滚动到视图右下角。
     * @method scrollToBottomRight
     * @param {Number} [timeInSecond=0] - Scroll time in second, if you don't pass timeInSecond,
     * the content will jump to the bottom right boundary immediately.
     * @param {Boolean} [attenuated=true] - Whether the scroll acceleration attenuated, default is true.
     * @example
     * // Scroll to the lower right corner of the view.
     * scrollView.scrollToBottomRight(0.1);
     */
    scrollToBottomRight: function(timeInSecond, attenuated) {
        var moveDelta = this._calculateMovePercentDelta({
            anchor: cc.p(1, 0),
            applyToHorizontal: true,
            applyToVertical: true,
        });

        if (timeInSecond) {
            this._startAutoScroll(moveDelta, timeInSecond, attenuated !== false);
        } else {
            this._moveContent(moveDelta);
        }
    },


    /**
     * !#en Scroll with an offset related to the ScrollView's top left origin, if timeInSecond is omitted, then it will jump to the
     *       specific offset immediately.
     * !#zh 视图内容在规定时间内将滚动到 ScrollView 相对左上角原点的偏移位置, 如果 timeInSecond参数不传，则立即滚动到指定偏移位置。
     * @method scrollToOffset
     * @param {Vec2} offset - A Vec2, the value of which each axis between 0 and maxScrollOffset
     * @param {Number} [timeInSecond=0] - Scroll time in second, if you don't pass timeInSecond,
     * the content will jump to the specific offset of ScrollView immediately.
     * @param {Boolean} [attenuated=true] - Whether the scroll acceleration attenuated, default is true.
     * @example
     * // Scroll to middle position in 0.1 second in x-axis
     * var maxScrollOffset = this.getMaxScrollOffset();
     * scrollView.scrollToOffset(cc.p(maxScrollOffset.x / 2, 0), 0.1);
     */
    scrollToOffset: function(offset, timeInSecond, attenuated) {
        var maxScrollOffset = this.getMaxScrollOffset();

        var anchor = cc.p(0, 0);
        //if maxScrollOffset is 0, then always align the content's top left origin to the top left corner of its parent
        if (maxScrollOffset.x === 0) {
            anchor.x = 0;
        } else {
            anchor.x = offset.x / maxScrollOffset.x;
        }

        if (maxScrollOffset.y === 0) {
            anchor.y = 1;
        } else {
            anchor.y = (maxScrollOffset.y - offset.y ) / maxScrollOffset.y;
        }

        this.scrollTo(anchor, timeInSecond, attenuated);
    },

    /**
     * !#en  Get the positive offset value corresponds to the content's top left boundary.
     * !#zh  获取滚动视图相对于左上角原点的当前滚动偏移
     * @method getScrollOffset
     * @return {Vec2}  - A Vec2 value indicate the current scroll offset.
     */
    getScrollOffset: function() {
        var topDelta =  this._topBoundary -  this._getContentTopBoundary();
        var leftDeta = this._getContentLeftBoundary() - this._leftBoundary;

        return cc.p(leftDeta, topDelta);
    },

    /**
     * !#en Get the maximize available  scroll offset
     * !#zh 获取滚动视图最大可以滚动的偏移量
     * @method getMaxScrollOffset
     * @return {Vec2} - A Vec2 value indicate the maximize scroll offset in x and y axis.
     */
    getMaxScrollOffset: function() {
        var scrollSize = this.node.getContentSize();
        var contentSize = this.content.getContentSize();
        var horizontalMaximizeOffset =  contentSize.width - scrollSize.width;
        var verticalMaximizeOffset = contentSize.height - scrollSize.height;
        horizontalMaximizeOffset = horizontalMaximizeOffset >= 0 ? horizontalMaximizeOffset : 0;
        verticalMaximizeOffset = verticalMaximizeOffset >=0 ? verticalMaximizeOffset : 0;


        return cc.p(horizontalMaximizeOffset, verticalMaximizeOffset);
    },

    /**
     * !#en Scroll the content to the horizontal percent position of ScrollView.
     * !#zh 视图内容在规定时间内将滚动到 ScrollView 水平方向的百分比位置上。
     * @method scrollToPercentHorizontal
     * @param {Number} percent - A value between 0 and 1.
     * @param {Number} [timeInSecond=0] - Scroll time in second, if you don't pass timeInSecond,
     * the content will jump to the horizontal percent position of ScrollView immediately.
     * @param {Boolean} [attenuated=true] - Whether the scroll acceleration attenuated, default is true.
     * @example
     * // Scroll to middle position.
     * scrollView.scrollToBottomRight(0.5, 0.1);
     */
    scrollToPercentHorizontal: function(percent, timeInSecond, attenuated) {
        var moveDelta = this._calculateMovePercentDelta({
            anchor: cc.p(percent, 0),
            applyToHorizontal: true,
            applyToVertical: false,
        });

        if (timeInSecond) {
            this._startAutoScroll(moveDelta, timeInSecond, attenuated !== false);
        } else {
            this._moveContent(moveDelta);
        }
    },

    /**
     * !#en Scroll the content to the percent position of ScrollView in any direction.
     * !#zh 视图内容在规定时间内进行垂直方向和水平方向的滚动，并且滚动到指定百分比位置上。
     * @method scrollTo
     * @param {Vec2} anchor - A point which will be clamp between cc.p(0,0) and cc.p(1,1).
     * @param {Number} [timeInSecond=0] - Scroll time in second, if you don't pass timeInSecond,
     * the content will jump to the percent position of ScrollView immediately.
     * @param {Boolean} [attenuated=true] - Whether the scroll acceleration attenuated, default is true.
     * @example
     * // Vertical scroll to the bottom of the view.
     * scrollView.scrollTo(cc.p(0, 1), 0.1);
     *
     * // Horizontal scroll to view right.
     * scrollView.scrollTo(cc.p(1, 0), 0.1);
     */
    scrollTo: function(anchor, timeInSecond, attenuated) {
        var moveDelta = this._calculateMovePercentDelta({
            anchor: anchor,
            applyToHorizontal: true,
            applyToVertical: true,
        });

        if (timeInSecond) {
            this._startAutoScroll(moveDelta, timeInSecond, attenuated !== false);
        } else {
            this._moveContent(moveDelta);
        }
    },

    /**
     * !#en Scroll the content to the vertical percent position of ScrollView.
     * !#zh 视图内容在规定时间内滚动到 ScrollView 垂直方向的百分比位置上。
     * @method scrollToPercentVertical
     * @param {Number} percent - A value between 0 and 1.
     * @param {Number} [timeInSecond=0] - Scroll time in second, if you don't pass timeInSecond,
     * the content will jump to the vertical percent position of ScrollView immediately.
     * @param {Boolean} [attenuated=true] - Whether the scroll acceleration attenuated, default is true.
     * // Scroll to middle position.
     * scrollView.scrollToPercentVertical(0.5, 0.1);
     */
    scrollToPercentVertical: function(percent, timeInSecond, attenuated) {
        var moveDelta = this._calculateMovePercentDelta({
            anchor: cc.p(0, percent),
            applyToHorizontal: false,
            applyToVertical: true,
        });

        if (timeInSecond) {
            this._startAutoScroll(moveDelta, timeInSecond, attenuated !== false);
        } else {
            this._moveContent(moveDelta);
        }
    },

    /**
     * !#en  Stop auto scroll immediately
     * !#zh  停止自动滚动, 调用此 API 可以让 Scrollview 立即停止滚动
     * @method stopAutoScroll
     */
    stopAutoScroll: function() {
        this._autoScrolling = false;
        this._autoScrollAccumulatedTime = this._autoScrollTotalTime;
    },

    /**
     * !#en Modify the content position.
     * !#zh 设置当前视图内容的坐标点。
     * @method setContentPosition
     * @param {Vec2} position - The position in content's parent space.
     */
    setContentPosition: function(position) {
        if (cc.pFuzzyEqual(position, this.getContentPosition(), EPSILON)) {
            return;
        }

        this.content.setPosition(position);

        this._outOfBoundaryAmountDirty = true;

        if(this.elastic)
        {
            var outOfBoundary = this._getHowMuchOutOfBoundary();
            if (outOfBoundary.y > 0) this._dispatchEvent(EventType.BOUNCE_TOP);
            if (outOfBoundary.y < 0) this._dispatchEvent(EventType.BOUNCE_BOTTOM);
            if (outOfBoundary.x > 0) this._dispatchEvent(EventType.BOUNCE_RIGHT);
            if (outOfBoundary.x < 0) this._dispatchEvent(EventType.BOUNCE_LEFT);
        }
    },

    /**
     * !#en Query the content's position in its parent space.
     * !#zh 获取当前视图内容的坐标点。
     * @method getContentPosition
     * @returns {Position} - The content's position in its parent space.
     */
    getContentPosition: function() {
        return this.content.getPosition();
    },

    //private methods
    _registerEvent: function() {
        this.node.on(cc.Node.EventType.TOUCH_START, this._onTouchBegan, this, true);
        this.node.on(cc.Node.EventType.TOUCH_MOVE, this._onTouchMoved, this, true);
        this.node.on(cc.Node.EventType.TOUCH_END, this._onTouchEnded, this, true);
        this.node.on(cc.Node.EventType.TOUCH_CANCEL, this._onTouchCancelled, this, true);
        this.node.on(cc.Node.EventType.MOUSE_WHEEL, this._onMouseWheel, this, true);
    },

    _onMouseWheel: function(event) {
        var deltaMove = cc.p(0, 0);
        var wheelPrecision = 1.0 / 40;
        if(CC_JSB) {
            wheelPrecision = 7;
        }
        if(this.vertical) {
            deltaMove = cc.p(0, event.getScrollY() * wheelPrecision);
        }
        else if(this.horizontal) {
            deltaMove = cc.p(event.getScrollY() * wheelPrecision, 0);
        }

        this._mouseWheelEventElapsedTime = 0;
        this._processDeltaMove(deltaMove);

        if(!this._stopMouseWheel) {
            this._handlePressLogic();
            this.schedule(this._checkMouseWheel, 1.0 / 60);
            this._stopMouseWheel = true;
        }
        event.stopPropagation();
    },

    _checkMouseWheel: function(dt) {
        var currentOutOfBoundary = this._getHowMuchOutOfBoundary();
        var maxElapsedTime = 0.1;

        if (!cc.pFuzzyEqual(currentOutOfBoundary, cc.p(0, 0), EPSILON)) {
            this._processInertiaScroll();
            this.unschedule(this._checkMouseWheel);
            this._stopMouseWheel = false;
            return;
        }

        this._mouseWheelEventElapsedTime += dt;

        //mouse wheel event is ended
        if (this._mouseWheelEventElapsedTime > maxElapsedTime) {
            this._onScrollBarTouchEnded();
            this.unschedule(this._checkMouseWheel);
            this._stopMouseWheel = false;
        }

    },

    _calculateMovePercentDelta: function(options) {
        var anchor = options.anchor;
        var applyToHorizontal = options.applyToHorizontal;
        var applyToVertical = options.applyToVertical;
        this._calculateBoundary();

        anchor = cc.pClamp(anchor, cc.p(0, 0), cc.p(1, 1));

        var scrollSize = this.node.getContentSize();
        var contentSize = this.content.getContentSize();
        var bottomDeta = this._getContentBottomBoundary() - this._bottomBoundary;
        bottomDeta = -bottomDeta;

        var leftDeta = this._getContentLeftBoundary() - this._leftBoundary;
        leftDeta = -leftDeta;

        var moveDelta = cc.p(0, 0);
        var totalScrollDelta = 0;
        if (applyToHorizontal) {
            totalScrollDelta = contentSize.width - scrollSize.width;
            moveDelta.x = leftDeta - totalScrollDelta * anchor.x;
        }

        if (applyToVertical) {
            totalScrollDelta = contentSize.height - scrollSize.height;
            moveDelta.y = bottomDeta - totalScrollDelta * anchor.y;
        }

        return moveDelta;
    },

    _calculateBoundary: function() {
        if (this.content) {
            //refresh content size
            var layout = this.content.getComponent(cc.Layout);
<<<<<<< HEAD
            if(layout) {
                layout._updateLayout();
=======
            if(layout && layout.enabledInHierarchy) {
                layout.lateUpdate();
>>>>>>> d5094330
            }
            var scrollViewSize = this.node.getContentSize();

            var leftBottomPosition = this._convertToContentParentSpace(cc.p(0, 0));
            this._leftBoundary = leftBottomPosition.x;
            this._bottomBoundary = leftBottomPosition.y;

            var topRightPosition = this._convertToContentParentSpace(cc.p(scrollViewSize.width, scrollViewSize.height));
            this._rightBoundary = topRightPosition.x;
            this._topBoundary = topRightPosition.y;

            var contentSize = this.content.getContentSize();

            var bottomDeta = this._getContentBottomBoundary() - this._bottomBoundary;
            bottomDeta = -bottomDeta;
            var moveDelta = cc.p(0, 0);
            var totalScrollDelta = 0;

            var leftDeta = this._getContentLeftBoundary() - this._leftBoundary;
            leftDeta = -leftDeta;

            if (contentSize.height < scrollViewSize.height) {
                totalScrollDelta = contentSize.height - scrollViewSize.height;
                moveDelta.y = bottomDeta - totalScrollDelta;

                if (this.verticalScrollBar) {
                    this.verticalScrollBar.hide();
                }
            } else {
                if (this.verticalScrollBar) {
                    this.verticalScrollBar.show();
                }
            }

            if (contentSize.width < scrollViewSize.width) {
                totalScrollDelta = contentSize.width - scrollViewSize.width;
                moveDelta.x = leftDeta;

                if (this.horizontalScrollBar) {
                    this.horizontalScrollBar.hide();
                }

            } else {
                if (this.horizontalScrollBar) {
                    this.horizontalScrollBar.show();
                }
            }

            this._moveContent(moveDelta);
        }
    },

    _convertToContentParentSpace: function(position) {
        var scrollViewPositionInWorldSpace = this.node.convertToWorldSpace(position);
        var contentParent = this.content.parent;
        return contentParent.convertToNodeSpaceAR(scrollViewPositionInWorldSpace);
    },

    // touch event handler
    _onTouchBegan: function(event) {
        var touch = event.touch;
        if (this.content) {
            this._handlePressLogic(touch);
        }
        this._touchMoved = false;
    },

    _onTouchMoved: function(event) {
        var touch = event.touch;
        if (this.content) {
            this._handleMoveLogic(touch);
        }
        var deltaMove = touch.getDelta();
        //FIXME: touch move delta should be calculated by DPI.
        if (cc.pLength(deltaMove) > 7) {
            this._touchMoved = true;
            var buttonComponent = event.target.getComponent(cc.Button);
            if (buttonComponent) {
                buttonComponent._onTouchCancel();
            }
        }
        // TODO: detect move distance, if distance greater than a seuil, then stop propagation.
        event.stopPropagation();
    },

    _onTouchEnded: function(event) {
        var touch = event.touch;
        if (this.content) {
            this._handleReleaseLogic(touch);
        }
        if (this._touchMoved) {
            event.stopPropagation();
        }
    },
    _onTouchCancelled: function(event) {
        var touch = event.touch;
        if(this.content){
            this._handleReleaseLogic(touch);
        }
    },

    _processDeltaMove: function(deltaMove) {
        this._scrollChildren(deltaMove);
        this._gatherTouchMove(deltaMove);
    },

    _handleMoveLogic: function(touch) {
        var deltaMove = touch.getDelta();
        this._processDeltaMove(deltaMove);
    },

    _scrollChildren: function(deltaMove) {
        deltaMove = this._clampDelta(deltaMove);

        var realMove = deltaMove;
        var outOfBoundary;
        if (this.elastic) {
            outOfBoundary = this._getHowMuchOutOfBoundary();
            realMove.x *= (outOfBoundary.x === 0 ? 1 : 0.5);
            realMove.y *= (outOfBoundary.y === 0 ? 1 : 0.5);
        }

        if (!this.elastic) {
            outOfBoundary = this._getHowMuchOutOfBoundary(realMove);
            realMove = cc.pAdd(realMove, outOfBoundary);
        }

        var scrollEventType = -1;

        if (realMove.y > 0) { //up
            var icBottomPos = this.content.y - this.content.anchorY * this.content.height;

            if (icBottomPos + realMove.y > this._bottomBoundary) {
                scrollEventType = EventType.SCROLL_TO_BOTTOM;
            }
        }
        else if (realMove.y < 0) { //down
            var icTopPos = this.content.y - this.content.anchorY * this.content.height + this.content.height;

            if(icTopPos + realMove.y <= this._topBoundary) {
                scrollEventType = EventType.SCROLL_TO_TOP;
            }
        }
        else if (realMove.x < 0) { //left
            var icRightPos = this.content.x - this.content.anchorX * this.content.width + this.content.width;
            if (icRightPos + realMove.x <= this._rightBoundary) {
                scrollEventType = EventType.SCROLL_TO_RIGHT;
            }
        }
        else if (realMove.x > 0) { //right
            var icLeftPos = this.content.x - this.content.anchorX * this.content.width;
            if (icLeftPos + realMove.x >= this._leftBoundary) {
                scrollEventType = EventType.SCROLL_TO_LEFT;
            }
        }

        this._moveContent(realMove, false);

        if(realMove.x !== 0 || realMove.y !== 0)
        {
            this._dispatchEvent(EventType.SCROLLING);
        }

        if (scrollEventType !== -1) {
            this._dispatchEvent(scrollEventType);
        }

    },

    _handlePressLogic: function() {
        this._autoScrolling = false;

        this._touchMovePreviousTimestamp = getTimeInMilliseconds();
        this._touchMoveDisplacements = [];
        this._touchMoveTimeDeltas = [];

        this._onScrollBarTouchBegan();
    },

    _clampDelta: function(delta) {
        var contentSize = this.content.getContentSize();
        var scrollViewSize = this.node.getContentSize();
        if (contentSize.width <= scrollViewSize.width) {
            delta.x = 0;
        }
        if (contentSize.height <= scrollViewSize.height) {
            delta.y = 0;
        }

        return delta;
    },

    _gatherTouchMove: function(delta) {
        delta = this._clampDelta(delta);

        while (this._touchMoveDisplacements.length >= NUMBER_OF_GATHERED_TOUCHES_FOR_MOVE_SPEED) {
            this._touchMoveDisplacements.shift();
            this._touchMoveTimeDeltas.shift();
        }

        this._touchMoveDisplacements.push(delta);

        var timeStamp = getTimeInMilliseconds();
        this._touchMoveTimeDeltas.push((timeStamp - this._touchMovePreviousTimestamp) / 1000);
        this._touchMovePreviousTimestamp = timeStamp;
    },

    _startBounceBackIfNeeded: function() {
        if (!this.elastic) {
            return false;
        }

        var bounceBackAmount = this._getHowMuchOutOfBoundary();
        bounceBackAmount = this._clampDelta(bounceBackAmount);

        if (cc.pFuzzyEqual(bounceBackAmount, cc.p(0, 0), EPSILON)) {
            return false;
        }

        var bounceBackTime = Math.max(this.bounceDuration, 0);
        this._startAutoScroll(bounceBackAmount, bounceBackTime, true);

        return true;
    },

    _processInertiaScroll: function () {
        var bounceBackStarted = this._startBounceBackIfNeeded();
        if (!bounceBackStarted && this.inertia) {
            var touchMoveVelocity = this._calculateTouchMoveVelocity();
            if (!cc.pFuzzyEqual(touchMoveVelocity, cc.p(0, 0), EPSILON) && this.brake < 1) {
                this._startInertiaScroll(touchMoveVelocity);
            }
        }

        this._onScrollBarTouchEnded();
    },

    _handleReleaseLogic: function(touch) {
        var delta = touch.getDelta();
        this._gatherTouchMove(delta);

       this._processInertiaScroll();
    },

    _isOutOfBoundary: function() {
        var outOfBoundary = this._getHowMuchOutOfBoundary();
        return !cc.pFuzzyEqual(outOfBoundary, cc.p(0, 0), EPSILON);
    },

    _isNecessaryAutoScrollBrake: function() {
        if (this._autoScrollBraking) {
            return true;
        }

        if (this._isOutOfBoundary()) {
            if (!this._autoScrollCurrentlyOutOfBoundary) {
                this._autoScrollCurrentlyOutOfBoundary = true;
                this._autoScrollBraking = true;
                this._autoScrollBrakingStartPosition = this.getContentPosition();
                return true;
            }

        } else {
            this._autoScrollCurrentlyOutOfBoundary = false;
        }

        return false;
    },


    _processAutoScrolling: function(dt) {
        var isAutoScrollBrake = this._isNecessaryAutoScrollBrake();
        var brakingFactor = isAutoScrollBrake ? OUT_OF_BOUNDARY_BREAKING_FACTOR : 1;
        this._autoScrollAccumulatedTime += dt * (1 / brakingFactor);

        var percentage = Math.min(1, this._autoScrollAccumulatedTime / this._autoScrollTotalTime);
        if (this._autoScrollAttenuate) {
            percentage = quintEaseOut(percentage);
        }

        var newPosition = cc.pAdd(this._autoScrollStartPosition, cc.pMult(this._autoScrollTargetDelta, percentage));
        var reachedEnd = (percentage === 1);

        if (this.elastic) {
            var brakeOffsetPosition = cc.pSub(newPosition, this._autoScrollBrakingStartPosition);
            if (isAutoScrollBrake) {
                brakeOffsetPosition = cc.pMult(brakeOffsetPosition, brakingFactor);
            }
            newPosition = cc.pAdd(this._autoScrollBrakingStartPosition, brakeOffsetPosition);
        } else {
            var moveDelta = cc.pSub(newPosition, this.getContentPosition());
            var outOfBoundary = this._getHowMuchOutOfBoundary(moveDelta);
            if (!cc.pFuzzyEqual(outOfBoundary, cc.p(0, 0), EPSILON)) {
                newPosition = cc.pAdd(newPosition, outOfBoundary);
                reachedEnd = true;
            }
        }

        if (reachedEnd) {
            this._autoScrolling = false;
            this._dispatchEvent(EventType.AUTOSCROLL_ENDED);
        }

        var contentPos = cc.pSub(newPosition, this.getContentPosition());
        this._moveContent(contentPos, reachedEnd);
    },

    _startInertiaScroll: function(touchMoveVelocity) {
        var inertiaTotalMovement = cc.pMult(touchMoveVelocity, MOVEMENT_FACTOR);
        this._startAttenuatingAutoScroll(inertiaTotalMovement, touchMoveVelocity);
    },

    _calculateAttenuatedFactor: function (distance) {
        if(this.brake <= 0){
            return (1 - this.brake);
        }

        //attenuate formula from: http://learnopengl.com/#!Lighting/Light-casters
        var attenuatedFactor = (1 - this.brake) * (1 / (1 + distance * 0.000014 + distance * distance * 0.000000008) );
        return attenuatedFactor;
    },

    _startAttenuatingAutoScroll: function(deltaMove, initialVelocity) {
        var time = this._calculateAutoScrollTimeByInitalSpeed(cc.pLength(initialVelocity));

        var originalMoveLength = cc.pLength(deltaMove);

        var targetDelta = cc.pNormalize(deltaMove);
        var contentSize = this.content.getContentSize();
        var scrollviewSize = this.node.getContentSize();

        var totalMoveWidth = (contentSize.width - scrollviewSize.width);
        var totalMoveHeight = (contentSize.height - scrollviewSize.height);

        var attenuatedFactorX = this._calculateAttenuatedFactor(totalMoveWidth);
        var attenuatedFactorY = this._calculateAttenuatedFactor(totalMoveHeight);

        targetDelta = cc.p(targetDelta.x * totalMoveWidth * (1 - this.brake) * attenuatedFactorX, targetDelta.y * totalMoveHeight * attenuatedFactorY * (1 - this.brake));

        targetDelta = cc.pAdd(deltaMove, targetDelta);
        var factor = cc.pLength(targetDelta) / originalMoveLength;

        time = time * factor;

        this._startAutoScroll(targetDelta, time, true);
    },

    _calculateAutoScrollTimeByInitalSpeed: function(initalSpeed) {
        var time = Math.sqrt(Math.sqrt(initalSpeed / 5));
        return time;
    },

    _startAutoScroll: function(deltaMove, timeInSecond, attenuated) {
        var adjustedDeltaMove = this._flattenVectorByDirection(deltaMove);

        this._autoScrolling = true;
        this._autoScrollTargetDelta = adjustedDeltaMove;
        this._autoScrollAttenuate = attenuated;
        this._autoScrollStartPosition = this.getContentPosition();
        this._autoScrollTotalTime = timeInSecond;
        this._autoScrollAccumulatedTime = 0;
        this._autoScrollBraking = false;
        this._autoScrollBrakingStartPosition = cc.p(0, 0);

        var currentOutOfBoundary = this._getHowMuchOutOfBoundary();
        if (!cc.pFuzzyEqual(currentOutOfBoundary, cc.p(0, 0), EPSILON)) {
            this._autoScrollCurrentlyOutOfBoundary = true;
            var afterOutOfBoundary = this._getHowMuchOutOfBoundary(adjustedDeltaMove);
            if (currentOutOfBoundary.x * afterOutOfBoundary.x > 0 ||
                currentOutOfBoundary.y * afterOutOfBoundary.y > 0) {
                this._autoScrollBraking = true;
            }
        }

    },

    _calculateTouchMoveVelocity: function() {
        var totalTime = 0;
        totalTime = this._touchMoveTimeDeltas.reduce(function(a, b) {
            return a + b;
        }, totalTime);

        if (totalTime <= 0 || totalTime >= 0.5) {
            return cc.p(0, 0);
        }

        var totalMovement = cc.p(0, 0);
        totalMovement = this._touchMoveDisplacements.reduce(function(a, b) {
            return cc.pAdd(a, b);
        }, totalMovement);

        return cc.p(totalMovement.x / totalTime, totalMovement.y / totalTime);
    },

    _flattenVectorByDirection: function(vector) {
        var result = vector;
        result.x = this.horizontal ? result.x : 0;
        result.y = this.vertical ? result.y : 0;
        return result;
    },

    _moveContent: function(deltaMove, canStartBounceBack) {
        var adjustedMove = this._flattenVectorByDirection(deltaMove);

        var newPosition = cc.pAdd(this.getContentPosition(), adjustedMove);

        this.setContentPosition(newPosition);

        var outOfBoundary = this._getHowMuchOutOfBoundary();
        this._updateScrollBar(outOfBoundary);

        if (this.elastic && canStartBounceBack) {
            this._startBounceBackIfNeeded();
        }

    },


    _getContentLeftBoundary: function() {
        var contentPos = this.getContentPosition();
        var leftBoundary = contentPos.x - this.content.getAnchorPoint().x * this.content.getContentSize().width;
        return leftBoundary;
    },

    _getContentRightBoundary: function() {
        var contentSize = this.content.getContentSize();
        return this._getContentLeftBoundary() + contentSize.width;
    },

    _getContentTopBoundary: function() {
        var contentSize = this.content.getContentSize();
        return this._getContentBottomBoundary() + contentSize.height;
    },

    _getContentBottomBoundary: function() {
        var contentPos = this.getContentPosition();
        var bottomBoundary = contentPos.y - this.content.getAnchorPoint().y * this.content.getContentSize().height;
        return bottomBoundary;
    },

    _getHowMuchOutOfBoundary: function(addition) {
        addition = addition || cc.p(0, 0);
        if (cc.pFuzzyEqual(addition, cc.p(0, 0), EPSILON) && !this._outOfBoundaryAmountDirty) {
            return this._outOfBoundaryAmount;
        }

        var outOfBoundaryAmount = cc.p(0, 0);
        if (this._getContentLeftBoundary() + addition.x > this._leftBoundary) {
            outOfBoundaryAmount.x = this._leftBoundary - (this._getContentLeftBoundary() + addition.x);
        } else if (this._getContentRightBoundary() + addition.x < this._rightBoundary) {
            outOfBoundaryAmount.x = this._rightBoundary - (this._getContentRightBoundary() + addition.x);
        }

        if (this._getContentTopBoundary() + addition.y < this._topBoundary) {
            outOfBoundaryAmount.y = this._topBoundary - (this._getContentTopBoundary() + addition.y);
        } else if (this._getContentBottomBoundary() + addition.y > this._bottomBoundary) {
            outOfBoundaryAmount.y = this._bottomBoundary - (this._getContentBottomBoundary() + addition.y);
        }

        if (cc.pFuzzyEqual(addition, cc.p(0, 0), EPSILON)) {
            this._outOfBoundaryAmount = outOfBoundaryAmount;
            this._outOfBoundaryAmountDirty = false;
        }

        outOfBoundaryAmount = this._clampDelta(outOfBoundaryAmount);

        return outOfBoundaryAmount;
    },

    _updateScrollBar: function(outOfBoundary) {
        if (this.horizontalScrollBar) {
            this.horizontalScrollBar._onScroll(outOfBoundary);
        }

        if (this.verticalScrollBar) {
            this.verticalScrollBar._onScroll(outOfBoundary);
        }
    },

    _onScrollBarTouchBegan: function() {
        if (this.horizontalScrollBar) {
            this.horizontalScrollBar._onTouchBegan();
        }

        if (this.verticalScrollBar) {
            this.verticalScrollBar._onTouchBegan();
        }
    },

    _onScrollBarTouchEnded: function() {
        if (this.horizontalScrollBar) {
            this.horizontalScrollBar._onTouchEnded();
        }

        if (this.verticalScrollBar) {
            this.verticalScrollBar._onTouchEnded();
        }
    },

    _dispatchEvent: function(event) {
        cc.Component.EventHandler.emitEvents(this.scrollEvents, this, event);
    },

    //component life cycle methods
    __preload: function () {
        if (!CC_EDITOR) {
            this._registerEvent();
            this.node.on('size-changed', this._calculateBoundary, this);
            if(this.content) {
                this.content.on('size-changed', this._calculateBoundary, this);
            }
        }
    },

    start: function() {
        this._calculateBoundary();
    },

    onDestroy: function() {
        this.node.off('size-changed', this._calculateBoundary, this);
        if(this.content) {
            this.content.off('size-changed', this._calculateBoundary, this);
        }
    },

    _hideScrollbar: function () {
        if (this.horizontalScrollBar) {
            this.horizontalScrollBar.hide();
        }

        if (this.verticalScrollBar) {
            this.verticalScrollBar.hide();
        }
    },

    onDisable: function() {
        this._hideScrollbar();
        this.stopAutoScroll();
    },

    update: function(dt) {
        if (this._autoScrolling) {
            this._processAutoScrolling(dt);
        }
    }
});

cc.ScrollView = module.exports = ScrollView;<|MERGE_RESOLUTION|>--- conflicted
+++ resolved
@@ -766,13 +766,8 @@
         if (this.content) {
             //refresh content size
             var layout = this.content.getComponent(cc.Layout);
-<<<<<<< HEAD
-            if(layout) {
+            if(layout && layout.enabledInHierarchy) {
                 layout._updateLayout();
-=======
-            if(layout && layout.enabledInHierarchy) {
-                layout.lateUpdate();
->>>>>>> d5094330
             }
             var scrollViewSize = this.node.getContentSize();
 
