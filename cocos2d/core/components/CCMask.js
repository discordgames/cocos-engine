/****************************************************************************
 Copyright (c) 2013-2016 Chukong Technologies Inc.
 Copyright (c) 2017-2018 Xiamen Yaji Software Co., Ltd.

 https://www.cocos.com/

 Permission is hereby granted, free of charge, to any person obtaining a copy
 of this software and associated engine source code (the "Software"), a limited,
  worldwide, royalty-free, non-assignable, revocable and non-exclusive license
 to use Cocos Creator solely to develop games on your target platforms. You shall
  not use Cocos Creator software for developing other software or tools that's
  used for developing games. You are not granted to publish, distribute,
  sublicense, and/or sell copies of Cocos Creator.

 The software or tools in this License Agreement are licensed, not sold.
 Xiamen Yaji Software Co., Ltd. reserves all rights not expressly granted to you.

 THE SOFTWARE IS PROVIDED "AS IS", WITHOUT WARRANTY OF ANY KIND, EXPRESS OR
 IMPLIED, INCLUDING BUT NOT LIMITED TO THE WARRANTIES OF MERCHANTABILITY,
 FITNESS FOR A PARTICULAR PURPOSE AND NONINFRINGEMENT. IN NO EVENT SHALL THE
 AUTHORS OR COPYRIGHT HOLDERS BE LIABLE FOR ANY CLAIM, DAMAGES OR OTHER
 LIABILITY, WHETHER IN AN ACTION OF CONTRACT, TORT OR OTHERWISE, ARISING FROM,
 OUT OF OR IN CONNECTION WITH THE SOFTWARE OR THE USE OR OTHER DEALINGS IN
 THE SOFTWARE.
 ****************************************************************************/

const misc = require('../utils/misc');
const Material = require('../assets/material/CCMaterial');
const RenderComponent = require('./CCRenderComponent');
const RenderFlow = require('../renderer/render-flow');
const Graphics = require('../graphics/graphics');
const Node = require('../CCNode');
const dynamicAtlasManager = require('../renderer/utils/dynamic-atlas/manager');

import { mat4, vec2 } from '../vmath';

let _vec2_temp = cc.v2();
let _mat4_temp = mat4.create();

let _circlepoints =[];
function _calculateCircle (center, radius, segements) {
    _circlepoints.length = 0;
    let anglePerStep = Math.PI * 2 / segements;
    for (let step = 0; step < segements; ++step) {
        _circlepoints.push(cc.v2(radius.x * Math.cos(anglePerStep * step) + center.x,
            radius.y * Math.sin(anglePerStep * step) + center.y));
    }

    return _circlepoints;
}

/**
 * !#en the type for mask.
 * !#zh 遮罩组件类型
 * @enum Mask.Type
 */
let MaskType = cc.Enum({
    /**
     * !#en Rect mask.
     * !#zh 使用矩形作为遮罩
     * @property {Number} RECT
     */
    RECT: 0,
    /**
     * !#en Ellipse Mask.
     * !#zh 使用椭圆作为遮罩
     * @property {Number} ELLIPSE
     */
    ELLIPSE: 1,
    /**
     * !#en Image Stencil Mask.
     * !#zh 使用图像模版作为遮罩
     * @property {Number} IMAGE_STENCIL
     */
    IMAGE_STENCIL: 2,
});

const SEGEMENTS_MIN = 3;
const SEGEMENTS_MAX = 10000;

/**
 * !#en The Mask Component
 * !#zh 遮罩组件
 * @class Mask
 * @extends RenderComponent
 */
let Mask = cc.Class({
    name: 'cc.Mask',
    extends: RenderComponent,

    editor: CC_EDITOR && {
        menu: 'i18n:MAIN_MENU.component.renderers/Mask',
        help: 'i18n:COMPONENT.help_url.mask',
        inspector: 'packages://inspector/inspectors/comps/mask.js'
    },

    ctor () {
        this._graphics = null;
        this._clearGraphics = null;
    },

    properties: {
        _spriteFrame: {
            default: null,
            type: cc.SpriteFrame
        },

        /**
         * !#en The mask type.
         * !#zh 遮罩类型
         * @property type
         * @type {Mask.Type}
         * @example
         * mask.type = cc.Mask.Type.RECT;
         */
        _type: MaskType.RECT,
        type: {
            get: function () {
                return this._type;
            },
            set: function (value) {
                this._type = value;
                if (this._type !== MaskType.IMAGE_STENCIL) {
                    this.spriteFrame = null;
                    this.alphaThreshold = 0;
                    this._updateGraphics();
                }
                if (this._renderData) {
                    this.destroyRenderData(this._renderData);
                    this._renderData = null;
                }
                this._activateMaterial();
            },
            type: MaskType,
            tooltip: CC_DEV && 'i18n:COMPONENT.mask.type',
        },

        /**
         * !#en The mask image
         * !#zh 遮罩所需要的贴图
         * @property spriteFrame
         * @type {SpriteFrame}
         * @default null
         * @example
         * mask.spriteFrame = newSpriteFrame;
         */
        spriteFrame: {
            type: cc.SpriteFrame,
            tooltip: CC_DEV && 'i18n:COMPONENT.mask.spriteFrame',
            get: function () {
                return this._spriteFrame;
            },
            set: function (value) {
                let lastSprite = this._spriteFrame;
                if (CC_EDITOR) {
                    if ((lastSprite && lastSprite._uuid) === (value && value._uuid)) {
                        return;
                    }
                }
                else {
                    if (lastSprite === value) {
                        return;
                    }
                }
                this._spriteFrame = value;
                this._applySpriteFrame(lastSprite);
            },
        },

        /**
         * !#en
         * The alpha threshold.(Not supported Canvas Mode) <br/>
         * The content is drawn only where the stencil have pixel with alpha greater than the alphaThreshold. <br/>
         * Should be a float between 0 and 1. <br/>
         * This default to 0 (so alpha test is disabled).
         * When it's set to 1, the stencil will discard all pixels, nothing will be shown,
         * In previous version, it act as if the alpha test is disabled, which is incorrect.
         * !#zh
         * Alpha 阈值（不支持 Canvas 模式）<br/>
         * 只有当模板的像素的 alpha 大于 alphaThreshold 时，才会绘制内容。<br/>
         * 该数值 0 ~ 1 之间的浮点数，默认值为 0（因此禁用 alpha 测试）
         * 当被设置为 1 时，会丢弃所有蒙版像素，所以不会显示任何内容，在之前的版本中，设置为 1 等同于 0，这种效果其实是不正确的
         * @property alphaThreshold
         * @type {Number}
         * @default 0
         */
        alphaThreshold: {
            default: 0,
            type: cc.Float,
            range: [0, 1, 0.1],
            slide: true,
            tooltip: CC_DEV && 'i18n:COMPONENT.mask.alphaThreshold',
            notify: function () {
                if (cc.game.renderType === cc.game.RENDER_TYPE_CANVAS) {
                    cc.warnID(4201);
                    return;
                }
                let material = this.sharedMaterials[0];
                if (material) {
                    material.setProperty('alphaThreshold', this.alphaThreshold);
                }
            }
        },

        /**
         * !#en Reverse mask (Not supported Canvas Mode)
         * !#zh 反向遮罩（不支持 Canvas 模式）
         * @property inverted
         * @type {Boolean}
         * @default false
         */
        inverted: {
            default: false,
            type: cc.Boolean,
            tooltip: CC_DEV && 'i18n:COMPONENT.mask.inverted',
            notify: function () {
                if (cc.game.renderType === cc.game.RENDER_TYPE_CANVAS) {
                    cc.warnID(4202);
                    return;
                }
            }
        },

        /**
         * TODO: remove segments, not supported by graphics
         * !#en The segements for ellipse mask.
         * !#zh 椭圆遮罩的曲线细分数
         * @property segements
         * @type {Number}
         * @default 64
         */
        _segments: 64,
        segements: {
            get: function () {
                return this._segments;
            },
            set: function (value) {
                this._segments = misc.clampf(value, SEGEMENTS_MIN, SEGEMENTS_MAX);
                this._updateGraphics();
            },
            type: cc.Integer,
            tooltip: CC_DEV && 'i18n:COMPONENT.mask.segements',
        },

        _resizeToTarget: {
            animatable: false,
            set: function (value) {
                if(value) {
                    this._resizeNodeToTargetNode();
                }
            }
        }
    },

    statics: {
        Type: MaskType,
    },

    onLoad () {
        this._createGraphics();
    },

    onRestore () {
        this._createGraphics();
        if (this._type !== MaskType.IMAGE_STENCIL) {
            this._updateGraphics();
        }
        else {
            this._applySpriteFrame();
        }
    },

    onEnable () {
        this._super();
        if (this._type === MaskType.IMAGE_STENCIL) {
            if (!this._spriteFrame || !this._spriteFrame.textureLoaded()) {
                // Do not render when sprite frame is not ready
                this.markForRender(false);
                if (this._spriteFrame) {
                    this.markForUpdateRenderData(false);
                    this._spriteFrame.once('load', this._onTextureLoaded, this);
                    this._spriteFrame.ensureLoadTexture();
                }
            }
        }
        else {
            this._updateGraphics();
        }

        this.node.on(cc.Node.EventType.POSITION_CHANGED, this._updateGraphics, this);
        this.node.on(cc.Node.EventType.ROTATION_CHANGED, this._updateGraphics, this);
        this.node.on(cc.Node.EventType.SCALE_CHANGED, this._updateGraphics, this);
        this.node.on(cc.Node.EventType.SIZE_CHANGED, this._updateGraphics, this);
        this.node.on(cc.Node.EventType.ANCHOR_CHANGED, this._updateGraphics, this);

        this.node._renderFlag |= RenderFlow.FLAG_POST_RENDER;
        this._activateMaterial();
    },

    onDisable () {
        this._super();

        this.node.off(cc.Node.EventType.POSITION_CHANGED, this._updateGraphics, this);
        this.node.off(cc.Node.EventType.ROTATION_CHANGED, this._updateGraphics, this);
        this.node.off(cc.Node.EventType.SCALE_CHANGED, this._updateGraphics, this);
        this.node.off(cc.Node.EventType.SIZE_CHANGED, this._updateGraphics, this);
        this.node.off(cc.Node.EventType.ANCHOR_CHANGED, this._updateGraphics, this);

        this.node._renderFlag &= ~RenderFlow.FLAG_POST_RENDER;
    },

    onDestroy () {
        this._super();
        this._removeGraphics();
    },

    _resizeNodeToTargetNode: CC_EDITOR && function () {
        if(this.spriteFrame) {
            let rect = this.spriteFrame.getRect();
            this.node.setContentSize(rect.width, rect.height);
        }
    },

    _onTextureLoaded () {
        // Mark render data dirty
        if (this._renderData) {
            this._renderData.uvDirty = true;
            this._renderData.vertDirty = true;
            this.markForUpdateRenderData(true);
        }
        // Reactivate material
        if (this.enabledInHierarchy) {
            this._activateMaterial();
        }
    },

    _applySpriteFrame (oldFrame) {
        if (oldFrame && oldFrame.off) {
            oldFrame.off('load', this._onTextureLoaded, this);
        }
        let spriteFrame = this._spriteFrame;
        if (spriteFrame) {
            if (spriteFrame.textureLoaded()) {
                this._onTextureLoaded(null);
            }
            else {
                spriteFrame.once('load', this._onTextureLoaded, this);
                spriteFrame.ensureLoadTexture();
            }
        }
        else {
            this.disableRender();
        }
    },

    _activateMaterial () {
        // cannot be activated if texture not loaded yet
        if (this._type === MaskType.IMAGE_STENCIL && (!this.spriteFrame || !this.spriteFrame.textureLoaded())) {
            this.markForRender(false);
            return;
        }

        // WebGL
        if (cc.game.renderType !== cc.game.RENDER_TYPE_CANVAS) {
            // Init material
            let material = this.sharedMaterials[0];
            if (!material) {
                material = Material.getInstantiatedBuiltinMaterial('sprite', this);
                material.define('USE_ALPHA_TEST', true);
            }

            // Reset material
            if (this._type === MaskType.IMAGE_STENCIL) {
                let texture = this.spriteFrame.getTexture();
                material.define('_USE_MODEL', false);
                material.define('USE_TEXTURE', true);

                material.setProperty('texture', texture);
                material.setProperty('alphaThreshold', this.alphaThreshold);
            }
            else {
                material.define('_USE_MODEL', true);
                material.define('USE_TEXTURE', false);
            }

            this.setMaterial(0, material);
        }

        this.markForRender(true);
    },

    _createGraphics () {
        if (!this._graphics) {
            this._graphics = new Graphics();
            this._graphics.node = this.node;
            this._graphics.lineWidth = 0;
            this._graphics.strokeColor = cc.color(0, 0, 0, 0);
        }

        if (!this._clearGraphics) {
            this._clearGraphics = new Graphics();
            this._clearGraphics.node = new Node();
            this._clearGraphics._activateMaterial();
            this._clearGraphics.lineWidth = 0;
            this._clearGraphics.rect(0, 0, cc.visibleRect.width, cc.visibleRect.height);
            this._clearGraphics.fill();
        }
    },

    _updateGraphics () {
        let node = this.node;
        let graphics = this._graphics;
        // Share render data with graphics content
        graphics.clear(false);
        let width = node._contentSize.width;
        let height = node._contentSize.height;
        let x = -width * node._anchorPoint.x;
        let y = -height * node._anchorPoint.y;
        if (this._type === MaskType.RECT) {
            graphics.rect(x, y, width, height);
        }
        else if (this._type === MaskType.ELLIPSE) {
            let center = cc.v2(x + width / 2, y + height / 2);
            let radius = {
                x: width / 2,
                y: height / 2
            };
            let points = _calculateCircle(center, radius, this._segments);
            for (let i = 0; i < points.length; ++i) {
                let point = points[i];
                if (i === 0) {
                    graphics.moveTo(point.x, point.y);
                }
                else {
                    graphics.lineTo(point.x, point.y);
                }
            }
            graphics.close();
        }
        if (cc.game.renderType === cc.game.RENDER_TYPE_CANVAS) {
            graphics.stroke();
        }
        else {
            graphics.fill();
        }
    },

    _removeGraphics () {
        if (this._graphics) {
            this._graphics.destroy();
        }

        if (this._clearGraphics) {
            this._clearGraphics.destroy();
        }
    },

    _hitTest (cameraPt) {
        let node = this.node;
        let size = node.getContentSize(),
            w = size.width,
            h = size.height,
            testPt = _vec2_temp;
        
        node._updateWorldMatrix();
        mat4.invert(_mat4_temp, node._worldMatrix);
        vec2.transformMat4(testPt, cameraPt, _mat4_temp);
        testPt.x += node._anchorPoint.x * w;
        testPt.y += node._anchorPoint.y * h;

        let result = false;
        if (this.type === MaskType.RECT || this.type === MaskType.IMAGE_STENCIL) {
            result = testPt.x >= 0 && testPt.y >= 0 && testPt.x <= w && testPt.y <= h;
        }
        else if (this.type === MaskType.ELLIPSE) {
            let rx = w / 2, ry = h / 2;
            let px = testPt.x - 0.5 * w, py = testPt.y - 0.5 * h;
<<<<<<< HEAD
            reult = px * px / (rx * rx) + py * py / (ry * ry) < 1;
=======
            result = px * px / (rx * rx) + py * py / (ry * ry) < 1;
>>>>>>> 62bc2c72
        }
        if (this.inverted) {
            result = !result;
        }
        return result;
    },

    markForUpdateRenderData (enable) {
        if (enable && this.enabledInHierarchy) {
            this.node._renderFlag |= RenderFlow.FLAG_UPDATE_RENDER_DATA;
        }
        else if (!enable) {
            this.node._renderFlag &= ~RenderFlow.FLAG_UPDATE_RENDER_DATA;
        }
    },

    markForRender (enable) {
        if (enable && this.enabledInHierarchy) {
            this.node._renderFlag |= (RenderFlow.FLAG_RENDER | RenderFlow.FLAG_UPDATE_RENDER_DATA | 
                                      RenderFlow.FLAG_POST_RENDER);
        }
        else if (!enable) {
            this.node._renderFlag &= ~(RenderFlow.FLAG_RENDER | RenderFlow.FLAG_POST_RENDER);
        }
    },

    disableRender () {
        this.node._renderFlag &= ~(RenderFlow.FLAG_RENDER | RenderFlow.FLAG_UPDATE_RENDER_DATA | 
                                   RenderFlow.FLAG_POST_RENDER);
    },
});

cc.Mask = module.exports = Mask;<|MERGE_RESOLUTION|>--- conflicted
+++ resolved
@@ -475,11 +475,7 @@
         else if (this.type === MaskType.ELLIPSE) {
             let rx = w / 2, ry = h / 2;
             let px = testPt.x - 0.5 * w, py = testPt.y - 0.5 * h;
-<<<<<<< HEAD
-            reult = px * px / (rx * rx) + py * py / (ry * ry) < 1;
-=======
             result = px * px / (rx * rx) + py * py / (ry * ry) < 1;
->>>>>>> 62bc2c72
         }
         if (this.inverted) {
             result = !result;
