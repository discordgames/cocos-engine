/****************************************************************************
 Copyright (c) 2013-2016 Chukong Technologies Inc.
 Copyright (c) 2017-2018 Xiamen Yaji Software Co., Ltd.

 https://www.cocos.com/

 Permission is hereby granted, free of charge, to any person obtaining a copy
 of this software and associated engine source code (the "Software"), a limited,
  worldwide, royalty-free, non-assignable, revocable and non-exclusive license
 to use Cocos Creator solely to develop games on your target platforms. You shall
  not use Cocos Creator software for developing other software or tools that's
  used for developing games. You are not granted to publish, distribute,
  sublicense, and/or sell copies of Cocos Creator.

 The software or tools in this License Agreement are licensed, not sold.
 Xiamen Yaji Software Co., Ltd. reserves all rights not expressly granted to you.

 THE SOFTWARE IS PROVIDED "AS IS", WITHOUT WARRANTY OF ANY KIND, EXPRESS OR
 IMPLIED, INCLUDING BUT NOT LIMITED TO THE WARRANTIES OF MERCHANTABILITY,
 FITNESS FOR A PARTICULAR PURPOSE AND NONINFRINGEMENT. IN NO EVENT SHALL THE
 AUTHORS OR COPYRIGHT HOLDERS BE LIABLE FOR ANY CLAIM, DAMAGES OR OTHER
 LIABILITY, WHETHER IN AN ACTION OF CONTRACT, TORT OR OTHERWISE, ARISING FROM,
 OUT OF OR IN CONNECTION WITH THE SOFTWARE OR THE USE OR OTHER DEALINGS IN
 THE SOFTWARE.
 ****************************************************************************/

const macro = require('../platform/CCMacro');
const RenderComponent = require('./CCRenderComponent');
const Material = require('../assets/material/CCMaterial');
const LabelFrame = require('../renderer/utils/label/label-frame');

/**
 * !#en Enum for text alignment.
 * !#zh 文本横向对齐类型
 * @enum Label.HorizontalAlign
 */
/**
 * !#en Alignment left for text.
 * !#zh 文本内容左对齐。
 * @property {Number} LEFT
 */
/**
 * !#en Alignment center for text.
 * !#zh 文本内容居中对齐。
 * @property {Number} CENTER
 */
/**
 * !#en Alignment right for text.
 * !#zh 文本内容右边对齐。
 * @property {Number} RIGHT
 */
const HorizontalAlign = macro.TextAlignment;

/**
 * !#en Enum for vertical text alignment.
 * !#zh 文本垂直对齐类型
 * @enum Label.VerticalAlign
 */
/**
 * !#en Vertical alignment top for text.
 * !#zh 文本顶部对齐。
 * @property {Number} TOP
 */
/**
 * !#en Vertical alignment center for text.
 * !#zh 文本居中对齐。
 * @property {Number} CENTER
 */
/**
 * !#en Vertical alignment bottom for text.
 * !#zh 文本底部对齐。
 * @property {Number} BOTTOM
 */
const VerticalAlign = macro.VerticalTextAlignment;

/**
 * !#en Enum for Overflow.
 * !#zh Overflow 类型
 * @enum Label.Overflow
 */
/**
 * !#en NONE.
 * !#zh 不做任何限制。
 * @property {Number} NONE
 */
/**
 * !#en In CLAMP mode, when label content goes out of the bounding box, it will be clipped.
 * !#zh CLAMP 模式中，当文本内容超出边界框时，多余的会被截断。
 * @property {Number} CLAMP
 */
/**
 * !#en In SHRINK mode, the font size will change dynamically to adapt the content size. This mode may takes up more CPU resources when the label is refreshed.
 * !#zh SHRINK 模式，字体大小会动态变化，以适应内容大小。这个模式在文本刷新的时候可能会占用较多 CPU 资源。
 * @property {Number} SHRINK
 */
/**
 * !#en In RESIZE_HEIGHT mode, you can only change the width of label and the height is changed automatically.
 * !#zh 在 RESIZE_HEIGHT 模式下，只能更改文本的宽度，高度是自动改变的。
 * @property {Number} RESIZE_HEIGHT
 */
const Overflow = cc.Enum({
    NONE: 0,
    CLAMP: 1,
    SHRINK: 2,
    RESIZE_HEIGHT: 3
});

/**
 * !#en Enum for font type.
 * !#zh Type 类型
 * @enum Label.Type
 */
/**
 * !#en The TTF font type.
 * !#zh TTF字体
 * @property {Number} TTF
 */
/**
 * !#en The bitmap font type.
 * !#zh 位图字体
 * @property {Number} BMFont
 */
/**
 * !#en The system font type.
 * !#zh 系统字体
 * @property {Number} SystemFont
 */

 /**
 * !#en Do not do any caching.
 * !#zh 不做任何缓存。
 * @property {Number} NONE
 */
/**
 * !#en In BITMAP mode, cache the label as a static image and add it to the dynamic atlas for batch rendering, and can batching with Sprites using broken images.
 * !#zh BITMAP 模式，将 label 缓存成静态图像并加入到动态图集，以便进行批次合并，可与使用碎图的 Sprite 进行合批（注：动态图集在 Chrome 以及微信小游戏暂时关闭，该功能无效）。
 * @property {Number} BITMAP
 */
/**
 * !#en In CHAR mode, split text into characters and cache characters into a dynamic atlas which the size of 2048*2048. 
 * !#zh CHAR 模式，将文本拆分为字符，并将字符缓存到一张单独的大小为 2048*2048 的图集中进行重复使用，不再使用动态图集（注：当图集满时将不再进行缓存，暂时不支持 SHRINK 自适应文本尺寸（后续完善））。
 * @property {Number} CHAR
 */
const CacheMode = cc.Enum({
    NONE: 0,
    BITMAP: 1,
    CHAR: 2,
});

/**
 * !#en The Label Component.
 * !#zh 文字标签组件
 * @class Label
 * @extends RenderComponent
 */
let Label = cc.Class({
    name: 'cc.Label',
    extends: RenderComponent,

    ctor () {
        if (CC_EDITOR) {
            this._userDefinedFont = null;
        }

        this._actualFontSize = 0;
        this._assemblerData = null;

        this._frame = null;
        this._ttfTexture = null;
        this._letterTexture = null;

        if (cc.game.renderType === cc.game.RENDER_TYPE_CANVAS) {
            this._activateMaterial = this._activateMaterialCanvas;
        }
        else {
            this._activateMaterial = this._activateMaterialWebgl;
        }
    },

    editor: CC_EDITOR && {
        menu: 'i18n:MAIN_MENU.component.renderers/Label',
        help: 'i18n:COMPONENT.help_url.label',
        inspector: 'packages://inspector/inspectors/comps/label.js',
    },

    properties: {
        _useOriginalSize: true,
        
        /**
         * !#en Content string of label.
         * !#zh 标签显示的文本内容。
         * @property {String} string
         */
        _string: {
            default: '',
            formerlySerializedAs: '_N$string',
        },
        string: {
            get () {
                return this._string;
            },
            set (value) {
                let oldValue = this._string;
                this._string = '' + value;

                if (this.string !== oldValue) {
                    this._lazyUpdateRenderData();
                }

                this._checkStringEmpty();
            },
            multiline: true,
            tooltip: CC_DEV && 'i18n:COMPONENT.label.string'
        },

        /**
         * !#en Horizontal Alignment of label.
         * !#zh 文本内容的水平对齐方式。
         * @property {Label.HorizontalAlign} horizontalAlign
         */
        horizontalAlign: {
            default: HorizontalAlign.LEFT,
            type: HorizontalAlign,
            tooltip: CC_DEV && 'i18n:COMPONENT.label.horizontal_align',
            notify  (oldValue) {
                if (this.horizontalAlign === oldValue) return;
                this._lazyUpdateRenderData();
            },
            animatable: false
        },

        /**
         * !#en Vertical Alignment of label.
         * !#zh 文本内容的垂直对齐方式。
         * @property {Label.VerticalAlign} verticalAlign
         */
        verticalAlign: {
            default: VerticalAlign.TOP,
            type: VerticalAlign,
            tooltip: CC_DEV && 'i18n:COMPONENT.label.vertical_align',
            notify (oldValue) {
                if (this.verticalAlign === oldValue) return;
                this._lazyUpdateRenderData();
            },
            animatable: false
        },


        /**
         * !#en The actual rendering font size in shrink mode
         * !#zh SHRINK 模式下面文本实际渲染的字体大小
         * @property {Number} actualFontSize
         */
        actualFontSize: {
            displayName: 'Actual Font Size',
            animatable: false,
            readonly: true,
            get () {
                return this._actualFontSize;
            },
            tooltip: CC_DEV && 'i18n:COMPONENT.label.actualFontSize',
        },

        _fontSize: 40,
        /**
         * !#en Font size of label.
         * !#zh 文本字体大小。
         * @property {Number} fontSize
         */
        fontSize: {
            get () {
                return this._fontSize;
            },
            set (value) {
                if (this._fontSize === value) return;

                this._fontSize = value;
                this._lazyUpdateRenderData();
            },
            range: [0, 512],
            tooltip: CC_DEV && 'i18n:COMPONENT.label.font_size',
        },

        /**
         * !#en Font family of label, only take effect when useSystemFont property is true.
         * !#zh 文本字体名称, 只在 useSystemFont 属性为 true 的时候生效。
         * @property {String} fontFamily
         */
        fontFamily: {
            default: "Arial",
            tooltip: CC_DEV && 'i18n:COMPONENT.label.font_family',
            notify (oldValue) {
                if (this.fontFamily === oldValue) return;
                this._lazyUpdateRenderData();
            },
            animatable: false
        },

        _lineHeight: 40,
        /**
         * !#en Line Height of label.
         * !#zh 文本行高。
         * @property {Number} lineHeight
         */
        lineHeight: {
            get () {
                return this._lineHeight;
            },
            set (value) {
                if (this._lineHeight === value) return;
                this._lineHeight = value;
                this._lazyUpdateRenderData();
            },
            tooltip: CC_DEV && 'i18n:COMPONENT.label.line_height',
        },
        /**
         * !#en Overflow of label.
         * !#zh 文字显示超出范围时的处理方式。
         * @property {Label.Overflow} overflow
         */
        overflow: {
            default: Overflow.NONE,
            type: Overflow,
            tooltip: CC_DEV && 'i18n:COMPONENT.label.overflow',
            notify (oldValue) {
                if (this.overflow === oldValue) return;
                this._lazyUpdateRenderData();
            },
            animatable: false
        },

        _enableWrapText: true,
        /**
         * !#en Whether auto wrap label when string width is large than label width.
         * !#zh 是否自动换行。
         * @property {Boolean} enableWrapText
         */
        enableWrapText: {
            get () {
                return this._enableWrapText;
            },
            set (value) {
                if (this._enableWrapText === value) return;

                this._enableWrapText = value;
                this._lazyUpdateRenderData();
            },
            animatable: false,
            tooltip: CC_DEV && 'i18n:COMPONENT.label.wrap',
        },

        // 这个保存了旧项目的 file 数据
        _N$file: null,

        /**
         * !#en The font of label.
         * !#zh 文本字体。
         * @property {Font} font
         */
        font: {
            get () {
                return this._N$file;
            },
            set (value) {
                if (this.font === value) return;
                
                //if delete the font, we should change isSystemFontUsed to true
                if (!value) {
                    this._isSystemFontUsed = true;
                }

                if (CC_EDITOR && value) {
                    this._userDefinedFont = value;
                }
                this._N$file = value;
                if (value && this._isSystemFontUsed)
                    this._isSystemFontUsed = false;

                if ( typeof value === 'string' ) {
                    cc.warnID(4000);
                }

                this._fontAtlas = null;
                this._resetAssembler();
                this._applyFontTexture(true);
                this._lazyUpdateRenderData();
            },
            type: cc.Font,
            tooltip: CC_DEV && 'i18n:COMPONENT.label.font',
            animatable: false
        },

        _isSystemFontUsed: true,

        /**
         * !#en Whether use system font name or not.
         * !#zh 是否使用系统字体。
         * @property {Boolean} useSystemFont
         */
        useSystemFont: {
            get () {
                return this._isSystemFontUsed;
            },
            set (value) {
                if (this._isSystemFontUsed === value) return;
               
                if (CC_EDITOR) {
                    if (!value && this._isSystemFontUsed && this._userDefinedFont) {
                        this.font = this._userDefinedFont;
                        this.spacingX = this._spacingX;
                        return;
                    }
                }

                this._isSystemFontUsed = !!value;
                if (value) {
                    this.font = null;
                    this._resetAssembler();
                    this._lazyUpdateRenderData();
                    this._checkStringEmpty();
                }
                else if (!this._userDefinedFont) {
                    this.disableRender();
                }

            },
            animatable: false,
            tooltip: CC_DEV && 'i18n:COMPONENT.label.system_font',
        },

        _bmFontOriginalSize: {
            displayName: 'BMFont Original Size',
            get () {
                if (this._N$file instanceof cc.BitmapFont) {
                    return this._N$file.fontSize;
                }
                else {
                    return -1;
                }
            },
            visible: true,
            animatable: false
        },

        _spacingX: 0,

        /**
         * !#en The spacing of the x axis between characters.
         * !#zh 文字之间 x 轴的间距。
         * @property {Number} spacingX
         */
        spacingX: {
            get () {
                return this._spacingX;
            },
            set (value) {
                this._spacingX = value;
                this._lazyUpdateRenderData();
            },
            tooltip: CC_DEV && 'i18n:COMPONENT.label.spacingX',
        },

        //For compatibility with v2.0.x temporary reservation.
        _batchAsBitmap: false,

        /**
         * !#en The cache mode of label. This mode only supports system fonts.
         * !#zh 文本缓存模式, 该模式只支持系统字体。
         * @property {Label.CacheMode} cacheMode
         */
        cacheMode: {
            default: CacheMode.NONE,
            type: CacheMode,
            tooltip: CC_DEV && 'i18n:COMPONENT.label.cacheMode',
            notify (oldValue) {
                if (this.cacheMode === oldValue) return;
                
                if (oldValue === CacheMode.BITMAP && !(this.font instanceof cc.BitmapFont)) {
                    this._frame._resetDynamicAtlasFrame();
                }

                if (oldValue === CacheMode.CHAR) {
                    this._ttfTexture = null;
                }

                this._lazyUpdateRenderData();
            },
            animatable: false
        },

        _isBold: {
            default: false,
            serializable: false,
        },
        _isItalic: {
            default: false,
            serializable: false,
        },
        _isUnderline: {
            default: false,
            serializable: false,
        },
    },

    statics: {
        HorizontalAlign: HorizontalAlign,
        VerticalAlign: VerticalAlign,
        Overflow: Overflow,
        CacheMode: CacheMode,
    },

    onLoad () {
        // For compatibility with v2.0.x temporary reservation.
        if (this._batchAsBitmap && this.cacheMode === CacheMode.NONE) {
            this.cacheMode = CacheMode.BITMAP;
            this._batchAsBitmap = false;
        }
    },

    onEnable () {
        this._super();

        // TODO: Hack for barbarians
        if (!this.font && !this._isSystemFontUsed) {
            this.useSystemFont = true;
        }
        // Reapply default font family if necessary
        if (this.useSystemFont && !this.fontFamily) {
            this.fontFamily = 'Arial';
        }

        // Keep track of Node size
        this.node.on(cc.Node.EventType.SIZE_CHANGED, this._lazyUpdateRenderData, this);
        this.node.on(cc.Node.EventType.ANCHOR_CHANGED, this._lazyUpdateRenderData, this);
        this.node.on(cc.Node.EventType.COLOR_CHANGED, this._updateColor, this);

        this._checkStringEmpty();
        this._forceUpdateRenderData();
    },

    onDisable () {
        this._super();
        this.node.off(cc.Node.EventType.SIZE_CHANGED, this._lazyUpdateRenderData, this);
        this.node.off(cc.Node.EventType.ANCHOR_CHANGED, this._lazyUpdateRenderData, this);
        this.node.off(cc.Node.EventType.COLOR_CHANGED, this._updateColor, this);
    },

    onDestroy () {
        this._assembler && this._assembler._resetAssemblerData && this._assembler._resetAssemblerData(this._assemblerData);
        this._assemblerData = null;
        this._letterTexture = null;
        if (this._ttfTexture) {
            this._ttfTexture.destroy();
            this._ttfTexture = null;
        }
        this._super();
    },

    _updateColor () {
        if (!(this.font instanceof cc.BitmapFont)) {
            this._lazyUpdateRenderData();
        }
        this._assembler.updateColor(this);
    },

    _canRender () {
        let result = this._super();
        let font = this.font;
        if (font instanceof cc.BitmapFont) {
            let spriteFrame = font.spriteFrame;
            // cannot be activated if texture not loaded yet
            if (!spriteFrame || !spriteFrame.textureLoaded()) {
                result = false;
            }
        }
        return result;
    },

    _checkStringEmpty () {
        this.markForRender(!!this.string);
    },

    _on3DNodeChanged () {
        this._resetAssembler();
        this._applyFontTexture(true);
    },

    _applyFontTexture (force) {
        let font = this.font;
        if (font instanceof cc.BitmapFont) {
            let spriteFrame = font.spriteFrame;
            this._frame = spriteFrame;
            let self = this;
            let onBMFontTextureLoaded = function () {
                // TODO: old texture in material have been released by loader
                self._frame._texture = spriteFrame._texture;
                self._activateMaterial(force);
                if (force) {
                    self._assembler && self._assembler.updateRenderData(self);
                }
            };
            // cannot be activated if texture not loaded yet
            if (spriteFrame && spriteFrame.textureLoaded()) {
                onBMFontTextureLoaded();
            }
            else {
                this.disableRender();

                if (spriteFrame) {
                    spriteFrame.once('load', onBMFontTextureLoaded, this);
                    spriteFrame.ensureLoadTexture();
                }
            }
        }
        else {
            if (!this._frame) {
                this._frame = new LabelFrame();
            }
 
            if (this.cacheMode === CacheMode.CHAR && cc.sys.browserType !== cc.sys.BROWSER_TYPE_WECHAT_GAME_SUB) {
                this._letterTexture = this._assembler._getAssemblerData();
                this._frame._refreshTexture(this._letterTexture);
            } else if (!this._ttfTexture) {
                this._ttfTexture = new cc.Texture2D();
                this._assemblerData = this._assembler._getAssemblerData();
                this._ttfTexture.initWithElement(this._assemblerData.canvas);
            } 

            if (this.cacheMode !== CacheMode.CHAR) {
                this._frame._resetDynamicAtlasFrame();
                this._frame._refreshTexture(this._ttfTexture);
            }
            
            this._activateMaterial(force);

            if (force) {
                this._assembler && this._assembler.updateRenderData(this);
            }
        }
    },

    _activateMaterialCanvas (force) {
        if (!force) return;

<<<<<<< HEAD
        // Canvas
        if (cc.game.renderType === cc.game.RENDER_TYPE_CANVAS) {
            this._frame._texture._nativeUrl = this.uuid + '_texture';
=======
        this._frame._texture.url = this.uuid + '_texture';

        this.markForUpdateRenderData(true);
        this.markForRender(true);
    },

    _activateMaterialWebgl (force) {
        if (!force) return;


        // If frame not create, disable render and return.
        if (!this._frame) {
            this.disableRender();
            return;
>>>>>>> 8ab84b87
        }

        // Label's texture is generated dynamically,
        // we should always get a material instance for this label.
        let material = this.sharedMaterials[0];

        if (!material) {
            material = Material.getInstantiatedBuiltinMaterial('2d-sprite', this);
        }
        else {
            material = Material.getInstantiatedMaterial(material, this);
        }

        material.setProperty('texture', this._frame._texture);
        this.setMaterial(0, material);

        this.markForUpdateRenderData(true);
        this.markForRender(true);
    },

    _lazyUpdateRenderData () {
        this.setVertsDirty();
        this.markForUpdateRenderData(true);
    },

    _forceUpdateRenderData () {
        this.setVertsDirty();
        this._resetAssembler();
        this._applyFontTexture(true);
        this.markForUpdateRenderData(true);
    },

    _enableBold (enabled) {
        this._isBold = !!enabled;
    },

    _enableItalics (enabled) {
        this._isItalic = !!enabled;
    },

    _enableUnderline (enabled) {
        this._isUnderline = !!enabled;
    },
 });

 cc.Label = module.exports = Label;<|MERGE_RESOLUTION|>--- conflicted
+++ resolved
@@ -642,12 +642,7 @@
     _activateMaterialCanvas (force) {
         if (!force) return;
 
-<<<<<<< HEAD
-        // Canvas
-        if (cc.game.renderType === cc.game.RENDER_TYPE_CANVAS) {
-            this._frame._texture._nativeUrl = this.uuid + '_texture';
-=======
-        this._frame._texture.url = this.uuid + '_texture';
+        this._frame._texture._nativeUrl = this.uuid + '_texture';
 
         this.markForUpdateRenderData(true);
         this.markForRender(true);
@@ -661,7 +656,6 @@
         if (!this._frame) {
             this.disableRender();
             return;
->>>>>>> 8ab84b87
         }
 
         // Label's texture is generated dynamically,
