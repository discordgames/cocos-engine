/****************************************************************************
 Copyright (c) 2013-2016 Chukong Technologies Inc.
 Copyright (c) 2017-2018 Xiamen Yaji Software Co., Ltd.

 https://www.cocos.com/

 Permission is hereby granted, free of charge, to any person obtaining a copy
 of this software and associated engine source code (the "Software"), a limited,
  worldwide, royalty-free, non-assignable, revocable and non-exclusive license
 to use Cocos Creator solely to develop games on your target platforms. You shall
  not use Cocos Creator software for developing other software or tools that's
  used for developing games. You are not granted to publish, distribute,
  sublicense, and/or sell copies of Cocos Creator.

 The software or tools in this License Agreement are licensed, not sold.
 Xiamen Yaji Software Co., Ltd. reserves all rights not expressly granted to you.

 THE SOFTWARE IS PROVIDED "AS IS", WITHOUT WARRANTY OF ANY KIND, EXPRESS OR
 IMPLIED, INCLUDING BUT NOT LIMITED TO THE WARRANTIES OF MERCHANTABILITY,
 FITNESS FOR A PARTICULAR PURPOSE AND NONINFRINGEMENT. IN NO EVENT SHALL THE
 AUTHORS OR COPYRIGHT HOLDERS BE LIABLE FOR ANY CLAIM, DAMAGES OR OTHER
 LIABILITY, WHETHER IN AN ACTION OF CONTRACT, TORT OR OTHERWISE, ARISING FROM,
 OUT OF OR IN CONNECTION WITH THE SOFTWARE OR THE USE OR OTHER DEALINGS IN
 THE SOFTWARE.
 ****************************************************************************/

const macro = require('../platform/CCMacro');
const RenderComponent = require('./CCRenderComponent');
const Material = require('../assets/material/CCMaterial');
const LabelFrame = require('../renderer/utils/label/label-frame');

/**
 * !#en Enum for text alignment.
 * !#zh 文本横向对齐类型
 * @enum Label.HorizontalAlign
 */
/**
 * !#en Alignment left for text.
 * !#zh 文本内容左对齐。
 * @property {Number} LEFT
 */
/**
 * !#en Alignment center for text.
 * !#zh 文本内容居中对齐。
 * @property {Number} CENTER
 */
/**
 * !#en Alignment right for text.
 * !#zh 文本内容右边对齐。
 * @property {Number} RIGHT
 */
const HorizontalAlign = macro.TextAlignment;

/**
 * !#en Enum for vertical text alignment.
 * !#zh 文本垂直对齐类型
 * @enum Label.VerticalAlign
 */
/**
 * !#en Vertical alignment top for text.
 * !#zh 文本顶部对齐。
 * @property {Number} TOP
 */
/**
 * !#en Vertical alignment center for text.
 * !#zh 文本居中对齐。
 * @property {Number} CENTER
 */
/**
 * !#en Vertical alignment bottom for text.
 * !#zh 文本底部对齐。
 * @property {Number} BOTTOM
 */
const VerticalAlign = macro.VerticalTextAlignment;

/**
 * !#en Enum for Overflow.
 * !#zh Overflow 类型
 * @enum Label.Overflow
 */
/**
 * !#en NONE.
 * !#zh 不做任何限制。
 * @property {Number} NONE
 */
/**
 * !#en In CLAMP mode, when label content goes out of the bounding box, it will be clipped.
 * !#zh CLAMP 模式中，当文本内容超出边界框时，多余的会被截断。
 * @property {Number} CLAMP
 */
/**
 * !#en In SHRINK mode, the font size will change dynamically to adapt the content size.
 * !#zh SHRINK 模式，字体大小会动态变化，以适应内容大小。
 * @property {Number} SHRINK
 */
/**
 * !#en In RESIZE_HEIGHT mode, you can only change the width of label and the height is changed automatically.
 * !#zh 在 RESIZE_HEIGHT 模式下，只能更改文本的宽度，高度是自动改变的。
 * @property {Number} RESIZE_HEIGHT
 */
const Overflow = cc.Enum({
    NONE: 0,
    CLAMP: 1,
    SHRINK: 2,
    RESIZE_HEIGHT: 3
});

/**
 * !#en Enum for font type.
 * !#zh Type 类型
 * @enum Label.Type
 */
/**
 * !#en The TTF font type.
 * !#zh TTF字体
 * @property {Number} TTF
 */
/**
 * !#en The bitmap font type.
 * !#zh 位图字体
 * @property {Number} BMFont
 */
/**
 * !#en The system font type.
 * !#zh 系统字体
 * @property {Number} SystemFont
 */

/**
 * !#en The Label Component.
 * !#zh 文字标签组件
 * @class Label
 * @extends RenderComponent
 */
let Label = cc.Class({
    name: 'cc.Label',
    extends: RenderComponent,

    ctor () {
        if (CC_EDITOR) {
            this._userDefinedFont = null;
        }

        this._actualFontSize = 0;
        this._assemblerData = null;

        this._frame = null;
        this._ttfTexture = null;
    },

    editor: CC_EDITOR && {
        menu: 'i18n:MAIN_MENU.component.renderers/Label',
        help: 'i18n:COMPONENT.help_url.label',
        inspector: 'packages://inspector/inspectors/comps/label.js',
    },

    properties: {
        _useOriginalSize: true,
        
        /**
         * !#en Content string of label.
         * !#zh 标签显示的文本内容。
         * @property {String} string
         */
        _string: {
            default: '',
            formerlySerializedAs: '_N$string',
        },
        string: {
            get () {
                return this._string;
            },
            set (value) {
                let oldValue = this._string;
                this._string = value.toString();

                if (this.string !== oldValue) {
                    this._updateRenderData();
                }

                this._checkStringEmpty();
            },
            multiline: true,
            tooltip: CC_DEV && 'i18n:COMPONENT.label.string'
        },

        /**
         * !#en Horizontal Alignment of label.
         * !#zh 文本内容的水平对齐方式。
         * @property {Label.HorizontalAlign} horizontalAlign
         */
        horizontalAlign: {
            default: HorizontalAlign.LEFT,
            type: HorizontalAlign,
            tooltip: CC_DEV && 'i18n:COMPONENT.label.horizontal_align',
            notify  (oldValue) {
                if (this.horizontalAlign === oldValue) return;
                this._updateRenderData();
            },
            animatable: false
        },

        /**
         * !#en Vertical Alignment of label.
         * !#zh 文本内容的垂直对齐方式。
         * @property {Label.VerticalAlign} verticalAlign
         */
        verticalAlign: {
            default: VerticalAlign.TOP,
            type: VerticalAlign,
            tooltip: CC_DEV && 'i18n:COMPONENT.label.vertical_align',
            notify (oldValue) {
                if (this.verticalAlign === oldValue) return;
                this._updateRenderData();
            },
            animatable: false
        },


        /**
         * !#en The actual rendering font size in shrink mode
         * !#zh SHRINK 模式下面文本实际渲染的字体大小
         * @property {Number} actualFontSize
         */
        actualFontSize: {
            displayName: 'Actual Font Size',
            animatable: false,
            readonly: true,
            get () {
                return this._actualFontSize;
            }
        },

        _fontSize: 40,
        /**
         * !#en Font size of label.
         * !#zh 文本字体大小。
         * @property {Number} fontSize
         */
        fontSize: {
            get () {
                return this._fontSize;
            },
            set (value) {
                if (this._fontSize === value) return;

                this._fontSize = value;
                this._updateRenderData();
            },
            range: [0, 512],
            tooltip: CC_DEV && 'i18n:COMPONENT.label.font_size',
        },

        /**
         * !#en Font family of label, only take effect when useSystemFont property is true.
         * !#zh 文本字体名称, 只在 useSystemFont 属性为 true 的时候生效。
         * @property {String} fontFamily
         */
        fontFamily: {
            default: "Arial",
            tooltip: CC_DEV && 'i18n:COMPONENT.label.font_family',
            notify (oldValue) {
                if (this.fontFamily === oldValue) return;
                this._updateRenderData();
            },
            animatable: false
        },

        _lineHeight: 40,
        /**
         * !#en Line Height of label.
         * !#zh 文本行高。
         * @property {Number} lineHeight
         */
        lineHeight: {
            get () {
                return this._lineHeight;
            },
            set (value) {
                if (this._lineHeight === value) return;
                this._lineHeight = value;
                this._updateRenderData();
            },
            tooltip: CC_DEV && 'i18n:COMPONENT.label.line_height',
        },
        /**
         * !#en Overflow of label.
         * !#zh 文字显示超出范围时的处理方式。
         * @property {Label.Overflow} overflow
         */
        overflow: {
            default: Overflow.NONE,
            type: Overflow,
            tooltip: CC_DEV && 'i18n:COMPONENT.label.overflow',
            notify (oldValue) {
                if (this.overflow === oldValue) return;
                this._updateRenderData();
            },
            animatable: false
        },

        _enableWrapText: true,
        /**
         * !#en Whether auto wrap label when string width is large than label width.
         * !#zh 是否自动换行。
         * @property {Boolean} enableWrapText
         */
        enableWrapText: {
            get () {
                return this._enableWrapText;
            },
            set (value) {
                if (this._enableWrapText === value) return;

                this._enableWrapText = value;
                this._updateRenderData();
            },
            animatable: false,
            tooltip: CC_DEV && 'i18n:COMPONENT.label.wrap',
        },

        // 这个保存了旧项目的 file 数据
        _N$file: null,

        /**
         * !#en The font of label.
         * !#zh 文本字体。
         * @property {Font} font
         */
        font: {
            get () {
                return this._N$file;
            },
            set (value) {
                if (this.font === value) return;
                
                //if delete the font, we should change isSystemFontUsed to true
                if (!value) {
                    this._isSystemFontUsed = true;
                }

                if (CC_EDITOR && value) {
                    this._userDefinedFont = value;
                }

                this._N$file = value;
                if (value && this._isSystemFontUsed)
                    this._isSystemFontUsed = false;

                if ( typeof value === 'string' ) {
                    cc.warnID(4000);
                }

                if (this._renderData) {
                    this.destroyRenderData(this._renderData);
                    this._renderData = null;    
                }
                this._fontAtlas = null;
                this._updateAssembler();
                this._applyFontTexture(true);
                this._updateRenderData();
            },
            type: cc.Font,
            tooltip: CC_DEV && 'i18n:COMPONENT.label.font',
            animatable: false
        },

        _isSystemFontUsed: true,

        /**
         * !#en Whether use system font name or not.
         * !#zh 是否使用系统字体。
         * @property {Boolean} useSystemFont
         */
        useSystemFont: {
            get () {
                return this._isSystemFontUsed;
            },
            set (value) {
                if (this._isSystemFontUsed === value) return;
                
                this.destroyRenderData(this._renderData);
                this._renderData = null;

                if (CC_EDITOR) {
                    if (!value && this._isSystemFontUsed && this._userDefinedFont) {
                        this.font = this._userDefinedFont;
                        this.spacingX = this._spacingX;
                        return;
                    }
                }

                this._isSystemFontUsed = !!value;
                if (value) {
                    this.font = null;
                    this._updateAssembler();
                    this._updateRenderData();
                    this._checkStringEmpty();
                }
                else if (!this._userDefinedFont) {
                    this.disableRender();
                }

            },
            animatable: false,
            tooltip: CC_DEV && 'i18n:COMPONENT.label.system_font',
        },

        _bmFontOriginalSize: {
            displayName: 'BMFont Original Size',
            get () {
                if (this._N$file instanceof cc.BitmapFont) {
                    return this._N$file.fontSize;
                }
                else {
                    return -1;
                }
            },
            visible: true,
            animatable: false
        },

        _spacingX: 0,
        spacingX: {
            get () {
                return this._spacingX;
            },
            set (value) {
                this._spacingX = value;
                this._updateRenderData();
            }
        },

        _batchAsBitmap: false,
        /**
         * !#en Whether cache label to static texture and draw in dynamicAtlas.
         * !#zh 是否将label缓存成静态图像并加入到动态图集.（对于静态文本建议使用该选项，便于批次合并减少drawcall）
         * @property {Boolean} batchAsBitmap
         */
        batchAsBitmap: {
            get () {
                return this._batchAsBitmap;
            },
            set (value) {
                if (this._batchAsBitmap === value) return;

                this._batchAsBitmap = value;

                if (!this._batchAsBitmap && !(this.font instanceof cc.BitmapFont)) {
                    this._frame._resetDynamicAtlasFrame();
                }
                this._activateMaterial(true);
                this._updateRenderData();
            },
            animatable: false,
            tooltip: CC_DEV && 'i18n:COMPONENT.label.batch_as_bitmap',
        },

        _isBold: {
            default: false,
            serializable: false,
        },
        _isItalic: {
            default: false,
            serializable: false,
        },
        _isUnderline: {
            default: false,
            serializable: false,
        },
    },

    statics: {
        HorizontalAlign: HorizontalAlign,
        VerticalAlign: VerticalAlign,
        Overflow: Overflow,
    },

    onEnable () {
        this._super();

        // TODO: Hack for barbarians
        if (!this.font && !this._isSystemFontUsed) {
            this.useSystemFont = true;
        }
        // Reapply default font family if necessary
        if (this.useSystemFont && !this.fontFamily) {
            this.fontFamily = 'Arial';
        }

        // Keep track of Node size
        this.node.on(cc.Node.EventType.SIZE_CHANGED, this._updateRenderData, this);
        this.node.on(cc.Node.EventType.ANCHOR_CHANGED, this._updateRenderData, this);
        this.node.on(cc.Node.EventType.COLOR_CHANGED, this._updateColor, this);

        this._checkStringEmpty();
        this._updateRenderData(true);
    },

    onDisable () {
        this._super();
        this.node.off(cc.Node.EventType.SIZE_CHANGED, this._updateRenderData, this);
        this.node.off(cc.Node.EventType.ANCHOR_CHANGED, this._updateRenderData, this);
    },

    onDestroy () {
        this._assembler && this._assembler._resetAssemblerData && this._assembler._resetAssemblerData(this._assemblerData);
        this._assemblerData = null;
        if (this._ttfTexture) {
            this._ttfTexture.destroy();
            this._ttfTexture = null;
        }
        this._super();
    },

    _updateColor () {
        if (!(this.font instanceof cc.BitmapFont)) {
            this._updateRenderData();
        }
    },

    _canRender () {
        let result = this._super();
        let font = this.font;
        if (font instanceof cc.BitmapFont) {
            let spriteFrame = font.spriteFrame;
            // cannot be activated if texture not loaded yet
            if (!spriteFrame || !spriteFrame.textureLoaded()) {
                result = false;
            }
        }
        return result;
    },

    _checkStringEmpty () {
        this.markForRender(!!this.string);
    },

    _on3DNodeChanged () {
        this._updateAssembler();
    },

    _updateAssembler () {
        let assembler = Label._assembler.getAssembler(this);

        if (this._assembler !== assembler) {
            this._assembler = assembler;
            this._renderData = null;
            this._frame = null;
        }

        if (!this._renderData) {
            this._renderData = this._assembler.createData(this);
            this.markForUpdateRenderData(true);
        }
    },

    _applyFontTexture (force) {
        let font = this.font;
        if (font instanceof cc.BitmapFont) {
            let spriteFrame = font.spriteFrame;
            this._frame = spriteFrame;
            let self = this;
            let onBMFontTextureLoaded = function () {
                // TODO: old texture in material have been released by loader
                self._frame._texture = spriteFrame._texture;
                self._activateMaterial(force);

                if (CC_EDITOR || force) {
                    self._assembler && self._assembler.updateRenderData(self);
                }
            };
            // cannot be activated if texture not loaded yet
            if (spriteFrame && spriteFrame.textureLoaded()) {
                onBMFontTextureLoaded();
            }
            else {
                this.disableRender();

                if (spriteFrame) {
                    spriteFrame.once('load', onBMFontTextureLoaded, this);
                    spriteFrame.ensureLoadTexture();
                }
            }
        }
        else {
            if (!this._ttfTexture) {
                this._ttfTexture = new cc.Texture2D();
                this._assemblerData = this._assembler._getAssemblerData();
                this._ttfTexture.initWithElement(this._assemblerData.canvas);
            }

            if (!this._frame) {
                this._frame = new LabelFrame();
            }

            this._frame._refreshTexture(this._ttfTexture);

            this._activateMaterial(force);

            if (force) {
                this._assembler && this._assembler.updateRenderData(this);
            }
        }
    },

    _activateMaterial (force) {
        let material = this.sharedMaterials[0];
        if (material && !force) {
            return;
        }

        // Canvas
        if (cc.game.renderType === cc.game.RENDER_TYPE_CANVAS) {
            this._frame._texture.url = this.uuid + '_texture';
        }
        // WebGL
        else {
            if (!material) {
                material = Material.getInstantiatedBuiltinMaterial('sprite', this);
                material.define('USE_TEXTURE', true);
            }
<<<<<<< HEAD
            // Setup blend function for premultiplied ttf label texture
            if (this._frame._texture === this._ttfTexture) {
                this._srcBlendFactor = cc.macro.BlendFactor.ONE;
            }
            else {
                this._srcBlendFactor = cc.macro.BlendFactor.SRC_ALPHA;
            }
            material.setProperty('texture', this._frame._texture);
            this.setMaterial(0, material);
=======
            material.texture = this._frame._texture;
            // For batch rendering, do not use uniform color.
            material.useColor = false;
            this._updateMaterial(material);
>>>>>>> 62bc2c72
        }

        this.markForUpdateRenderData(true);
        this.markForRender(true);
    },

    _updateRenderData (force) {
        let renderData = this._renderData;
        if (renderData) {
            renderData.vertDirty = true;
            renderData.uvDirty = true;
            this.markForUpdateRenderData(true);
        }

        if (force) {
            this._updateAssembler();
            this._applyFontTexture(force);
        }
    },

    _enableBold (enabled) {
        this._isBold = !!enabled;
    },

    _enableItalics (enabled) {
        this._isItalic = !!enabled;
    },

    _enableUnderline (enabled) {
        this._isUnderline = !!enabled;
    },
 });

 cc.Label = module.exports = Label;<|MERGE_RESOLUTION|>--- conflicted
+++ resolved
@@ -491,7 +491,6 @@
         // Keep track of Node size
         this.node.on(cc.Node.EventType.SIZE_CHANGED, this._updateRenderData, this);
         this.node.on(cc.Node.EventType.ANCHOR_CHANGED, this._updateRenderData, this);
-        this.node.on(cc.Node.EventType.COLOR_CHANGED, this._updateColor, this);
 
         this._checkStringEmpty();
         this._updateRenderData(true);
@@ -511,12 +510,6 @@
             this._ttfTexture = null;
         }
         this._super();
-    },
-
-    _updateColor () {
-        if (!(this.font instanceof cc.BitmapFont)) {
-            this._updateRenderData();
-        }
     },
 
     _canRender () {
@@ -538,6 +531,7 @@
 
     _on3DNodeChanged () {
         this._updateAssembler();
+        this._applyFontTexture(true);
     },
 
     _updateAssembler () {
@@ -620,22 +614,12 @@
                 material = Material.getInstantiatedBuiltinMaterial('sprite', this);
                 material.define('USE_TEXTURE', true);
             }
-<<<<<<< HEAD
-            // Setup blend function for premultiplied ttf label texture
-            if (this._frame._texture === this._ttfTexture) {
-                this._srcBlendFactor = cc.macro.BlendFactor.ONE;
-            }
-            else {
-                this._srcBlendFactor = cc.macro.BlendFactor.SRC_ALPHA;
-            }
+
+            this._srcBlendFactor = cc.macro.BlendFactor.SRC_ALPHA;
+            this._dstBlendFactor = cc.macro.BlendFactor.ONE_MINUS_SRC_ALPHA;
+            
             material.setProperty('texture', this._frame._texture);
             this.setMaterial(0, material);
-=======
-            material.texture = this._frame._texture;
-            // For batch rendering, do not use uniform color.
-            material.useColor = false;
-            this._updateMaterial(material);
->>>>>>> 62bc2c72
         }
 
         this.markForUpdateRenderData(true);
