/****************************************************************************
 Copyright (c) 2013-2016 Chukong Technologies Inc.
 Copyright (c) 2017-2018 Xiamen Yaji Software Co., Ltd.

 https://www.cocos.com/

 Permission is hereby granted, free of charge, to any person obtaining a copy
 of this software and associated engine source code (the "Software"), a limited,
  worldwide, royalty-free, non-assignable, revocable and non-exclusive license
 to use Cocos Creator solely to develop games on your target platforms. You shall
  not use Cocos Creator software for developing other software or tools that's
  used for developing games. You are not granted to publish, distribute,
  sublicense, and/or sell copies of Cocos Creator.

 The software or tools in this License Agreement are licensed, not sold.
 Xiamen Yaji Software Co., Ltd. reserves all rights not expressly granted to you.

 THE SOFTWARE IS PROVIDED "AS IS", WITHOUT WARRANTY OF ANY KIND, EXPRESS OR
 IMPLIED, INCLUDING BUT NOT LIMITED TO THE WARRANTIES OF MERCHANTABILITY,
 FITNESS FOR A PARTICULAR PURPOSE AND NONINFRINGEMENT. IN NO EVENT SHALL THE
 AUTHORS OR COPYRIGHT HOLDERS BE LIABLE FOR ANY CLAIM, DAMAGES OR OTHER
 LIABILITY, WHETHER IN AN ACTION OF CONTRACT, TORT OR OTHERWISE, ARISING FROM,
 OUT OF OR IN CONNECTION WITH THE SOFTWARE OR THE USE OR OTHER DEALINGS IN
 THE SOFTWARE.
 ****************************************************************************/

const macro = require('../platform/CCMacro');
const RenderComponent = require('./CCRenderComponent');
const Material = require('../assets/material/CCMaterial');
const LabelFrame = require('../renderer/utils/label/label-frame');
const RenderFlow = require('../renderer/render-flow');
const opacityFlag = RenderFlow.FLAG_COLOR | RenderFlow.FLAG_OPACITY;

/**
 * !#en Enum for text alignment.
 * !#zh 文本横向对齐类型
 * @enum Label.HorizontalAlign
 */
/**
 * !#en Alignment left for text.
 * !#zh 文本内容左对齐。
 * @property {Number} LEFT
 */
/**
 * !#en Alignment center for text.
 * !#zh 文本内容居中对齐。
 * @property {Number} CENTER
 */
/**
 * !#en Alignment right for text.
 * !#zh 文本内容右边对齐。
 * @property {Number} RIGHT
 */
const HorizontalAlign = macro.TextAlignment;

/**
 * !#en Enum for vertical text alignment.
 * !#zh 文本垂直对齐类型
 * @enum Label.VerticalAlign
 */
/**
 * !#en Vertical alignment top for text.
 * !#zh 文本顶部对齐。
 * @property {Number} TOP
 */
/**
 * !#en Vertical alignment center for text.
 * !#zh 文本居中对齐。
 * @property {Number} CENTER
 */
/**
 * !#en Vertical alignment bottom for text.
 * !#zh 文本底部对齐。
 * @property {Number} BOTTOM
 */
const VerticalAlign = macro.VerticalTextAlignment;

/**
 * !#en Enum for Overflow.
 * !#zh Overflow 类型
 * @enum Label.Overflow
 */
/**
 * !#en NONE.
 * !#zh 不做任何限制。
 * @property {Number} NONE
 */
/**
 * !#en In CLAMP mode, when label content goes out of the bounding box, it will be clipped.
 * !#zh CLAMP 模式中，当文本内容超出边界框时，多余的会被截断。
 * @property {Number} CLAMP
 */
/**
 * !#en In SHRINK mode, the font size will change dynamically to adapt the content size. This mode may takes up more CPU resources when the label is refreshed.
 * !#zh SHRINK 模式，字体大小会动态变化，以适应内容大小。这个模式在文本刷新的时候可能会占用较多 CPU 资源。
 * @property {Number} SHRINK
 */
/**
 * !#en In RESIZE_HEIGHT mode, you can only change the width of label and the height is changed automatically.
 * !#zh 在 RESIZE_HEIGHT 模式下，只能更改文本的宽度，高度是自动改变的。
 * @property {Number} RESIZE_HEIGHT
 */
const Overflow = cc.Enum({
    NONE: 0,
    CLAMP: 1,
    SHRINK: 2,
    RESIZE_HEIGHT: 3
});

/**
 * !#en Enum for font type.
 * !#zh Type 类型
 * @enum Label.Type
 */
/**
 * !#en The TTF font type.
 * !#zh TTF字体
 * @property {Number} TTF
 */
/**
 * !#en The bitmap font type.
 * !#zh 位图字体
 * @property {Number} BMFont
 */
/**
 * !#en The system font type.
 * !#zh 系统字体
 * @property {Number} SystemFont
 */

 /**
 * !#en Do not do any caching.
 * !#zh 不做任何缓存。
 * @property {Number} NONE
 */
/**
 * !#en In BITMAP mode, cache the label as a static image and add it to the dynamic atlas for batch rendering, and can batching with Sprites using broken images.
 * !#zh BITMAP 模式，将 label 缓存成静态图像并加入到动态图集，以便进行批次合并，可与使用碎图的 Sprite 进行合批（注：动态图集在 Chrome 以及微信小游戏暂时关闭，该功能无效）。
 * @property {Number} BITMAP
 */
/**
 * !#en In CHAR mode, split text into characters and cache characters into a dynamic atlas which the size of 2048*2048. 
 * !#zh CHAR 模式，将文本拆分为字符，并将字符缓存到一张单独的大小为 2048*2048 的图集中进行重复使用，不再使用动态图集（注：当图集满时将不再进行缓存，暂时不支持 SHRINK 自适应文本尺寸（后续完善））。
 * @property {Number} CHAR
 */
const CacheMode = cc.Enum({
    NONE: 0,
    BITMAP: 1,
    CHAR: 2,
});

/**
 * !#en The Label Component.
 * !#zh 文字标签组件
 * @class Label
 * @extends RenderComponent
 */
let Label = cc.Class({
    name: 'cc.Label',
    extends: RenderComponent,

    ctor () {
        if (CC_EDITOR) {
            this._userDefinedFont = null;
        }

        this._renderData = null;
        this._actualFontSize = 0;
        this._assemblerData = null;

        this._frame = null;
        this._ttfTexture = null;
        this._letterTexture = null;
    },

    editor: CC_EDITOR && {
        menu: 'i18n:MAIN_MENU.component.renderers/Label',
        help: 'i18n:COMPONENT.help_url.label',
        inspector: 'packages://inspector/inspectors/comps/label.js',
    },

    properties: {
        _useOriginalSize: true,
        
        /**
         * !#en Content string of label.
         * !#zh 标签显示的文本内容。
         * @property {String} string
         */
        _string: {
            default: '',
            formerlySerializedAs: '_N$string',
        },
        string: {
            get () {
                return this._string;
            },
            set (value) {
                let oldValue = this._string;
                this._string = value.toString();

                if (this.string !== oldValue) {
                    this._lazyUpdateRenderData();
                }

                this._checkStringEmpty();
            },
            multiline: true,
            tooltip: CC_DEV && 'i18n:COMPONENT.label.string'
        },

        /**
         * !#en Horizontal Alignment of label.
         * !#zh 文本内容的水平对齐方式。
         * @property {Label.HorizontalAlign} horizontalAlign
         */
        horizontalAlign: {
            default: HorizontalAlign.LEFT,
            type: HorizontalAlign,
            tooltip: CC_DEV && 'i18n:COMPONENT.label.horizontal_align',
            notify  (oldValue) {
                if (this.horizontalAlign === oldValue) return;
                this._lazyUpdateRenderData();
            },
            animatable: false
        },

        /**
         * !#en Vertical Alignment of label.
         * !#zh 文本内容的垂直对齐方式。
         * @property {Label.VerticalAlign} verticalAlign
         */
        verticalAlign: {
            default: VerticalAlign.TOP,
            type: VerticalAlign,
            tooltip: CC_DEV && 'i18n:COMPONENT.label.vertical_align',
            notify (oldValue) {
                if (this.verticalAlign === oldValue) return;
                this._lazyUpdateRenderData();
            },
            animatable: false
        },


        /**
         * !#en The actual rendering font size in shrink mode
         * !#zh SHRINK 模式下面文本实际渲染的字体大小
         * @property {Number} actualFontSize
         */
        actualFontSize: {
            displayName: 'Actual Font Size',
            animatable: false,
            readonly: true,
            get () {
                return this._actualFontSize;
            },
            tooltip: CC_DEV && 'i18n:COMPONENT.label.actualFontSize',
        },

        _fontSize: 40,
        /**
         * !#en Font size of label.
         * !#zh 文本字体大小。
         * @property {Number} fontSize
         */
        fontSize: {
            get () {
                return this._fontSize;
            },
            set (value) {
                if (this._fontSize === value) return;

                this._fontSize = value;
                this._lazyUpdateRenderData();
            },
            range: [0, 512],
            tooltip: CC_DEV && 'i18n:COMPONENT.label.font_size',
        },

        /**
         * !#en Font family of label, only take effect when useSystemFont property is true.
         * !#zh 文本字体名称, 只在 useSystemFont 属性为 true 的时候生效。
         * @property {String} fontFamily
         */
        fontFamily: {
            default: "Arial",
            tooltip: CC_DEV && 'i18n:COMPONENT.label.font_family',
            notify (oldValue) {
                if (this.fontFamily === oldValue) return;
                this._lazyUpdateRenderData();
            },
            animatable: false
        },

        _lineHeight: 40,
        /**
         * !#en Line Height of label.
         * !#zh 文本行高。
         * @property {Number} lineHeight
         */
        lineHeight: {
            get () {
                return this._lineHeight;
            },
            set (value) {
                if (this._lineHeight === value) return;
                this._lineHeight = value;
                this._lazyUpdateRenderData();
            },
            tooltip: CC_DEV && 'i18n:COMPONENT.label.line_height',
        },
        /**
         * !#en Overflow of label.
         * !#zh 文字显示超出范围时的处理方式。
         * @property {Label.Overflow} overflow
         */
        overflow: {
            default: Overflow.NONE,
            type: Overflow,
            tooltip: CC_DEV && 'i18n:COMPONENT.label.overflow',
            notify (oldValue) {
                if (this.overflow === oldValue) return;
                this._lazyUpdateRenderData();
            },
            animatable: false
        },

        _enableWrapText: true,
        /**
         * !#en Whether auto wrap label when string width is large than label width.
         * !#zh 是否自动换行。
         * @property {Boolean} enableWrapText
         */
        enableWrapText: {
            get () {
                return this._enableWrapText;
            },
            set (value) {
                if (this._enableWrapText === value) return;

                this._enableWrapText = value;
                this._lazyUpdateRenderData();
            },
            animatable: false,
            tooltip: CC_DEV && 'i18n:COMPONENT.label.wrap',
        },

        // 这个保存了旧项目的 file 数据
        _N$file: null,

        /**
         * !#en The font of label.
         * !#zh 文本字体。
         * @property {Font} font
         */
        font: {
            get () {
                return this._N$file;
            },
            set (value) {
                if (this.font === value) return;
                
                //if delete the font, we should change isSystemFontUsed to true
                if (!value) {
                    this._isSystemFontUsed = true;
                }

                if (CC_EDITOR && value) {
                    this._userDefinedFont = value;
                }

                this._N$file = value;
                if (value && this._isSystemFontUsed)
                    this._isSystemFontUsed = false;

                if ( typeof value === 'string' ) {
                    cc.warnID(4000);
                }

                if (this._renderData) {
                    this.destroyRenderData(this._renderData);
                    this._renderData = null;    
                }
                this._fontAtlas = null;
                this._updateAssembler();
                this._applyFontTexture(true);
                this._lazyUpdateRenderData();
            },
            type: cc.Font,
            tooltip: CC_DEV && 'i18n:COMPONENT.label.font',
            animatable: false
        },

        _isSystemFontUsed: true,

        /**
         * !#en Whether use system font name or not.
         * !#zh 是否使用系统字体。
         * @property {Boolean} useSystemFont
         */
        useSystemFont: {
            get () {
                return this._isSystemFontUsed;
            },
            set (value) {
                if (this._isSystemFontUsed === value) return;
                
                this.destroyRenderData(this._renderData);
                this._renderData = null;

                if (CC_EDITOR) {
                    if (!value && this._isSystemFontUsed && this._userDefinedFont) {
                        this.font = this._userDefinedFont;
                        this.spacingX = this._spacingX;
                        return;
                    }
                }

                this._isSystemFontUsed = !!value;
                if (value) {
                    this.font = null;
                    this._updateAssembler();
                    this._lazyUpdateRenderData();
                    this._checkStringEmpty();
                }
                else if (!this._userDefinedFont) {
                    this.disableRender();
                }

            },
            animatable: false,
            tooltip: CC_DEV && 'i18n:COMPONENT.label.system_font',
        },

        _bmFontOriginalSize: {
            displayName: 'BMFont Original Size',
            get () {
                if (this._N$file instanceof cc.BitmapFont) {
                    return this._N$file.fontSize;
                }
                else {
                    return -1;
                }
            },
            visible: true,
            animatable: false
        },

        _spacingX: 0,

        /**
         * !#en The spacing of the x axis between characters.
         * !#zh 文字之间 x 轴的间距。
         * @property {Number} spacingX
         */
        spacingX: {
            get () {
                return this._spacingX;
            },
            set (value) {
                this._spacingX = value;
<<<<<<< HEAD
                this._updateRenderData();
            },
            tooltip: CC_DEV && 'i18n:COMPONENT.label.spacingX',
=======
                this._lazyUpdateRenderData();
            }
>>>>>>> b95e8deb
        },

        //For compatibility with v2.0.x temporary reservation.
        _batchAsBitmap: false,

        /**
         * !#en The cache mode of label. This mode only supports system fonts.
         * !#zh 文本缓存模式, 该模式只支持系统字体。
         * @property {Label.CacheMode} cacheMode
         */
        cacheMode: {
            default: CacheMode.NONE,
            type: CacheMode,
            tooltip: CC_DEV && 'i18n:COMPONENT.label.cacheMode',
            notify (oldValue) {
                if (this.cacheMode === oldValue) return;
                
                if (oldValue === CacheMode.BITMAP && !(this.font instanceof cc.BitmapFont)) {
                    this._frame._resetDynamicAtlasFrame();
                }
<<<<<<< HEAD

                if (oldValue === CacheMode.CHAR) {
                    this._ttfTexture = null;
                }

                this._updateRenderData(true);
=======
                this._activateMaterial(true);
                this._lazyUpdateRenderData();
>>>>>>> b95e8deb
            },
            animatable: false
        },

        _isBold: {
            default: false,
            serializable: false,
        },
        _isItalic: {
            default: false,
            serializable: false,
        },
        _isUnderline: {
            default: false,
            serializable: false,
        },
    },

    statics: {
        HorizontalAlign: HorizontalAlign,
        VerticalAlign: VerticalAlign,
        Overflow: Overflow,
        CacheMode: CacheMode,
    },

    onLoad () {
        // For compatibility with v2.0.x temporary reservation.
        if (this._batchAsBitmap && this.cacheMode === CacheMode.NONE) {
            this.cacheMode = CacheMode.BITMAP;
            this._batchAsBitmap = false;
        }
    },

    onEnable () {
        this._super();

        // TODO: Hack for barbarians
        if (!this.font && !this._isSystemFontUsed) {
            this.useSystemFont = true;
        }
        // Reapply default font family if necessary
        if (this.useSystemFont && !this.fontFamily) {
            this.fontFamily = 'Arial';
        }

        // Keep track of Node size
        this.node.on(cc.Node.EventType.SIZE_CHANGED, this._lazyUpdateRenderData, this);
        this.node.on(cc.Node.EventType.ANCHOR_CHANGED, this._lazyUpdateRenderData, this);
        this.node.on(cc.Node.EventType.COLOR_CHANGED, this._updateColor, this);

        this._checkStringEmpty();
<<<<<<< HEAD
        this._updateRenderData(true);
    },

    onDisable () {
        this._super();
        this.node.off(cc.Node.EventType.SIZE_CHANGED, this._updateRenderData, this);
        this.node.off(cc.Node.EventType.ANCHOR_CHANGED, this._updateRenderData, this);
        this.node.off(cc.Node.EventType.COLOR_CHANGED, this._updateColor, this);
=======
        this._forceUpdateRenderData();
>>>>>>> b95e8deb
    },

    onDestroy () {
        this._assembler && this._assembler._resetAssemblerData && this._assembler._resetAssemblerData(this._assemblerData);
        this._assemblerData = null;
        this._letterTexture = null;
        if (this._ttfTexture) {
            this._ttfTexture.destroy();
            this._ttfTexture = null;
        }
        this._super();
    },

<<<<<<< HEAD
=======
    _updateColor () {
        if (!(this.font instanceof cc.BitmapFont)) {
            this._lazyUpdateRenderData();
        }
    },

>>>>>>> b95e8deb
    _canRender () {
        let result = this._super();
        let font = this.font;
        if (font instanceof cc.BitmapFont) {
            let spriteFrame = font.spriteFrame;
            // cannot be activated if texture not loaded yet
            if (!spriteFrame || !spriteFrame.textureLoaded()) {
                result = false;
            }
        }
        return result;
    },

    _checkStringEmpty () {
        this.markForRender(!!this.string);
    },

    _on3DNodeChanged () {
        this._updateAssembler();
<<<<<<< HEAD
        this._applyFontTexture(true);
=======
        this.markForUpdateRenderData(true);
>>>>>>> b95e8deb
    },

    _updateAssembler () {
        let assembler = Label._assembler.getAssembler(this);

        if (this._assembler !== assembler) {
            this._assembler = assembler;
            this._renderData = null;
            this._frame = null;
        }

        if (!this._renderData) {
            this._renderData = this._assembler.createData(this);
            this._renderData.material = this._material;
        }

        if (CC_JSB && CC_NATIVERENDERER) {
            this._renderHandle.setUseModel(!!assembler.useModel);
        }
    },

    _applyFontTexture (force) {
        let font = this.font;
        if (font instanceof cc.BitmapFont) {
            let spriteFrame = font.spriteFrame;
            this._frame = spriteFrame;
            let self = this;
            let onBMFontTextureLoaded = function () {
                // TODO: old texture in material have been released by loader
                self._frame._texture = spriteFrame._texture;
                self._activateMaterial(force);
                if (force) {
                    self._assembler && self._assembler.updateRenderData(self);
                }
            };
            // cannot be activated if texture not loaded yet
            if (spriteFrame && spriteFrame.textureLoaded()) {
                onBMFontTextureLoaded();
            }
            else {
                this.disableRender();

                if (spriteFrame) {
                    spriteFrame.once('load', onBMFontTextureLoaded, this);
                    spriteFrame.ensureLoadTexture();
                }
            }
        }
        else {

            if (!this._frame) {
                this._frame = new LabelFrame();
            }
 
            if (this.cacheMode === CacheMode.CHAR && cc.sys.browserType !== cc.sys.BROWSER_TYPE_WECHAT_GAME_SUB) {
                this._letterTexture = this._assembler._getAssemblerData();
                this._frame._refreshTexture(this._letterTexture);
            } else if (!this._ttfTexture) {
                this._ttfTexture = new cc.Texture2D();
                this._assemblerData = this._assembler._getAssemblerData();
                this._ttfTexture.initWithElement(this._assemblerData.canvas);
            } 

            if (this.cacheMode !== CacheMode.CHAR) {
                this._frame._refreshTexture(this._ttfTexture);
            }
            
            this._activateMaterial(force);

            if (force) {
                this._assembler && this._assembler.updateRenderData(this);
            }
        }
    },

    _updateColor () {
        let font = this.font;
        if (!(font instanceof cc.BitmapFont)) {
            this._updateRenderData();
            this.node._renderFlag &= ~RenderFlow.FLAG_COLOR;
        }
    },

    _activateMaterial (force) {
        if (!force) return;

        // Canvas
        if (cc.game.renderType === cc.game.RENDER_TYPE_CANVAS) {
            this._frame._texture.url = this.uuid + '_texture';
        }
        // WebGL
        else {
            // Label's texture is generated dynamically,
            // we should always get a material instance for this label.
            let material = this.sharedMaterials[0];

            if (!material) {
                material = Material.getInstantiatedBuiltinMaterial('sprite', this);
                material.define('USE_TEXTURE', true);
            }
            else {
                material = Material.getInstantiatedMaterial(material, this);
            }
            
            material.setProperty('texture', this._frame._texture);
            this.setMaterial(0, material);
        }

        this.markForUpdateRenderData(true);
        this.markForRender(true);
    },

    _lazyUpdateRenderData () {
        this.setVertsDirty();
        this.markForUpdateRenderData(true);
    },

    _forceUpdateRenderData () {
        this.setVertsDirty();
        this._updateAssembler();
        this._applyFontTexture(true);
        this.markForUpdateRenderData(true);
    },

    _enableBold (enabled) {
        this._isBold = !!enabled;
    },

    _enableItalics (enabled) {
        this._isItalic = !!enabled;
    },

    _enableUnderline (enabled) {
        this._isUnderline = !!enabled;
    },
 });

 cc.Label = module.exports = Label;<|MERGE_RESOLUTION|>--- conflicted
+++ resolved
@@ -459,14 +459,9 @@
             },
             set (value) {
                 this._spacingX = value;
-<<<<<<< HEAD
-                this._updateRenderData();
+                this._lazyUpdateRenderData();
             },
             tooltip: CC_DEV && 'i18n:COMPONENT.label.spacingX',
-=======
-                this._lazyUpdateRenderData();
-            }
->>>>>>> b95e8deb
         },
 
         //For compatibility with v2.0.x temporary reservation.
@@ -487,17 +482,12 @@
                 if (oldValue === CacheMode.BITMAP && !(this.font instanceof cc.BitmapFont)) {
                     this._frame._resetDynamicAtlasFrame();
                 }
-<<<<<<< HEAD
 
                 if (oldValue === CacheMode.CHAR) {
                     this._ttfTexture = null;
                 }
 
-                this._updateRenderData(true);
-=======
-                this._activateMaterial(true);
-                this._lazyUpdateRenderData();
->>>>>>> b95e8deb
+                this._lazyUpdateRenderData();
             },
             animatable: false
         },
@@ -549,18 +539,14 @@
         this.node.on(cc.Node.EventType.COLOR_CHANGED, this._updateColor, this);
 
         this._checkStringEmpty();
-<<<<<<< HEAD
-        this._updateRenderData(true);
+        this._forceUpdateRenderData();
     },
 
     onDisable () {
         this._super();
-        this.node.off(cc.Node.EventType.SIZE_CHANGED, this._updateRenderData, this);
-        this.node.off(cc.Node.EventType.ANCHOR_CHANGED, this._updateRenderData, this);
+        this.node.off(cc.Node.EventType.SIZE_CHANGED, this._lazyUpdateRenderData, this);
+        this.node.off(cc.Node.EventType.ANCHOR_CHANGED, this._lazyUpdateRenderData, this);
         this.node.off(cc.Node.EventType.COLOR_CHANGED, this._updateColor, this);
-=======
-        this._forceUpdateRenderData();
->>>>>>> b95e8deb
     },
 
     onDestroy () {
@@ -574,15 +560,12 @@
         this._super();
     },
 
-<<<<<<< HEAD
-=======
     _updateColor () {
         if (!(this.font instanceof cc.BitmapFont)) {
             this._lazyUpdateRenderData();
         }
     },
 
->>>>>>> b95e8deb
     _canRender () {
         let result = this._super();
         let font = this.font;
@@ -602,11 +585,7 @@
 
     _on3DNodeChanged () {
         this._updateAssembler();
-<<<<<<< HEAD
         this._applyFontTexture(true);
-=======
-        this.markForUpdateRenderData(true);
->>>>>>> b95e8deb
     },
 
     _updateAssembler () {
@@ -620,7 +599,7 @@
 
         if (!this._renderData) {
             this._renderData = this._assembler.createData(this);
-            this._renderData.material = this._material;
+            this.markForUpdateRenderData(true);
         }
 
         if (CC_JSB && CC_NATIVERENDERER) {
@@ -682,14 +661,6 @@
         }
     },
 
-    _updateColor () {
-        let font = this.font;
-        if (!(font instanceof cc.BitmapFont)) {
-            this._updateRenderData();
-            this.node._renderFlag &= ~RenderFlow.FLAG_COLOR;
-        }
-    },
-
     _activateMaterial (force) {
         if (!force) return;
 
