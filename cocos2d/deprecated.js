/****************************************************************************
 Copyright (c) 2017-2018 Xiamen Yaji Software Co., Ltd.

 http://www.cocos.com

 Permission is hereby granted, free of charge, to any person obtaining a copy
 of this software and associated engine source code (the "Software"), a limited,
 worldwide, royalty-free, non-assignable, revocable and non-exclusive license
 to use Cocos Creator solely to develop games on your target platforms. You shall
 not use Cocos Creator software for developing other software or tools that's
 used for developing games. You are not granted to publish, distribute,
 sublicense, and/or sell copies of Cocos Creator.

 The software or tools in this License Agreement are licensed, not sold.
 Xiamen Yaji Software Co., Ltd. reserves all rights not expressly granted to you.

 THE SOFTWARE IS PROVIDED "AS IS", WITHOUT WARRANTY OF ANY KIND, EXPRESS OR
 IMPLIED, INCLUDING BUT NOT LIMITED TO THE WARRANTIES OF MERCHANTABILITY,
 FITNESS FOR A PARTICULAR PURPOSE AND NONINFRINGEMENT. IN NO EVENT SHALL THE
 AUTHORS OR COPYRIGHT HOLDERS BE LIABLE FOR ANY CLAIM, DAMAGES OR OTHER
 LIABILITY, WHETHER IN AN ACTION OF CONTRACT, TORT OR OTHERWISE, ARISING FROM,
 OUT OF OR IN CONNECTION WITH THE SOFTWARE OR THE USE OR OTHER DEALINGS IN
 THE SOFTWARE.
 ****************************************************************************/


var js = cc.js;

if (CC_DEV) {
    // cc.isChildClassOf
    js.get(cc, 'isChildClassOf', function () {
        cc.errorID(1400, 'cc.isChildClassOf', 'cc.js.isChildClassOf');
        return cc.js.isChildClassOf;
    });

    // cc.spriteFrameCache
    js.get(cc, "spriteFrameCache", function () {
        cc.errorID(1404);
    });

    js.get(cc, 'textureCache', function () {
        cc.errorID(1406, 'cc', 'textureCache');
    });

    // cc.pool
    js.get(cc, 'pool', function () {
        cc.warnID(1407);
        return js.Pool;
    });

    // Texture
    js.obsolete(cc.Texture2D.prototype, 'texture.releaseTexture', 'texture.destroy');

    js.get(cc.Texture2D.prototype, 'getName', function () {
        cc.warnID(1400, 'texture.getName()', 'texture._glID');
        return function () {
            return this._glID || null;
        };
    });

    js.get(cc.Texture2D.prototype, 'isLoaded', function () {
        cc.errorID(1400, 'texture.isLoaded function', 'texture.loaded property');
        return (function () {
            return this.loaded;
        });
    });

    // SpriteFrame
    js.get(cc.SpriteFrame.prototype, '_textureLoaded', function () {
        cc.errorID(1400, 'spriteFrame._textureLoaded', 'spriteFrame.textureLoaded()');
        return this.textureLoaded();
    });

    function deprecateEnum (obj, oldPath, newPath, hasTypePrefixBefore) {
        if (!CC_SUPPORT_JIT) {
            return;
        }
        hasTypePrefixBefore = hasTypePrefixBefore !== false;
        var enumDef = Function('return ' + newPath)();
        var entries = cc.Enum.getList(enumDef);
        var delimiter = hasTypePrefixBefore ? '_' : '.';
        for (var i = 0; i < entries.length; i++) {
            var entry = entries[i].name;
            var oldPropName;
            if (hasTypePrefixBefore) {
                var oldTypeName = oldPath.split('.').slice(-1)[0];
                oldPropName = oldTypeName + '_' + entry;
            }
            else {
                oldPropName = entry;
            }
            js.get(obj, oldPropName, function (entry) {
                cc.errorID(1400, oldPath + delimiter + entry, newPath + '.' + entry);
                return enumDef[entry];
            }.bind(null, entry));
        }
    }

    function markAsRemoved (ownerCtor, removedProps, ownerName) {
        if (!ownerCtor) {
            // 可能被裁剪了
            return;
        }
        ownerName = ownerName || js.getClassName(ownerCtor);
        removedProps.forEach(function (prop) {
            function error () {
                cc.errorID(1406, ownerName, prop);
            }
            js.getset(ownerCtor.prototype, prop, error, error);
        });
    }

    function markAsRemovedInObject (ownerObj, removedProps, ownerName) {
        if (!ownerObj) {
            // 可能被裁剪了
            return;
        }
        removedProps.forEach(function (prop) {
            function error () {
                cc.errorID(1406, ownerName, prop);
            }
            js.getset(ownerObj, prop, error);
        });
    }

    function provideClearError (owner, obj, ownerName) {
        if (!owner) {
            // 可能被裁剪了
            return;
        }
        var className = ownerName || cc.js.getClassName(owner);
        var Info = 'Sorry, ' + className + '.%s is removed, please use %s instead.';
        for (var prop in obj) {
            function define (prop, getset) {
                function accessor (newProp) {
                    cc.error(Info, prop, newProp);
                }
                if (!Array.isArray(getset)) {
                    getset = getset.split(',')
                        .map(function (x) {
                            return x.trim();
                        });
                }
                try {
                    js.getset(owner, prop, accessor.bind(null, getset[0]), getset[1] && accessor.bind(null, getset[1]));
                }
                catch (e) {}
            }
            var getset = obj[prop];
            if (prop[0] === '*') {
                // get set
                var etProp = prop.slice(1);
                define('g' + etProp, getset);
                define('s' + etProp, getset);
            }
            else {
                prop.split(',')
                    .map(function (x) {
                        return x.trim();
                    })
                    .forEach(function (x) {
                        define(x, getset);
                    });
            }
        }
    }

    function markFunctionWarning (ownerCtor, obj, ownerName) {
        if (!ownerCtor) {
            // 可能被裁剪了
            return;
        }
        ownerName = ownerName || js.getClassName(ownerCtor);
        for (var prop in obj) {
            (function(){
                var originFunc = ownerCtor[prop];
                if (!originFunc) return;

                function warn () {
                    cc.warn('Sorry, %s.%s is deprecated. Please use %s instead', ownerName, prop, obj[prop]);
                    return originFunc.apply(this, arguments);
                }
                
                ownerCtor[prop] = warn;
            })();
        }
    }

    // cc.PhysicsManager
    markAsRemoved(cc.PhysicsManager, [
        'attachDebugDrawToCamera',
        'detachDebugDrawFromCamera',
    ]);

    // cc.CollisionManager
    markAsRemoved(cc.CollisionManager, [
        'attachDebugDrawToCamera',
        'detachDebugDrawFromCamera',
    ]);

    // cc.Node
    markAsRemoved(cc._BaseNode, [
        'tag',
        'getChildByTag',
        'removeChildByTag'
    ]);

    markAsRemoved(cc.Node, [
        '_cascadeColorEnabled',
        'cascadeColor',
        'isCascadeColorEnabled',
        'setCascadeColorEnabled',
        '_cascadeOpacityEnabled',
        'cascadeOpacity',
        'isCascadeOpacityEnabled',
        'setCascadeOpacityEnabled',
        'opacityModifyRGB',
        'isOpacityModifyRGB',
        'setOpacityModifyRGB',
        'ignoreAnchor',
        'isIgnoreAnchorPointForPosition',
        'ignoreAnchorPointForPosition',
        'isRunning',
    ]);

    markFunctionWarning(cc.Node.prototype, {
        getNodeToParentTransform: 'getLocalMatrix',
        getNodeToParentTransformAR: 'getLocalMatrix',
        getNodeToWorldTransform: 'getWorldMatrix',
        getNodeToWorldTransformAR: 'getWorldMatrix',
        getParentToNodeTransform: 'getLocalMatrix',
        getWorldToNodeTransform: 'getWorldMatrix',
        convertTouchToNodeSpace: 'convertToNodeSpace',
        convertTouchToNodeSpaceAR: 'convertToNodeSpaceAR',
    });

    provideClearError(cc.Node.prototype, {
        getRotationX: 'rotationX',
        setRotationX: 'rotationX',
        getRotationY: 'rotationY',
        setRotationY: 'rotationY',
        getPositionX: 'x',
        setPositionX: 'x',
        getPositionY: 'y',
        setPositionY: 'y',
        getSkewX: 'skewX',
        setSkewX: 'skewX',
        getSkewY: 'skewY',
        setSkewY: 'skewY',
        getOpacity: 'opacity',
        setOpacity: 'opacity',
        getColor: 'color',
        setColor: 'color',
        getLocalZOrder: 'zIndex',
        setLocalZOrder: 'zIndex',
    });

    // cc.Component
    markAsRemoved(cc.Component, [
        'isRunning',
    ]);

    // cc.Camera
    markFunctionWarning(cc.Camera.prototype, {
        getNodeToCameraTransform: 'getWorldToCameraMatrix'
    });

    markAsRemoved(cc.Camera, [
        'addTarget',
        'removeTarget',
        'getTargets'
    ]);

    // SCENE
    var ERR = '"%s" is not defined in the Scene, it is only defined in normal nodes.';
    Object.defineProperties(cc.Scene.prototype, {
        active: {
            get: function () {
                cc.error(ERR, 'active');
                return true;
            },
            set: function () {
                cc.error(ERR, 'active');
            }
        },
        activeInHierarchy: {
            get: function () {
                cc.error(ERR, 'activeInHierarchy');
                return true;
            },
        },
        getComponent: {
            get: function () {
                cc.error(ERR, 'getComponent');
                return function () {
                    return null;
                };
            }
        },
        addComponent: {
            get: function () {
                cc.error(ERR, 'addComponent');
                return function () {
                    return null;
                };
            }
        },
    });
<<<<<<< HEAD
=======

    if (typeof dragonBones !== 'undefined') {
        js.obsolete(dragonBones.CCFactory, 'dragonBones.CCFactory.getFactory', 'getInstance');
    }

>>>>>>> e5511281
}<|MERGE_RESOLUTION|>--- conflicted
+++ resolved
@@ -306,12 +306,4 @@
             }
         },
     });
-<<<<<<< HEAD
-=======
-
-    if (typeof dragonBones !== 'undefined') {
-        js.obsolete(dragonBones.CCFactory, 'dragonBones.CCFactory.getFactory', 'getInstance');
-    }
-
->>>>>>> e5511281
 }