--- conflicted
+++ resolved
@@ -248,25 +248,14 @@
         this._motionStreak.reset();
     },
 
-<<<<<<< HEAD
-    onLoad: function () {
+    __preload: function () {
         if (cc._renderType !== cc.game.RENDER_TYPE_WEBGL && !CC_JSB) {
             cc.warn("MotionStreak only support WebGL mode.");
-=======
-    __preload: function () {
-        if (this._root) {
->>>>>>> c51e89f4
             return;
         }
         this._root = new _ccsg.Node();
         var motionStreak = new _ccsg.MotionStreak();
-<<<<<<< HEAD
         motionStreak.initWithFade(this._fadeTime, this._minSeg, this._stroke, this.node.color, this._texture || null);
-=======
-        if (this._texture) {
-            motionStreak.initWithFade(this._fadeTime, this._minSeg, this._stroke, this._color, this._texture);
-        }
->>>>>>> c51e89f4
         motionStreak.setFastMode(this._fastMode);
         this._root.addChild(motionStreak);
         var sgNode = this.node._sgNode;
