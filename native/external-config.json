--- conflicted
+++ resolved
@@ -3,10 +3,6 @@
         "type": "github",
         "owner": "cocos-creator",
         "name": "engine-native-external",
-<<<<<<< HEAD
         "checkout": "develop-3"
-=======
-        "checkout": "v3.6.2-3"
->>>>>>> 080ad42b
     }
 }