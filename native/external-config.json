--- conflicted
+++ resolved
@@ -3,10 +3,6 @@
         "type": "github",
         "owner": "cocos-creator",
         "name": "engine-native-external",
-<<<<<<< HEAD
-        "checkout": "develop-26"
-=======
-        "checkout": "v3.8.1-9"
->>>>>>> 3c6a8493
+        "checkout": "develop-27"
     }
 }