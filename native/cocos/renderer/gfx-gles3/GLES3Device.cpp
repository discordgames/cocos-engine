/****************************************************************************
 Copyright (c) 2019-2022 Xiamen Yaji Software Co., Ltd.

 http://www.cocos.com

 Permission is hereby granted, free of charge, to any person obtaining a copy
 of this software and associated engine source code (the "Software"), a limited,
 worldwide, royalty-free, non-assignable, revocable and non-exclusive license
 to use Cocos Creator solely to develop games on your target platforms. You shall
 not use Cocos Creator software for developing other software or tools that's
 used for developing games. You are not granted to publish, distribute,
 sublicense, and/or sell copies of Cocos Creator.

 The software or tools in this License Agreement are licensed, not sold.
 Xiamen Yaji Software Co., Ltd. reserves all rights not expressly granted to you.

 THE SOFTWARE IS PROVIDED "AS IS", WITHOUT WARRANTY OF ANY KIND, EXPRESS OR
 IMPLIED, INCLUDING BUT NOT LIMITED TO THE WARRANTIES OF MERCHANTABILITY,
 FITNESS FOR A PARTICULAR PURPOSE AND NONINFRINGEMENT. IN NO EVENT SHALL THE
 AUTHORS OR COPYRIGHT HOLDERS BE LIABLE FOR ANY CLAIM, DAMAGES OR OTHER
 LIABILITY, WHETHER IN AN ACTION OF CONTRACT, TORT OR OTHERWISE, ARISING FROM,
 OUT OF OR IN CONNECTION WITH THE SOFTWARE OR THE USE OR OTHER DEALINGS IN
 THE SOFTWARE.
****************************************************************************/

#include "GLES3Std.h"

#include "GLES3Buffer.h"
#include "GLES3CommandBuffer.h"
#include "GLES3Commands.h"
#include "GLES3DescriptorSet.h"
#include "GLES3DescriptorSetLayout.h"
#include "GLES3Device.h"
#include "GLES3Framebuffer.h"
#include "GLES3GPUObjects.h"
#include "GLES3InputAssembler.h"
#include "GLES3PipelineLayout.h"
#include "GLES3PipelineState.h"
#include "GLES3PrimaryCommandBuffer.h"
#include "GLES3QueryPool.h"
#include "GLES3Queue.h"
#include "GLES3RenderPass.h"
#include "GLES3Shader.h"
#include "GLES3Swapchain.h"
#include "GLES3Texture.h"
#include "profiler/Profiler.h"
#include "states/GLES3GeneralBarrier.h"
#include "states/GLES3Sampler.h"

// when capturing GLES commands (RENDERDOC_HOOK_EGL=1, default value)
// renderdoc doesn't support this extension during replay
#define ALLOW_MULTISAMPLED_RENDER_TO_TEXTURE_ON_DESKTOP 0

namespace cc {
namespace gfx {

GLES3Device *GLES3Device::instance = nullptr;

GLES3Device *GLES3Device::getInstance() {
    return GLES3Device::instance;
}

GLES3Device::GLES3Device() {
    _api = API::GLES3;
    _deviceName = "GLES3";

    GLES3Device::instance = this;
}

GLES3Device::~GLES3Device() {
    GLES3Device::instance = nullptr;
}

bool GLES3Device::doInit(const DeviceInfo & /*info*/) {
    _gpuContext = ccnew GLES3GPUContext;
    _gpuStateCache = ccnew GLES3GPUStateCache;
    _gpuFramebufferHub = ccnew GLES3GPUFramebufferHub;
    _gpuConstantRegistry = ccnew GLES3GPUConstantRegistry;
    _gpuFramebufferCacheMap = ccnew GLES3GPUFramebufferCacheMap(_gpuStateCache);

    if (!_gpuContext->initialize(_gpuStateCache, _gpuConstantRegistry)) {
        destroy();
        return false;
    };

    _bindingMappings.blockOffsets.resize(_bindingMappingInfo.setIndices.size());
    _bindingMappings.samplerTextureOffsets.resize(_bindingMappingInfo.setIndices.size());
    for (size_t i = 0; i < _bindingMappingInfo.setIndices.size(); ++i) {
        uint32_t curSet{_bindingMappingInfo.setIndices[i]};
        uint32_t prevSet{i ? _bindingMappingInfo.setIndices[i - 1] : curSet};
        // accumulate the per set offset according to the specified capacity
        _bindingMappings.blockOffsets[curSet] = i ? static_cast<int32_t>(_bindingMappingInfo.maxBlockCounts[prevSet]) + _bindingMappings.blockOffsets[prevSet] : 0;
        _bindingMappings.samplerTextureOffsets[curSet] = i ? static_cast<int32_t>(_bindingMappingInfo.maxSamplerTextureCounts[prevSet]) + _bindingMappings.samplerTextureOffsets[prevSet] : 0;
    }
    for (uint32_t curSet : _bindingMappingInfo.setIndices) {
        // textures always come after UBOs
        _bindingMappings.samplerTextureOffsets[curSet] -= static_cast<int32_t>(_bindingMappingInfo.maxBlockCounts[curSet]);
    }
    _bindingMappings.flexibleSet = _bindingMappingInfo.setIndices.back();

    ccstd::string extStr = reinterpret_cast<const char *>(glGetString(GL_EXTENSIONS));
    _extensions = StringUtil::split(extStr, " ");

    initFormatFeature();

    _multithreadedCommandRecording = false;

    _features[toNumber(Feature::INSTANCED_ARRAYS)] = true;
    _features[toNumber(Feature::MULTIPLE_RENDER_TARGETS)] = true;
    _features[toNumber(Feature::BLEND_MINMAX)] = true;
    _features[toNumber(Feature::ELEMENT_INDEX_UINT)] = true;

    if (_gpuConstantRegistry->glMinorVersion) {
        _features[toNumber(Feature::COMPUTE_SHADER)] = true;
    }

    ccstd::string fbfLevelStr = "NONE";
    // PVRVFrame has issues on their support
#if 0 // CC_PLATFORM != CC_PLATFORM_WINDOWS
    // TODO: enable fbf in the future, it is not implemented yet in gles3 backend
    if (checkExtension("framebuffer_fetch")) {
        ccstd::string nonCoherent = "framebuffer_fetch_non";

        auto it = std::find_if(_extensions.begin(), _extensions.end(), [&nonCoherent](auto &ext) {
            return ext.find(nonCoherent) != ccstd::string::npos;
        });

        if (it != _extensions.end()) {
            if (*it == CC_TOSTR(GL_EXT_shader_framebuffer_fetch_non_coherent)) {
                _gpuConstantRegistry->mFBF = FBFSupportLevel::NON_COHERENT_EXT;
                fbfLevelStr                = "NON_COHERENT_EXT";
            } else if (*it == CC_TOSTR(GL_QCOM_shader_framebuffer_fetch_noncoherent)) {
                _gpuConstantRegistry->mFBF = FBFSupportLevel::NON_COHERENT_QCOM;
                fbfLevelStr                = "NON_COHERENT_QCOM";
                GL_CHECK(glEnable(GL_FRAMEBUFFER_FETCH_NONCOHERENT_QCOM));
            }
        } else if (checkExtension(CC_TOSTR(GL_EXT_shader_framebuffer_fetch))) {
            // we only care about EXT_shader_framebuffer_fetch, the ARM version does not support MRT
            _gpuConstantRegistry->mFBF = FBFSupportLevel::COHERENT;
            fbfLevelStr                = "COHERENT";
        }
        _features[toNumber(Feature::INPUT_ATTACHMENT_BENEFIT)] = _gpuConstantRegistry->mFBF != FBFSupportLevel::NONE;
    }
#endif

#if CC_PLATFORM != CC_PLATFORM_WINDOWS || ALLOW_MULTISAMPLED_RENDER_TO_TEXTURE_ON_DESKTOP
    if (checkExtension("multisampled_render_to_texture")) {
        if (checkExtension("multisampled_render_to_texture2")) {
            _gpuConstantRegistry->mMSRT = MSRTSupportLevel::LEVEL2;
        } else {
            _gpuConstantRegistry->mMSRT = MSRTSupportLevel::LEVEL1;
        }
    }
#endif

    ccstd::string compressedFmts;

    if (getFormatFeatures(Format::ETC_RGB8) != FormatFeature::NONE) {
        compressedFmts += "etc1 ";
    }

    compressedFmts += "etc2 ";

    if (getFormatFeatures(Format::PVRTC_RGB2) != FormatFeature::NONE) {
        compressedFmts += "pvrtc ";
    }

    if (getFormatFeatures(Format::ASTC_RGBA_4X4) != FormatFeature::NONE) {
        compressedFmts += "astc ";
    }

    _renderer = reinterpret_cast<const char *>(glGetString(GL_RENDERER));
    _vendor = reinterpret_cast<const char *>(glGetString(GL_VENDOR));
    _version = reinterpret_cast<const char *>(glGetString(GL_VERSION));

    glGetIntegerv(GL_MAX_VERTEX_ATTRIBS, reinterpret_cast<GLint *>(&_caps.maxVertexAttributes));
    glGetIntegerv(GL_MAX_VERTEX_UNIFORM_VECTORS, reinterpret_cast<GLint *>(&_caps.maxVertexUniformVectors));
    glGetIntegerv(GL_MAX_FRAGMENT_UNIFORM_VECTORS, reinterpret_cast<GLint *>(&_caps.maxFragmentUniformVectors));
    glGetIntegerv(GL_MAX_UNIFORM_BUFFER_BINDINGS, reinterpret_cast<GLint *>(&_caps.maxUniformBufferBindings));
    glGetIntegerv(GL_MAX_UNIFORM_BLOCK_SIZE, reinterpret_cast<GLint *>(&_caps.maxUniformBlockSize));
    glGetIntegerv(GL_MAX_DRAW_BUFFERS, reinterpret_cast<GLint *>(&_caps.maxColorRenderTargets));
    glGetIntegerv(GL_MAX_TEXTURE_IMAGE_UNITS, reinterpret_cast<GLint *>(&_caps.maxTextureUnits));
    glGetIntegerv(GL_MAX_VERTEX_TEXTURE_IMAGE_UNITS, reinterpret_cast<GLint *>(&_caps.maxVertexTextureUnits));
    glGetIntegerv(GL_MAX_TEXTURE_SIZE, reinterpret_cast<GLint *>(&_caps.maxTextureSize));
    glGetIntegerv(GL_MAX_CUBE_MAP_TEXTURE_SIZE, reinterpret_cast<GLint *>(&_caps.maxCubeMapTextureSize));
    glGetIntegerv(GL_UNIFORM_BUFFER_OFFSET_ALIGNMENT, reinterpret_cast<GLint *>(&_caps.uboOffsetAlignment));

    if (_gpuConstantRegistry->glMinorVersion) {
        glGetIntegerv(GL_MAX_IMAGE_UNITS, reinterpret_cast<GLint *>(&_caps.maxImageUnits));
        glGetIntegerv(GL_MAX_SHADER_STORAGE_BLOCK_SIZE, reinterpret_cast<GLint *>(&_caps.maxShaderStorageBlockSize));
        glGetIntegerv(GL_MAX_SHADER_STORAGE_BUFFER_BINDINGS, reinterpret_cast<GLint *>(&_caps.maxShaderStorageBufferBindings));
        glGetIntegerv(GL_MAX_COMPUTE_SHARED_MEMORY_SIZE, reinterpret_cast<GLint *>(&_caps.maxComputeSharedMemorySize));
        glGetIntegerv(GL_MAX_COMPUTE_WORK_GROUP_INVOCATIONS, reinterpret_cast<GLint *>(&_caps.maxComputeWorkGroupInvocations));
        glGetIntegeri_v(GL_MAX_COMPUTE_WORK_GROUP_SIZE, 0, reinterpret_cast<GLint *>(&_caps.maxComputeWorkGroupSize.x));
        glGetIntegeri_v(GL_MAX_COMPUTE_WORK_GROUP_SIZE, 1, reinterpret_cast<GLint *>(&_caps.maxComputeWorkGroupSize.y));
        glGetIntegeri_v(GL_MAX_COMPUTE_WORK_GROUP_SIZE, 2, reinterpret_cast<GLint *>(&_caps.maxComputeWorkGroupSize.z));
        glGetIntegeri_v(GL_MAX_COMPUTE_WORK_GROUP_COUNT, 0, reinterpret_cast<GLint *>(&_caps.maxComputeWorkGroupCount.x));
        glGetIntegeri_v(GL_MAX_COMPUTE_WORK_GROUP_COUNT, 1, reinterpret_cast<GLint *>(&_caps.maxComputeWorkGroupCount.y));
        glGetIntegeri_v(GL_MAX_COMPUTE_WORK_GROUP_COUNT, 2, reinterpret_cast<GLint *>(&_caps.maxComputeWorkGroupCount.z));
    }

    if (checkExtension("occlusion_query_boolean")) {
        _caps.supportQuery = true;
    }

    QueueInfo queueInfo;
    queueInfo.type = QueueType::GRAPHICS;
    _queue = createQueue(queueInfo);

    QueryPoolInfo queryPoolInfo{QueryType::OCCLUSION, DEFAULT_MAX_QUERY_OBJECTS, true};
    _queryPool = createQueryPool(queryPoolInfo);

    CommandBufferInfo cmdBuffInfo;
    cmdBuffInfo.type = CommandBufferType::PRIMARY;
    cmdBuffInfo.queue = _queue;
    _cmdBuff = createCommandBuffer(cmdBuffInfo);

    _gpuStateCache->initialize(_caps.maxTextureUnits, _caps.maxImageUnits, _caps.maxUniformBufferBindings, _caps.maxShaderStorageBufferBindings, _caps.maxVertexAttributes);

    CC_LOG_INFO("GLES3 device initialized.");
    CC_LOG_INFO("RENDERER: %s", _renderer.c_str());
    CC_LOG_INFO("VENDOR: %s", _vendor.c_str());
    CC_LOG_INFO("VERSION: %s", _version.c_str());
    CC_LOG_INFO("COMPRESSED_FORMATS: %s", compressedFmts.c_str());
    CC_LOG_INFO("FRAMEBUFFER_FETCH: %s", fbfLevelStr.c_str());

    return true;
}

void GLES3Device::doDestroy() {
    CC_SAFE_DELETE(_gpuFramebufferCacheMap)
    CC_SAFE_DELETE(_gpuConstantRegistry)
    CC_SAFE_DELETE(_gpuFramebufferHub)
    CC_SAFE_DELETE(_gpuStateCache)

    CC_ASSERT(!_memoryStatus.bufferSize);  // Buffer memory leaked
    CC_ASSERT(!_memoryStatus.textureSize); // Texture memory leaked

    CC_SAFE_DESTROY_AND_DELETE(_cmdBuff)
    CC_SAFE_DESTROY_AND_DELETE(_queryPool)
    CC_SAFE_DESTROY_AND_DELETE(_queue)
    CC_SAFE_DESTROY_AND_DELETE(_gpuContext)
}

void GLES3Device::acquire(Swapchain *const *swapchains, uint32_t count) {
    if (_onAcquire) _onAcquire->execute();

    _swapchains.clear();
    for (uint32_t i = 0; i < count; ++i) {
        _swapchains.push_back(static_cast<GLES3Swapchain *>(swapchains[i])->gpuSwapchain());
    }
}

void GLES3Device::present() {
    CC_PROFILE(GLES3DevicePresent);
    auto *queue = static_cast<GLES3Queue *>(_queue);
    _numDrawCalls = queue->_numDrawCalls;
    _numInstances = queue->_numInstances;
    _numTriangles = queue->_numTriangles;

    for (auto *swapchain : _swapchains) {
        _gpuContext->present(swapchain);
    }

    // Clear queue stats
    queue->_numDrawCalls = 0;
    queue->_numInstances = 0;
    queue->_numTriangles = 0;
}

void GLES3Device::bindContext(bool bound) {
    _gpuContext->bindContext(bound);
}

void GLES3Device::initFormatFeature() {
    _textureExclusive.fill(true);

    FormatFeature tempFeature = {};

    // builtin
    tempFeature = FormatFeature::SAMPLED_TEXTURE | FormatFeature::RENDER_TARGET | FormatFeature::LINEAR_FILTER | FormatFeature::STORAGE_TEXTURE | FormatFeature::VERTEX_ATTRIBUTE;

    _formatFeatures[toNumber(Format::R8)] = tempFeature;
    _formatFeatures[toNumber(Format::RG8)] = tempFeature;
    _formatFeatures[toNumber(Format::RGB8)] = tempFeature;
    _formatFeatures[toNumber(Format::RGBA8)] = tempFeature;

    tempFeature = FormatFeature::SAMPLED_TEXTURE | FormatFeature::RENDER_TARGET | FormatFeature::LINEAR_FILTER | FormatFeature::STORAGE_TEXTURE;

    _formatFeatures[toNumber(Format::R8SN)] = tempFeature;
    _formatFeatures[toNumber(Format::RG8SN)] = tempFeature;
    _formatFeatures[toNumber(Format::RGB8SN)] = tempFeature;
    _formatFeatures[toNumber(Format::RGBA8SN)] = tempFeature;
    _formatFeatures[toNumber(Format::R5G6B5)] = tempFeature;
    _formatFeatures[toNumber(Format::RGBA4)] = tempFeature;
    _formatFeatures[toNumber(Format::RGB5A1)] = tempFeature;
    _formatFeatures[toNumber(Format::RGB10A2)] = tempFeature;

    _formatFeatures[toNumber(Format::SRGB8)] = tempFeature;
    _formatFeatures[toNumber(Format::SRGB8_A8)] = tempFeature;

    _formatFeatures[toNumber(Format::R11G11B10F)] = tempFeature;
    _formatFeatures[toNumber(Format::RGB9E5)] = tempFeature;

    _formatFeatures[toNumber(Format::DEPTH)] = tempFeature;
    _formatFeatures[toNumber(Format::DEPTH_STENCIL)] = tempFeature;

    tempFeature = FormatFeature::SAMPLED_TEXTURE | FormatFeature::RENDER_TARGET | FormatFeature::LINEAR_FILTER | FormatFeature::STORAGE_TEXTURE | FormatFeature::VERTEX_ATTRIBUTE;

    _formatFeatures[toNumber(Format::R16F)] = tempFeature;
    _formatFeatures[toNumber(Format::RG16F)] = tempFeature;
    _formatFeatures[toNumber(Format::RGB16F)] = tempFeature;
    _formatFeatures[toNumber(Format::RGBA16F)] = tempFeature;

    tempFeature = FormatFeature::SAMPLED_TEXTURE | FormatFeature::STORAGE_TEXTURE | FormatFeature::VERTEX_ATTRIBUTE;

    _formatFeatures[toNumber(Format::R32F)] = tempFeature;
    _formatFeatures[toNumber(Format::RG32F)] = tempFeature;
    _formatFeatures[toNumber(Format::RGB32F)] = tempFeature;
    _formatFeatures[toNumber(Format::RGBA32F)] = tempFeature;

    _formatFeatures[toNumber(Format::RGB10A2UI)] = FormatFeature::RENDER_TARGET | FormatFeature::LINEAR_FILTER | FormatFeature::STORAGE_TEXTURE;

    tempFeature = FormatFeature::SAMPLED_TEXTURE | FormatFeature::RENDER_TARGET | FormatFeature::LINEAR_FILTER | FormatFeature::STORAGE_TEXTURE | FormatFeature::VERTEX_ATTRIBUTE;

    _formatFeatures[toNumber(Format::R8I)] = tempFeature;
    _formatFeatures[toNumber(Format::R8UI)] = tempFeature;
    _formatFeatures[toNumber(Format::R16I)] = tempFeature;
    _formatFeatures[toNumber(Format::R16UI)] = tempFeature;
    _formatFeatures[toNumber(Format::R32I)] = tempFeature;
    _formatFeatures[toNumber(Format::R32UI)] = tempFeature;

    _formatFeatures[toNumber(Format::RG8I)] = tempFeature;
    _formatFeatures[toNumber(Format::RG8UI)] = tempFeature;
    _formatFeatures[toNumber(Format::RG16I)] = tempFeature;
    _formatFeatures[toNumber(Format::RG16UI)] = tempFeature;
    _formatFeatures[toNumber(Format::RG32I)] = tempFeature;
    _formatFeatures[toNumber(Format::RG32UI)] = tempFeature;

    _formatFeatures[toNumber(Format::RGB8I)] = tempFeature;
    _formatFeatures[toNumber(Format::RGB8UI)] = tempFeature;
    _formatFeatures[toNumber(Format::RGB16I)] = tempFeature;
    _formatFeatures[toNumber(Format::RGB16UI)] = tempFeature;
    _formatFeatures[toNumber(Format::RGB32I)] = tempFeature;
    _formatFeatures[toNumber(Format::RGB32UI)] = tempFeature;

    _formatFeatures[toNumber(Format::RGBA8I)] = tempFeature;
    _formatFeatures[toNumber(Format::RGBA8UI)] = tempFeature;
    _formatFeatures[toNumber(Format::RGBA16I)] = tempFeature;
    _formatFeatures[toNumber(Format::RGBA16UI)] = tempFeature;
    _formatFeatures[toNumber(Format::RGBA32I)] = tempFeature;
    _formatFeatures[toNumber(Format::RGBA32UI)] = tempFeature;

    _textureExclusive[toNumber(Format::R8)] = false;
    _textureExclusive[toNumber(Format::RG8)] = false;
    _textureExclusive[toNumber(Format::RGB8)] = false;
    _textureExclusive[toNumber(Format::R5G6B5)] = false;
    _textureExclusive[toNumber(Format::RGBA4)] = false;

    _textureExclusive[toNumber(Format::RGB5A1)] = false;
    _textureExclusive[toNumber(Format::RGBA8)] = false;
    _textureExclusive[toNumber(Format::RGB10A2)] = false;
    _textureExclusive[toNumber(Format::RGB10A2UI)] = false;
    _textureExclusive[toNumber(Format::SRGB8_A8)] = false;

    _textureExclusive[toNumber(Format::R8I)] = false;
    _textureExclusive[toNumber(Format::R8UI)] = false;
    _textureExclusive[toNumber(Format::R16I)] = false;
    _textureExclusive[toNumber(Format::R16UI)] = false;
    _textureExclusive[toNumber(Format::R32I)] = false;
    _textureExclusive[toNumber(Format::R32UI)] = false;

    _textureExclusive[toNumber(Format::RG8I)] = false;
    _textureExclusive[toNumber(Format::RG8UI)] = false;
    _textureExclusive[toNumber(Format::RG16I)] = false;
    _textureExclusive[toNumber(Format::RG16UI)] = false;
    _textureExclusive[toNumber(Format::RG32I)] = false;
    _textureExclusive[toNumber(Format::RG32UI)] = false;

    _textureExclusive[toNumber(Format::RGBA8I)] = false;
    _textureExclusive[toNumber(Format::RGBA8UI)] = false;
    _textureExclusive[toNumber(Format::RGBA16I)] = false;
    _textureExclusive[toNumber(Format::RGBA16UI)] = false;
    _textureExclusive[toNumber(Format::RGBA32I)] = false;
    _textureExclusive[toNumber(Format::RGBA32UI)] = false;

    _textureExclusive[toNumber(Format::DEPTH)] = false;
    _textureExclusive[toNumber(Format::DEPTH_STENCIL)] = false;

    if (checkExtension("render_snorm")) {
        // https://www.khronos.org/registry/OpenGL/extensions/EXT/EXT_render_snorm.txt
        // For 16, see https://www.khronos.org/registry/OpenGL/extensions/EXT/EXT_texture_norm16.txt
        _textureExclusive[toNumber(Format::R8SN)] = false;
        _textureExclusive[toNumber(Format::RG8SN)] = false;
        _textureExclusive[toNumber(Format::RGB8SN)] = false;
        _textureExclusive[toNumber(Format::RGBA8SN)] = false;
    }

    if (checkExtension("color_buffer_float")) {
<<<<<<< HEAD
        _textureExclusive[toNumber(Format::R32F)] = false;
        _textureExclusive[toNumber(Format::RG32F)] = false;
        _textureExclusive[toNumber(Format::RGB32F)] = false;
=======
        _formatFeatures[toNumber(Format::R32F)] |= FormatFeature::RENDER_TARGET;
        _formatFeatures[toNumber(Format::RG32F)] |= FormatFeature::RENDER_TARGET;
        _formatFeatures[toNumber(Format::RGBA32F)] |= FormatFeature::RENDER_TARGET;

        _textureExclusive[toNumber(Format::R32F)]    = false;
        _textureExclusive[toNumber(Format::RG32F)]   = false;
>>>>>>> 9be02257
        _textureExclusive[toNumber(Format::RGBA32F)] = false;
    }
    if (checkExtension("color_buffer_half_float")) {
        _textureExclusive[toNumber(Format::R16F)] = false;
        _textureExclusive[toNumber(Format::RG16F)] = false;
        _textureExclusive[toNumber(Format::RGB16F)] = false;
        _textureExclusive[toNumber(Format::RGBA16F)] = false;
    }

    if (checkExtension("texture_float_linear")) {
        _formatFeatures[toNumber(Format::RGB32F)] |= FormatFeature::LINEAR_FILTER;
        _formatFeatures[toNumber(Format::RGBA32F)] |= FormatFeature::LINEAR_FILTER;
        _formatFeatures[toNumber(Format::R32F)] |= FormatFeature::LINEAR_FILTER;
        _formatFeatures[toNumber(Format::RG32F)] |= FormatFeature::LINEAR_FILTER;
    }

    if (checkExtension("texture_half_float_linear")) {
        _formatFeatures[toNumber(Format::RGB16F)] |= FormatFeature::LINEAR_FILTER;
        _formatFeatures[toNumber(Format::RGBA16F)] |= FormatFeature::LINEAR_FILTER;
        _formatFeatures[toNumber(Format::R16F)] |= FormatFeature::LINEAR_FILTER;
        _formatFeatures[toNumber(Format::RG16F)] |= FormatFeature::LINEAR_FILTER;
    }

    const FormatFeature compressedFeature = FormatFeature::SAMPLED_TEXTURE | FormatFeature::LINEAR_FILTER;

    if (checkExtension("compressed_ETC1")) {
        _formatFeatures[toNumber(Format::ETC_RGB8)] = compressedFeature;
    }

    _formatFeatures[toNumber(Format::ETC2_RGB8)] = compressedFeature;
    _formatFeatures[toNumber(Format::ETC2_RGBA8)] = compressedFeature;
    _formatFeatures[toNumber(Format::ETC2_SRGB8)] = compressedFeature;
    _formatFeatures[toNumber(Format::ETC2_SRGB8_A8)] = compressedFeature;
    _formatFeatures[toNumber(Format::ETC2_RGB8_A1)] = compressedFeature;
    _formatFeatures[toNumber(Format::ETC2_SRGB8_A1)] = compressedFeature;

    if (checkExtension("texture_compression_pvrtc")) {
        _formatFeatures[toNumber(Format::PVRTC_RGB2)] |= compressedFeature;
        _formatFeatures[toNumber(Format::PVRTC_RGBA2)] |= compressedFeature;
        _formatFeatures[toNumber(Format::PVRTC_RGB4)] |= compressedFeature;
        _formatFeatures[toNumber(Format::PVRTC_RGBA4)] |= compressedFeature;
    }

    if (checkExtension("texture_compression_astc")) {
        _formatFeatures[toNumber(Format::ASTC_RGBA_4X4)] |= compressedFeature;
        _formatFeatures[toNumber(Format::ASTC_RGBA_5X4)] |= compressedFeature;
        _formatFeatures[toNumber(Format::ASTC_RGBA_5X5)] |= compressedFeature;
        _formatFeatures[toNumber(Format::ASTC_RGBA_6X5)] |= compressedFeature;
        _formatFeatures[toNumber(Format::ASTC_RGBA_6X6)] |= compressedFeature;
        _formatFeatures[toNumber(Format::ASTC_RGBA_8X5)] |= compressedFeature;
        _formatFeatures[toNumber(Format::ASTC_RGBA_8X6)] |= compressedFeature;
        _formatFeatures[toNumber(Format::ASTC_RGBA_8X8)] |= compressedFeature;
        _formatFeatures[toNumber(Format::ASTC_RGBA_10X5)] |= compressedFeature;
        _formatFeatures[toNumber(Format::ASTC_RGBA_10X6)] |= compressedFeature;
        _formatFeatures[toNumber(Format::ASTC_RGBA_10X8)] |= compressedFeature;
        _formatFeatures[toNumber(Format::ASTC_RGBA_10X10)] |= compressedFeature;
        _formatFeatures[toNumber(Format::ASTC_RGBA_12X10)] |= compressedFeature;
        _formatFeatures[toNumber(Format::ASTC_RGBA_12X12)] |= compressedFeature;

        _formatFeatures[toNumber(Format::ASTC_SRGBA_4X4)] |= compressedFeature;
        _formatFeatures[toNumber(Format::ASTC_SRGBA_5X4)] |= compressedFeature;
        _formatFeatures[toNumber(Format::ASTC_SRGBA_5X5)] |= compressedFeature;
        _formatFeatures[toNumber(Format::ASTC_SRGBA_6X5)] |= compressedFeature;
        _formatFeatures[toNumber(Format::ASTC_SRGBA_6X6)] |= compressedFeature;
        _formatFeatures[toNumber(Format::ASTC_SRGBA_8X5)] |= compressedFeature;
        _formatFeatures[toNumber(Format::ASTC_SRGBA_8X6)] |= compressedFeature;
        _formatFeatures[toNumber(Format::ASTC_SRGBA_8X8)] |= compressedFeature;
        _formatFeatures[toNumber(Format::ASTC_SRGBA_10X5)] |= compressedFeature;
        _formatFeatures[toNumber(Format::ASTC_SRGBA_10X6)] |= compressedFeature;
        _formatFeatures[toNumber(Format::ASTC_SRGBA_10X8)] |= compressedFeature;
        _formatFeatures[toNumber(Format::ASTC_SRGBA_10X10)] |= compressedFeature;
        _formatFeatures[toNumber(Format::ASTC_SRGBA_12X10)] |= compressedFeature;
        _formatFeatures[toNumber(Format::ASTC_SRGBA_12X12)] |= compressedFeature;
    }
}

CommandBuffer *GLES3Device::createCommandBuffer(const CommandBufferInfo &info, bool hasAgent) {
    if (hasAgent || info.type == CommandBufferType::PRIMARY) return ccnew GLES3PrimaryCommandBuffer;
    return ccnew GLES3CommandBuffer;
}

Queue *GLES3Device::createQueue() {
    return ccnew GLES3Queue;
}

QueryPool *GLES3Device::createQueryPool() {
    return ccnew GLES3QueryPool;
}

Swapchain *GLES3Device::createSwapchain() {
    return ccnew GLES3Swapchain;
}

Buffer *GLES3Device::createBuffer() {
    return ccnew GLES3Buffer;
}

Texture *GLES3Device::createTexture() {
    return ccnew GLES3Texture;
}

Shader *GLES3Device::createShader() {
    return ccnew GLES3Shader;
}

InputAssembler *GLES3Device::createInputAssembler() {
    return ccnew GLES3InputAssembler;
}

RenderPass *GLES3Device::createRenderPass() {
    return ccnew GLES3RenderPass;
}

Framebuffer *GLES3Device::createFramebuffer() {
    return ccnew GLES3Framebuffer;
}

DescriptorSet *GLES3Device::createDescriptorSet() {
    return ccnew GLES3DescriptorSet;
}

DescriptorSetLayout *GLES3Device::createDescriptorSetLayout() {
    return ccnew GLES3DescriptorSetLayout;
}

PipelineLayout *GLES3Device::createPipelineLayout() {
    return ccnew GLES3PipelineLayout;
}

PipelineState *GLES3Device::createPipelineState() {
    return ccnew GLES3PipelineState;
}

Sampler *GLES3Device::createSampler(const SamplerInfo &info) {
    return ccnew GLES3Sampler(info);
}

GeneralBarrier *GLES3Device::createGeneralBarrier(const GeneralBarrierInfo &info) {
    return ccnew GLES3GeneralBarrier(info);
}

void GLES3Device::copyBuffersToTexture(const uint8_t *const *buffers, Texture *dst, const BufferTextureCopy *regions, uint32_t count) {
    CC_PROFILE(GLES3DeviceCopyBuffersToTexture);
    cmdFuncGLES3CopyBuffersToTexture(this, buffers, static_cast<GLES3Texture *>(dst)->gpuTexture(), regions, count);
}

void GLES3Device::copyTextureToBuffers(Texture *srcTexture, uint8_t *const *buffers, const BufferTextureCopy *regions, uint32_t count) {
    CC_PROFILE(GLES3DeviceCopyTextureToBuffers);
    cmdFuncGLES3CopyTextureToBuffers(this, static_cast<GLES3Texture *>(srcTexture)->gpuTexture(), buffers, regions, count);
}

void GLES3Device::getQueryPoolResults(QueryPool *queryPool) {
    CC_PROFILE(GLES3DeviceGetQueryPoolResults);
    auto *cmdBuff = static_cast<GLES3CommandBuffer *>(getCommandBuffer());
    cmdBuff->getQueryPoolResults(queryPool);
}

} // namespace gfx
} // namespace cc<|MERGE_RESOLUTION|>--- conflicted
+++ resolved
@@ -397,18 +397,12 @@
     }
 
     if (checkExtension("color_buffer_float")) {
-<<<<<<< HEAD
-        _textureExclusive[toNumber(Format::R32F)] = false;
-        _textureExclusive[toNumber(Format::RG32F)] = false;
-        _textureExclusive[toNumber(Format::RGB32F)] = false;
-=======
         _formatFeatures[toNumber(Format::R32F)] |= FormatFeature::RENDER_TARGET;
         _formatFeatures[toNumber(Format::RG32F)] |= FormatFeature::RENDER_TARGET;
         _formatFeatures[toNumber(Format::RGBA32F)] |= FormatFeature::RENDER_TARGET;
 
-        _textureExclusive[toNumber(Format::R32F)]    = false;
-        _textureExclusive[toNumber(Format::RG32F)]   = false;
->>>>>>> 9be02257
+        _textureExclusive[toNumber(Format::R32F)] = false;
+        _textureExclusive[toNumber(Format::RG32F)] = false;
         _textureExclusive[toNumber(Format::RGBA32F)] = false;
     }
     if (checkExtension("color_buffer_half_float")) {
