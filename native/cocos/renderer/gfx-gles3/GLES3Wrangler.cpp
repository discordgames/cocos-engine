/****************************************************************************
 Copyright (c) 2019-2022 Xiamen Yaji Software Co., Ltd.

 http://www.cocos.com

 Permission is hereby granted, free of charge, to any person obtaining a copy
 of this software and associated engine source code (the "Software"), a limited,
 worldwide, royalty-free, non-assignable, revocable and non-exclusive license
 to use Cocos Creator solely to develop games on your target platforms. You shall
 not use Cocos Creator software for developing other software or tools that's
 used for developing games. You are not granted to publish, distribute,
 sublicense, and/or sell copies of Cocos Creator.

 The software or tools in this License Agreement are licensed, not sold.
 Xiamen Yaji Software Co., Ltd. reserves all rights not expressly granted to you.

 THE SOFTWARE IS PROVIDED "AS IS", WITHOUT WARRANTY OF ANY KIND, EXPRESS OR
 IMPLIED, INCLUDING BUT NOT LIMITED TO THE WARRANTIES OF MERCHANTABILITY,
 FITNESS FOR A PARTICULAR PURPOSE AND NONINFRINGEMENT. IN NO EVENT SHALL THE
 AUTHORS OR COPYRIGHT HOLDERS BE LIABLE FOR ANY CLAIM, DAMAGES OR OTHER
 LIABILITY, WHETHER IN AN ACTION OF CONTRACT, TORT OR OTHERWISE, ARISING FROM,
 OUT OF OR IN CONNECTION WITH THE SOFTWARE OR THE USE OR OTHER DEALINGS IN
 THE SOFTWARE.
****************************************************************************/

#include "GLES3Wrangler.h"

#if defined(_WIN32) && !defined(ANDROID)
    #define WIN32_LEAN_AND_MEAN 1
    #include <windows.h>

static HMODULE libegl = NULL;
static HMODULE libgles = NULL;

bool gles3wOpen() {
    libegl = LoadLibraryA("libEGL.dll");
    libgles = LoadLibraryA("libGLESv2.dll");
    return (libegl && libgles);
}

bool gles3wClose() {
    bool ret = true;
    if (libegl) {
        ret &= FreeLibrary(libegl) ? true : false;
        libegl = NULL;
    }

    if (libgles) {
        ret &= FreeLibrary(libgles) ? true : false;
        libgles = NULL;
    }

    return ret;
}

void *gles3wLoad(const char *proc) {
    void *res = nullptr;
    if (eglGetProcAddress) res = (void *)eglGetProcAddress(proc);
    if (!res) res = (void *)GetProcAddress(libegl, proc);
    return res;
}
#elif defined(__EMSCRIPTEN__)
bool gles3wOpen() { return true; }
bool gles3wClose() { return true; }
void *gles3wLoad(const char *proc) {
    return (void *)eglGetProcAddress(proc);
}
#else
    #include <dlfcn.h>

static void *libegl = nullptr;
static void *libgles = nullptr;

bool gles3wOpen() {
<<<<<<< HEAD
    libegl = dlopen("libEGL.so", RTLD_LAZY | RTLD_GLOBAL);
    #if __OHOS__
=======
    libegl  = dlopen("libEGL.so", RTLD_LAZY | RTLD_GLOBAL);
>>>>>>> 9be02257
    libgles = dlopen("libGLESv3.so", RTLD_LAZY | RTLD_GLOBAL);
    return (libegl && libgles);
}

bool gles3wClose() {
    bool ret = true;
    if (libegl) {
        ret &= dlclose(libegl) == 0;
        libegl = nullptr;
    }

    if (libgles) {
        ret &= dlclose(libgles) == 0;
        libgles = nullptr;
    }

    return ret;
}

void *gles3wLoad(const char *proc) {
    void *res = nullptr;
    if (eglGetProcAddress) res = reinterpret_cast<void *>(eglGetProcAddress(proc));
    if (!res) res = dlsym(libegl, proc);
    return res;
}
#endif

bool gles3wInit() {
    if (!gles3wOpen()) {
        return false;
    }

    eglwLoadProcs(gles3wLoad);
    gles2wLoadProcs(gles3wLoad);
    gles3wLoadProcs(gles3wLoad);

    return true;
}

bool gles3wExit() {
    return gles3wClose();
}<|MERGE_RESOLUTION|>--- conflicted
+++ resolved
@@ -72,12 +72,7 @@
 static void *libgles = nullptr;
 
 bool gles3wOpen() {
-<<<<<<< HEAD
     libegl = dlopen("libEGL.so", RTLD_LAZY | RTLD_GLOBAL);
-    #if __OHOS__
-=======
-    libegl  = dlopen("libEGL.so", RTLD_LAZY | RTLD_GLOBAL);
->>>>>>> 9be02257
     libgles = dlopen("libGLESv3.so", RTLD_LAZY | RTLD_GLOBAL);
     return (libegl && libgles);
 }
