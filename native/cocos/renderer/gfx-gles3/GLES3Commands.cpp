--- conflicted
+++ resolved
@@ -1862,16 +1862,10 @@
             device->context()->makeCurrent(framebuffer.swapchain);
         }
 
-<<<<<<< HEAD
-        if (cache->glDrawFramebuffer != framebuffer.handle) {
-            GL_CHECK(glBindFramebuffer(GL_DRAW_FRAMEBUFFER, framebuffer.handle));
-            cache->glDrawFramebuffer = framebuffer.handle;
-=======
         const auto fbHandle = framebuffer.getHandle();
         if (cache->glDrawFramebuffer != fbHandle) {
             GL_CHECK(glBindFramebuffer(GL_DRAW_FRAMEBUFFER, fbHandle));
             cache->glDrawFramebuffer = fbHandle;
->>>>>>> 1e3155bb
         }
 
         if (cache->viewport.left != renderArea->x ||
