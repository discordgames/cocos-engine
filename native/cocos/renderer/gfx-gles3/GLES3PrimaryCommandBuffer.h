--- conflicted
+++ resolved
@@ -51,11 +51,8 @@
     void pipelineBarrier(const GeneralBarrier *barrier, const BufferBarrier *const *bufferBarriers, const Buffer *const * /*buffers*/, uint32_t bufferBarrierCount, const TextureBarrier *const *textureBarriers, const Texture *const * /*textures*/, uint32_t textureBarrierCount) override;
     void blitTexture(Texture *srcTexture, Texture *dstTexture, const TextureBlit *regions, uint32_t count, Filter filter) override;
     void copyTexture(Texture *srcTexture, Texture *dstTexture, const TextureCopy *regions, uint32_t count) override;
-<<<<<<< HEAD
+    void resolveTexture(Texture *srcTexture, Texture *dstTexture, const TextureCopy *regions, uint32_t count) override;
     void copyBuffer(Buffer *srcBuffer, Buffer *dstBuffer, const BufferCopy *regions, uint32_t count) override;
-=======
-    void resolveTexture(Texture *srcTexture, Texture *dstTexture, const TextureCopy *regions, uint32_t count) override;
->>>>>>> 839a086e
     void beginQuery(QueryPool *queryPool, uint32_t id) override;
     void endQuery(QueryPool *queryPool, uint32_t id) override;
     void resetQueryPool(QueryPool *queryPool) override;
@@ -70,4 +67,4 @@
 };
 
 } // namespace gfx
-} // namespace cc+} // namespace cc
