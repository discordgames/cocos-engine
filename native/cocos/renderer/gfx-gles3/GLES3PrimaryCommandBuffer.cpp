--- conflicted
+++ resolved
@@ -80,7 +80,10 @@
     ++_curSubpassIdx;
 }
 
-<<<<<<< HEAD
+void GLES3PrimaryCommandBuffer::insertMarker(const MarkerInfo &marker) {
+    cmdFuncGLES3InsertMarker(GLES3Device::getInstance(), marker.name.size(), marker.name.data());
+}
+
 void GLES3PrimaryCommandBuffer::drawIndirect(Buffer *buffer, uint32_t offset, uint32_t count, uint32_t stride) {
     if (_isStateInvalid) {
         bindStates();
@@ -99,9 +102,6 @@
     auto *glesBuffer = static_cast<GLES3Buffer *>(buffer);
     auto *gpuBuffer = glesBuffer->gpuBuffer();
     cmdFuncGLES3DrawIndirect(GLES3Device::getInstance(), gpuBuffer, offset, count, stride, true);
-=======
-void GLES3PrimaryCommandBuffer::insertMarker(const MarkerInfo &marker) {
-    cmdFuncGLES3InsertMarker(GLES3Device::getInstance(), marker.name.size(), marker.name.data());
 }
 
 void GLES3PrimaryCommandBuffer::beginMarker(const MarkerInfo &marker) {
@@ -110,7 +110,6 @@
 
 void GLES3PrimaryCommandBuffer::endMarker() {
     cmdFuncGLES3PopGroupMarker(GLES3Device::getInstance());
->>>>>>> 9b08b34a
 }
 
 void GLES3PrimaryCommandBuffer::draw(const DrawInfo &info) {
