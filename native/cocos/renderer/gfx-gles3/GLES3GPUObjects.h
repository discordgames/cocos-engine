--- conflicted
+++ resolved
@@ -26,7 +26,6 @@
 #pragma once
 
 #include "base/Macros.h"
-#include "base/std/container/unordered_map.h"
 #include "gfx-base/GFXDef-common.h"
 #include "gfx-base/GFXDef.h"
 #include "gfx-gles-common/GLESCommandPool.h"
@@ -37,7 +36,8 @@
 namespace cc {
 namespace gfx {
 
-struct GLES3GPUConstantRegistry {
+class GLES3GPUConstantRegistry final : public Object {
+public:
     size_t   currentBoundThreadID{0U};
     uint32_t glMinorVersion{0U};
 
@@ -46,17 +46,17 @@
 };
 
 class GLES3GPUStateCache;
-struct GLES3GPUSwapchain;
-class GLES3GPUContext final {
+class GLES3GPUSwapchain;
+class GLES3GPUContext final : public Object {
 public:
     bool initialize(GLES3GPUStateCache *stateCache, GLES3GPUConstantRegistry *constantRegistry);
     void destroy();
 
-    EGLint                eglMajorVersion{0};
-    EGLint                eglMinorVersion{0};
-    EGLDisplay            eglDisplay{EGL_NO_DISPLAY};
-    EGLConfig             eglConfig{nullptr};
-    ccstd::vector<EGLint> eglAttributes;
+    EGLint         eglMajorVersion{0};
+    EGLint         eglMinorVersion{0};
+    EGLDisplay     eglDisplay{EGL_NO_DISPLAY};
+    EGLConfig      eglConfig{nullptr};
+    vector<EGLint> eglAttributes;
 
     EGLSurface eglDefaultSurface{EGL_NO_SURFACE};
     EGLContext eglDefaultContext{EGL_NO_CONTEXT};
@@ -67,7 +67,7 @@
 
     void present(const GLES3GPUSwapchain *swapchain);
 
-    inline bool checkExtension(const ccstd::string &extension) const {
+    inline bool checkExtension(const String &extension) const {
         return std::find(_extensions.begin(), _extensions.end(), extension) != _extensions.end();
     }
 
@@ -85,17 +85,17 @@
     GLES3GPUStateCache *      _stateCache{nullptr};
     GLES3GPUConstantRegistry *_constantRegistry{nullptr};
 
-    ccstd::unordered_map<size_t, EGLContext> _sharedContexts;
-
-    ccstd::vector<ccstd::string> _extensions;
-};
-
-class GLES3GPUQueryPool final {
-public:
-    QueryType             type{QueryType::OCCLUSION};
-    uint32_t              maxQueryObjects{0};
-    bool                  forceWait{true};
-    ccstd::vector<GLuint> glQueryIds;
+    map<size_t, EGLContext> _sharedContexts;
+
+    StringArray _extensions;
+};
+
+class GLES3GPUQueryPool final : public Object {
+public:
+    QueryType           type{QueryType::OCCLUSION};
+    uint32_t            maxQueryObjects{0};
+    bool                forceWait{true};
+    std::vector<GLuint> glQueryIds;
 
     inline GLuint mapGLQueryId(uint32_t queryId) {
         if (queryId < maxQueryObjects) {
@@ -106,7 +106,8 @@
     }
 };
 
-struct GLES3GPUBuffer {
+class GLES3GPUBuffer final : public Object {
+public:
     BufferUsage  usage    = BufferUsage::NONE;
     MemoryUsage  memUsage = MemoryUsage::NONE;
     uint32_t     size     = 0;
@@ -118,9 +119,10 @@
     uint8_t *    buffer   = nullptr;
     DrawInfoList indirects;
 };
-using GLES3GPUBufferList = ccstd::vector<GLES3GPUBuffer *>;
-
-struct GLES3GPUTexture {
+using GLES3GPUBufferList = vector<GLES3GPUBuffer *>;
+
+class GLES3GPUTexture final : public Object {
+public:
     TextureType        type{TextureType::TEX2D};
     Format             format{Format::UNKNOWN};
     TextureUsage       usage{TextureUsageBit::NONE};
@@ -149,7 +151,8 @@
     GLES3GPUSwapchain *swapchain{nullptr};
 };
 
-struct GLES3GPUTextureView {
+class GLES3GPUTextureView final : public Object {
+public:
     GLES3GPUTexture *gpuTexture{nullptr};
     TextureType      type       = TextureType::TEX2D;
     Format           format     = Format::UNKNOWN;
@@ -157,24 +160,20 @@
     uint32_t         levelCount = 1U;
 };
 
-using GLES3GPUTextureViewList = ccstd::vector<GLES3GPUTextureView *>;
-
-<<<<<<< HEAD
-struct GLES3GPUSwapchain {
-=======
+using GLES3GPUTextureViewList = vector<GLES3GPUTextureView *>;
+
 class GLES3GPUSwapchain final : public Object {
 public:
 #if CC_SWAPPY_ENABLED
     bool swappyEnabled{false};
 #endif
->>>>>>> e0d52b3a
     EGLSurface       eglSurface{EGL_NO_SURFACE};
     EGLint           eglSwapInterval{0};
     GLuint           glFramebuffer{0};
     GLES3GPUTexture *gpuColorTexture{nullptr};
 };
 
-class GLES3GPUSampler final {
+class GLES3GPUSampler final : public Object {
 public:
     Filter  minFilter   = Filter::NONE;
     Filter  magFilter   = Filter::NONE;
@@ -188,8 +187,8 @@
     GLenum  glWrapT     = 0;
     GLenum  glWrapR     = 0;
 
-    ~GLES3GPUSampler() {
-        ccstd::vector<GLuint> glSampelrs;
+    ~GLES3GPUSampler() override {
+        vector<GLuint> glSampelrs;
         for (const auto &pair : _cache) {
             glSampelrs.push_back(pair.second);
         }
@@ -199,83 +198,90 @@
     GLuint getGLSampler(uint16_t minLod, uint16_t maxLod);
 
 private:
-    ccstd::unordered_map<uint32_t, GLuint> _cache;
-};
-
-struct GLES3GPUInput {
-    uint32_t      binding = 0;
-    ccstd::string name;
-    Type          type   = Type::UNKNOWN;
-    uint32_t      stride = 0;
-    uint32_t      count  = 0;
-    uint32_t      size   = 0;
+    unordered_map<uint32_t, GLuint> _cache;
+};
+
+class GLES3GPUInput final : public Object {
+public:
+    uint32_t binding = 0;
+    String   name;
+    Type     type   = Type::UNKNOWN;
+    uint32_t stride = 0;
+    uint32_t count  = 0;
+    uint32_t size   = 0;
+    GLenum   glType = 0;
+    GLint    glLoc  = -1;
+};
+using GLES3GPUInputList = vector<GLES3GPUInput>;
+
+class GLES3GPUUniform final : public Object {
+public:
+    uint32_t binding = INVALID_BINDING;
+    String   name;
+    Type     type   = Type::UNKNOWN;
+    uint32_t stride = 0;
+    uint32_t count  = 0;
+    uint32_t size   = 0;
+    uint32_t offset = 0;
+    GLenum   glType = 0;
+    GLint    glLoc  = -1;
+};
+using GLES3GPUUniformList = vector<GLES3GPUUniform>;
+
+class GLES3GPUUniformBuffer final : public Object {
+public:
+    uint32_t set     = INVALID_BINDING;
+    uint32_t binding = INVALID_BINDING;
+    String   name;
+    uint32_t size      = 0;
+    uint32_t glBinding = 0xffffffff;
+    bool     isStorage = false;
+};
+using GLES3GPUUniformBufferList = vector<GLES3GPUUniformBuffer>;
+
+class GLES3GPUUniformSamplerTexture final : public Object {
+public:
+    uint32_t set     = 0;
+    uint32_t binding = 0;
+    String   name;
+    Type     type  = Type::UNKNOWN;
+    uint32_t count = 0U;
+
+    vector<GLint> units;
     GLenum        glType = 0;
     GLint         glLoc  = -1;
 };
-using GLES3GPUInputList = ccstd::vector<GLES3GPUInput>;
-
-struct GLES3GPUUniform {
-    uint32_t      binding = INVALID_BINDING;
-    ccstd::string name;
-    Type          type   = Type::UNKNOWN;
-    uint32_t      stride = 0;
-    uint32_t      count  = 0;
-    uint32_t      size   = 0;
-    uint32_t      offset = 0;
-    GLenum        glType = 0;
-    GLint         glLoc  = -1;
-};
-using GLES3GPUUniformList = ccstd::vector<GLES3GPUUniform>;
-
-struct GLES3GPUUniformBuffer {
-    uint32_t      set     = INVALID_BINDING;
-    uint32_t      binding = INVALID_BINDING;
-    ccstd::string name;
-    uint32_t      size      = 0;
-    uint32_t      glBinding = 0xffffffff;
-    bool          isStorage = false;
-};
-using GLES3GPUUniformBufferList = ccstd::vector<GLES3GPUUniformBuffer>;
-
-struct GLES3GPUUniformSamplerTexture {
-    uint32_t      set     = 0;
-    uint32_t      binding = 0;
-    ccstd::string name;
-    Type          type  = Type::UNKNOWN;
-    uint32_t      count = 0U;
-
-    ccstd::vector<GLint> units;
-    GLenum               glType = 0;
-    GLint                glLoc  = -1;
-};
-using GLES3GPUUniformSamplerTextureList = ccstd::vector<GLES3GPUUniformSamplerTexture>;
-
-struct GLES3GPUUniformStorageImage {
-    uint32_t      set     = 0;
-    uint32_t      binding = 0;
-    ccstd::string name;
-    Type          type  = Type::UNKNOWN;
-    uint32_t      count = 0U;
-
-    ccstd::vector<int> units;
-    GLenum             glMemoryAccess = GL_READ_WRITE;
-    GLint              glLoc          = -1;
-};
-using GLES3GPUUniformStorageImageList = ccstd::vector<GLES3GPUUniformStorageImage>;
-
-struct GLES3GPUShaderStage {
-    GLES3GPUShaderStage(ShaderStageFlagBit t, ccstd::string s, GLuint shader = 0)
+using GLES3GPUUniformSamplerTextureList = vector<GLES3GPUUniformSamplerTexture>;
+
+class GLES3GPUUniformStorageImage final : public Object {
+public:
+    uint32_t set     = 0;
+    uint32_t binding = 0;
+    String   name;
+    Type     type  = Type::UNKNOWN;
+    uint32_t count = 0U;
+
+    vector<int> units;
+    GLenum      glMemoryAccess = GL_READ_WRITE;
+    GLint       glLoc          = -1;
+};
+using GLES3GPUUniformStorageImageList = vector<GLES3GPUUniformStorageImage>;
+
+class GLES3GPUShaderStage final : public Object {
+public:
+    GLES3GPUShaderStage(ShaderStageFlagBit t, String s, GLuint shader = 0)
     : type(t),
       source(std::move(std::move(s))),
       glShader(shader) {}
     ShaderStageFlagBit type;
-    ccstd::string      source;
+    String             source;
     GLuint             glShader = 0;
 };
-using GLES3GPUShaderStageList = ccstd::vector<GLES3GPUShaderStage>;
-
-struct GLES3GPUShader {
-    ccstd::string              name;
+using GLES3GPUShaderStageList = vector<GLES3GPUShaderStage>;
+
+class GLES3GPUShader final : public Object {
+public:
+    String                     name;
     UniformBlockList           blocks;
     UniformStorageBufferList   buffers;
     UniformSamplerTextureList  samplerTextures;
@@ -292,31 +298,34 @@
     GLES3GPUUniformStorageImageList   glImages;
 };
 
-struct GLES3GPUAttribute {
-    ccstd::string name;
-    GLuint        glBuffer       = 0;
-    GLenum        glType         = 0;
-    uint32_t      size           = 0;
-    uint32_t      count          = 0;
-    uint32_t      stride         = 1;
-    uint32_t      componentCount = 1;
-    bool          isNormalized   = false;
-    bool          isInstanced    = false;
-    uint32_t      offset         = 0;
-};
-using GLES3GPUAttributeList = ccstd::vector<GLES3GPUAttribute>;
-
-struct GLES3GPUInputAssembler {
-    AttributeList                        attributes;
-    GLES3GPUBufferList                   gpuVertexBuffers;
-    GLES3GPUBuffer *                     gpuIndexBuffer    = nullptr;
-    GLES3GPUBuffer *                     gpuIndirectBuffer = nullptr;
-    GLES3GPUAttributeList                glAttribs;
-    GLenum                               glIndexType = 0;
-    ccstd::unordered_map<size_t, GLuint> glVAOs;
-};
-
-struct GLES3GPUGeneralBarrier {
+class GLES3GPUAttribute final : public Object {
+public:
+    String   name;
+    GLuint   glBuffer       = 0;
+    GLenum   glType         = 0;
+    uint32_t size           = 0;
+    uint32_t count          = 0;
+    uint32_t stride         = 1;
+    uint32_t componentCount = 1;
+    bool     isNormalized   = false;
+    bool     isInstanced    = false;
+    uint32_t offset         = 0;
+};
+using GLES3GPUAttributeList = vector<GLES3GPUAttribute>;
+
+class GLES3GPUInputAssembler final : public Object {
+public:
+    AttributeList                 attributes;
+    GLES3GPUBufferList            gpuVertexBuffers;
+    GLES3GPUBuffer *              gpuIndexBuffer    = nullptr;
+    GLES3GPUBuffer *              gpuIndirectBuffer = nullptr;
+    GLES3GPUAttributeList         glAttribs;
+    GLenum                        glIndexType = 0;
+    unordered_map<size_t, GLuint> glVAOs;
+};
+
+class GLES3GPUGeneralBarrier final : public Object {
+public:
     AccessFlags prevAccesses = AccessFlagBit::NONE;
     AccessFlags nextAccesses = AccessFlagBit::NONE;
 
@@ -324,7 +333,8 @@
     GLbitfield glBarriersByRegion = 0U;
 };
 
-struct GLES3GPURenderPass {
+class GLES3GPURenderPass final : public Object {
+public:
     struct AttachmentStatistics {
         uint32_t loadSubpass{SUBPASS_EXTERNAL};
         uint32_t storeSubpass{SUBPASS_EXTERNAL};
@@ -334,13 +344,13 @@
     DepthStencilAttachment depthStencilAttachment;
     SubpassInfoList        subpasses;
 
-    ccstd::vector<AttachmentStatistics> statistics; // per attachment
-
-    ccstd::vector<GLES3GPUGeneralBarrier> barriers; // per subpass
+    vector<AttachmentStatistics> statistics; // per attachment
+
+    vector<GLES3GPUGeneralBarrier> barriers; // per subpass
 };
 
 class GLES3GPUFramebufferCacheMap;
-class GLES3GPUFramebuffer final {
+class GLES3GPUFramebuffer final : public Object {
 public:
     GLES3GPURenderPass *    gpuRenderPass{nullptr};
     GLES3GPUTextureViewList gpuColorViews;
@@ -382,11 +392,11 @@
     };
 
     // one per subpass, if not using FBF
-    ccstd::vector<Framebuffer> instances;
-
-    ccstd::vector<uint32_t> uberColorAttachmentIndices;
-    uint32_t                uberDepthStencil{INVALID_BINDING};
-    Framebuffer             uberInstance;
+    vector<Framebuffer> instances;
+
+    vector<uint32_t> uberColorAttachmentIndices;
+    uint32_t         uberDepthStencil{INVALID_BINDING};
+    Framebuffer      uberInstance;
 
     // the assumed shader output, may differ from actual subpass output
     // see Feature::INPUT_ATTACHMENT_BENEFIT for more details on this
@@ -394,27 +404,30 @@
     uint32_t uberFinalOutput{INVALID_BINDING};
 };
 
-struct GLES3GPUDescriptorSetLayout {
+class GLES3GPUDescriptorSetLayout final : public Object {
+public:
     DescriptorSetLayoutBindingList bindings;
-    ccstd::vector<uint32_t>        dynamicBindings;
-
-    ccstd::vector<uint32_t> bindingIndices;
-    ccstd::vector<uint32_t> descriptorIndices;
-    uint32_t                descriptorCount = 0U;
-};
-using GLES3GPUDescriptorSetLayoutList = ccstd::vector<GLES3GPUDescriptorSetLayout *>;
-
-struct GLES3GPUPipelineLayout {
+    vector<uint32_t>               dynamicBindings;
+
+    vector<uint32_t> bindingIndices;
+    vector<uint32_t> descriptorIndices;
+    uint32_t         descriptorCount = 0U;
+};
+using GLES3GPUDescriptorSetLayoutList = vector<GLES3GPUDescriptorSetLayout *>;
+
+class GLES3GPUPipelineLayout final : public Object {
+public:
     GLES3GPUDescriptorSetLayoutList setLayouts;
 
     // helper storages
-    ccstd::vector<ccstd::vector<int>> dynamicOffsetIndices;
-    ccstd::vector<uint32_t>           dynamicOffsetOffsets;
-    ccstd::vector<uint32_t>           dynamicOffsets;
-    uint32_t                          dynamicOffsetCount;
-};
-
-struct GLES3GPUPipelineState {
+    vector<vector<int>> dynamicOffsetIndices;
+    vector<uint32_t>    dynamicOffsetOffsets;
+    vector<uint32_t>    dynamicOffsets;
+    uint32_t            dynamicOffsetCount;
+};
+
+class GLES3GPUPipelineState final : public Object {
+public:
     GLenum                  glPrimitive = GL_TRIANGLES;
     GLES3GPUShader *        gpuShader   = nullptr;
     RasterizerState         rs;
@@ -426,20 +439,23 @@
     GLES3GPUPipelineLayout *gpuPipelineLayout = nullptr;
 };
 
-struct GLES3GPUDescriptor {
+class GLES3GPUDescriptor final : public Object {
+public:
     DescriptorType       type           = DescriptorType::UNKNOWN;
     GLES3GPUBuffer *     gpuBuffer      = nullptr;
     GLES3GPUTextureView *gpuTextureView = nullptr;
     GLES3GPUSampler *    gpuSampler     = nullptr;
 };
-using GLES3GPUDescriptorList = ccstd::vector<GLES3GPUDescriptor>;
-
-struct GLES3GPUDescriptorSet {
-    GLES3GPUDescriptorList         gpuDescriptors;
-    const ccstd::vector<uint32_t> *descriptorIndices = nullptr;
-};
-
-struct GLES3GPUDispatchInfo {
+using GLES3GPUDescriptorList = vector<GLES3GPUDescriptor>;
+
+class GLES3GPUDescriptorSet final : public Object {
+public:
+    GLES3GPUDescriptorList  gpuDescriptors;
+    const vector<uint32_t> *descriptorIndices = nullptr;
+};
+
+class GLES3GPUDispatchInfo final : public Object {
+public:
     uint32_t groupCountX = 0;
     uint32_t groupCountY = 0;
     uint32_t groupCountZ = 0;
@@ -448,7 +464,8 @@
     uint32_t        indirectOffset = 0;
 };
 
-struct GLES3ObjectCache {
+class GLES3ObjectCache final : public Object {
+public:
     uint32_t                subpassIdx        = 0U;
     GLES3GPURenderPass *    gpuRenderPass     = nullptr;
     GLES3GPUFramebuffer *   gpuFramebuffer    = nullptr;
@@ -461,37 +478,37 @@
     uint32_t                clearStencil = 0U;
 };
 
-class GLES3GPUStateCache final {
-public:
-    GLuint                                        glArrayBuffer        = 0;
-    GLuint                                        glElementArrayBuffer = 0;
-    GLuint                                        glUniformBuffer      = 0;
-    ccstd::vector<GLuint>                         glBindUBOs;
-    ccstd::vector<GLuint>                         glBindUBOOffsets;
-    GLuint                                        glShaderStorageBuffer = 0;
-    ccstd::vector<GLuint>                         glBindSSBOs;
-    ccstd::vector<GLuint>                         glBindSSBOOffsets;
-    GLuint                                        glDispatchIndirectBuffer = 0;
-    GLuint                                        glVAO                    = 0;
-    uint32_t                                      texUint                  = 0;
-    ccstd::vector<GLuint>                         glTextures;
-    ccstd::vector<GLuint>                         glImages;
-    ccstd::vector<GLuint>                         glSamplers;
-    GLuint                                        glProgram = 0;
-    ccstd::vector<bool>                           glEnabledAttribLocs;
-    ccstd::vector<bool>                           glCurrentAttribLocs;
-    GLuint                                        glReadFramebuffer = 0;
-    GLuint                                        glDrawFramebuffer = 0;
-    GLuint                                        glRenderbuffer    = 0;
-    Viewport                                      viewport;
-    Rect                                          scissor;
-    RasterizerState                               rs;
-    DepthStencilState                             dss;
-    BlendState                                    bs;
-    bool                                          isCullFaceEnabled    = true;
-    bool                                          isStencilTestEnabled = false;
-    ccstd::unordered_map<ccstd::string, uint32_t> texUnitCacheMap;
-    GLES3ObjectCache                              gfxStateCache;
+class GLES3GPUStateCache final : public Object {
+public:
+    GLuint                          glArrayBuffer        = 0;
+    GLuint                          glElementArrayBuffer = 0;
+    GLuint                          glUniformBuffer      = 0;
+    vector<GLuint>                  glBindUBOs;
+    vector<GLuint>                  glBindUBOOffsets;
+    GLuint                          glShaderStorageBuffer = 0;
+    vector<GLuint>                  glBindSSBOs;
+    vector<GLuint>                  glBindSSBOOffsets;
+    GLuint                          glDispatchIndirectBuffer = 0;
+    GLuint                          glVAO                    = 0;
+    uint32_t                        texUint                  = 0;
+    vector<GLuint>                  glTextures;
+    vector<GLuint>                  glImages;
+    vector<GLuint>                  glSamplers;
+    GLuint                          glProgram = 0;
+    vector<bool>                    glEnabledAttribLocs;
+    vector<bool>                    glCurrentAttribLocs;
+    GLuint                          glReadFramebuffer = 0;
+    GLuint                          glDrawFramebuffer = 0;
+    GLuint                          glRenderbuffer    = 0;
+    Viewport                        viewport;
+    Rect                            scissor;
+    RasterizerState                 rs;
+    DepthStencilState               dss;
+    BlendState                      bs;
+    bool                            isCullFaceEnabled    = true;
+    bool                            isStencilTestEnabled = false;
+    unordered_map<String, uint32_t> texUnitCacheMap;
+    GLES3ObjectCache                gfxStateCache;
 
     void initialize(size_t texUnits, size_t imageUnits, size_t uboBindings, size_t ssboBindings, size_t vertexAttributes) {
         glBindUBOs.resize(uboBindings, 0U);
@@ -550,7 +567,7 @@
     bool _initialized{false};
 };
 
-class GLES3GPUFramebufferCacheMap final {
+class GLES3GPUFramebufferCacheMap final : public Object {
 public:
     explicit GLES3GPUFramebufferCacheMap(GLES3GPUStateCache *cache) : _cache(cache) {}
 
@@ -652,12 +669,12 @@
         GLuint glFramebuffer{0};
         bool   isExternal{false};
     };
-    using CacheMap = ccstd::unordered_map<GLuint, ccstd::vector<FramebufferRecord>>;
+    using CacheMap = unordered_map<GLuint, vector<FramebufferRecord>>;
     CacheMap _renderbufferMap; // renderbuffer -> mip level -> framebuffer
     CacheMap _textureMap;      // texture -> mip level -> framebuffer
 };
 
-class GLES3GPUFramebufferHub final {
+class GLES3GPUFramebufferHub final : public Object {
 public:
     void connect(GLES3GPUTexture *texture, GLES3GPUFramebuffer *framebuffer) {
         _framebuffers[texture].push_back(framebuffer);
@@ -675,7 +692,7 @@
     void update(GLES3GPUTexture *texture);
 
 private:
-    ccstd::unordered_map<GLES3GPUTexture *, ccstd::vector<GLES3GPUFramebuffer *>> _framebuffers;
+    unordered_map<GLES3GPUTexture *, vector<GLES3GPUFramebuffer *>> _framebuffers;
 };
 
 } // namespace gfx
