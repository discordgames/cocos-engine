--- conflicted
+++ resolved
@@ -43,11 +43,8 @@
 
     MSRTSupportLevel mMSRT{MSRTSupportLevel::NONE};
     FBFSupportLevel mFBF{FBFSupportLevel::NONE};
-<<<<<<< HEAD
     bool multiDrawIndirect = false;
-=======
     bool debugMarker = false;
->>>>>>> 9b08b34a
 };
 
 class GLES3GPUStateCache;
@@ -361,7 +358,7 @@
     void processStore(GLenum target);
     void destroy(GLES3GPUStateCache *cache, GLES3GPUFramebufferCacheMap *framebufferCacheMap);
 
-    using Reference = std::pair<const GLES3GPUTextureView*, GLint>;
+    using Reference = std::pair<const GLES3GPUTextureView *, GLint>;
 
     GLuint handle{0};
     GLES3GPUSwapchain *swapchain{nullptr};
