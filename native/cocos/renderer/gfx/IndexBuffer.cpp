/****************************************************************************
 Copyright (c) 2018 Xiamen Yaji Software Co., Ltd.

 http://www.cocos2d-x.org

 Permission is hereby granted, free of charge, to any person obtaining a copy
 of this software and associated documentation files (the "Software"), to deal
 in the Software without restriction, including without limitation the rights
 to use, copy, modify, merge, publish, distribute, sublicense, and/or sell
 copies of the Software, and to permit persons to whom the Software is
 furnished to do so, subject to the following conditions:

 The above copyright notice and this permission notice shall be included in
 all copies or substantial portions of the Software.

 THE SOFTWARE IS PROVIDED "AS IS", WITHOUT WARRANTY OF ANY KIND, EXPRESS OR
 IMPLIED, INCLUDING BUT NOT LIMITED TO THE WARRANTIES OF MERCHANTABILITY,
 FITNESS FOR A PARTICULAR PURPOSE AND NONINFRINGEMENT. IN NO EVENT SHALL THE
 AUTHORS OR COPYRIGHT HOLDERS BE LIABLE FOR ANY CLAIM, DAMAGES OR OTHER
 LIABILITY, WHETHER IN AN ACTION OF CONTRACT, TORT OR OTHERWISE, ARISING FROM,
 OUT OF OR IN CONNECTION WITH THE SOFTWARE OR THE USE OR OTHER DEALINGS IN
 THE SOFTWARE.
 ****************************************************************************/

#include "IndexBuffer.h"
#include "DeviceGraphics.h"
#include "base/CCGLUtils.h"

RENDERER_BEGIN

IndexBuffer::IndexBuffer()
: _device(nullptr)
, _format(IndexFormat::UINT16)
, _usage(Usage::STATIC)
, _numIndices(0)
, _bytesPerIndex(0)
{
}

IndexBuffer::~IndexBuffer()
{
<<<<<<< HEAD
    if (_glID == 0)
    {
        RENDERER_LOGE("The index buffer is invalid!");
        return;
    }

    ccDeleteBuffers(1, &_glID);
    //TODO:    _device._stats.ib -= _bytes;
=======
    destroy();
>>>>>>> 0505ee92
}

bool IndexBuffer::init(DeviceGraphics* device, IndexFormat format, Usage usage, const void* data, size_t dataByteLength, uint32_t numIndices)
{
    _device = device;
    _format = format;
    _usage = usage;
    _numIndices = numIndices;
    _bytesPerIndex = 0;

    // calculate bytes
    if (format == IndexFormat::UINT8)
    {
        _bytesPerIndex = 1;
    }
    else if (format == IndexFormat::UINT16)
    {
        _bytesPerIndex = 2;
    }
    else if (format == IndexFormat::UINT32)
    {
        _bytesPerIndex = 4;
    }

    _bytes = _bytesPerIndex * numIndices;

    // update
    glGenBuffers(1, &_glID);
    update(0, data, dataByteLength);

    // stats
    //TODO:    device._stats.ib += _bytes;

    return true;
}

void IndexBuffer::update(uint32_t offset, const void* data, size_t dataByteLength)
{
    if (_glID == 0)
    {
        RENDERER_LOGE("The buffer is destroyed");
        return;
    }

    if (data && dataByteLength + offset > _bytes)
    {
        RENDERER_LOGE("Failed to update index buffer data, bytes exceed.");
        return;
    }

    GLenum glUsage = (GLenum)_usage;
    ccBindBuffer(GL_ELEMENT_ARRAY_BUFFER, _glID);
    if (!data)
    {
        glBufferData(GL_ELEMENT_ARRAY_BUFFER, _bytes, nullptr, glUsage);
    }
    else
    {
        if (offset > 0)
        {
            glBufferSubData(GL_ELEMENT_ARRAY_BUFFER, (GLintptr)offset, (GLsizeiptr)dataByteLength, (const GLvoid*)data);
        }
        else
        {
            glBufferData(GL_ELEMENT_ARRAY_BUFFER, (GLsizeiptr)dataByteLength, data, glUsage);
        }
    }
    _device->restoreIndexBuffer();
}

void IndexBuffer::destroy()
{
    if (_glID == 0)
        return;
    
    glDeleteBuffers(1, &_glID);
    //TODO:    _device._stats.ib -= _bytes;
    _glID = 0;
}

RENDERER_END<|MERGE_RESOLUTION|>--- conflicted
+++ resolved
@@ -39,18 +39,7 @@
 
 IndexBuffer::~IndexBuffer()
 {
-<<<<<<< HEAD
-    if (_glID == 0)
-    {
-        RENDERER_LOGE("The index buffer is invalid!");
-        return;
-    }
-
-    ccDeleteBuffers(1, &_glID);
-    //TODO:    _device._stats.ib -= _bytes;
-=======
     destroy();
->>>>>>> 0505ee92
 }
 
 bool IndexBuffer::init(DeviceGraphics* device, IndexFormat format, Usage usage, const void* data, size_t dataByteLength, uint32_t numIndices)
@@ -126,7 +115,7 @@
     if (_glID == 0)
         return;
     
-    glDeleteBuffers(1, &_glID);
+    ccDeleteBuffers(1, &_glID);
     //TODO:    _device._stats.ib -= _bytes;
     _glID = 0;
 }
