--- conflicted
+++ resolved
@@ -321,16 +321,8 @@
     CCMTLFramebuffer *curFBO = _gpuCommandBufferObj->fbo;
     const SubpassInfoList &subpasses = curRenderPass->getSubpasses();
 
-<<<<<<< HEAD
     const DepthStencilAttachment &dsAttachment = curRenderPass->getDepthStencilAttachment();
     const SubpassInfo &subpass = subpasses[index];
-    if (subpass.depthStencil != INVALID_BINDING) {
-        const TextureList &colorTextures = curFBO->getColorTextures();
-        if (subpass.depthStencil >= colorTextures.size()) {
-            auto *ccMTLTexture = static_cast<CCMTLTexture *>(curFBO->getDepthStencilTexture());
-=======
-    const DepthStencilAttachment& dsAttachment  = curRenderPass->getDepthStencilAttachment();
-    const SubpassInfo&      subpass             = subpasses[index];
     uint32_t ds = subpass.depthStencil;
     
     if (ds != INVALID_BINDING) {
@@ -344,17 +336,12 @@
         }
         const TextureList &colorTextures = curFBO->getColorTextures();
         if (ds >= colorTextures.size()) {
-            auto *ccMTLTexture                 = static_cast<CCMTLTexture *>(curFBO->getDepthStencilTexture());
->>>>>>> 9be02257
+            auto *ccMTLTexture = static_cast<CCMTLTexture *>(curFBO->getDepthStencilTexture());
             descriptor.depthAttachment.texture = ccMTLTexture->getMTLTexture();
             if (ccMTLTexture->getFormat() == Format::DEPTH_STENCIL)
                 descriptor.stencilAttachment.texture = ccMTLTexture->getMTLTexture();
         } else {
-<<<<<<< HEAD
-            auto *ccMTLTexture = static_cast<CCMTLTexture *>(colorTextures[subpass.depthStencil]);
-=======
-            auto *ccMTLTexture                 = static_cast<CCMTLTexture *>(colorTextures[ds]);
->>>>>>> 9be02257
+            auto *ccMTLTexture = static_cast<CCMTLTexture *>(colorTextures[ds]);
             descriptor.depthAttachment.texture = ccMTLTexture->getMTLTexture();
             if (ccMTLTexture->getFormat() == Format::DEPTH_STENCIL)
                 descriptor.stencilAttachment.texture = ccMTLTexture->getMTLTexture();
@@ -542,16 +529,11 @@
             if (!subpasses.empty()) {
                 const auto &inputs = subpasses[curSubpassIndex].inputs;
                 for (size_t i = 0; i < inputs.size(); i++) {
-<<<<<<< HEAD
                     const uint input = inputs[i];
-                    auto *ccMtlTexture = static_cast<CCMTLTexture *>(colorTextures[input]);
-=======
-                    const uint input        = inputs[i];
                     if(input >= colorTextures.size()) {
                         continue;// ds should be set already by updateDepthStencilState
                     }
-                    auto *     ccMtlTexture = static_cast<CCMTLTexture *>(colorTextures[input]);
->>>>>>> 9be02257
+                    auto *ccMtlTexture = static_cast<CCMTLTexture *>(colorTextures[input]);
                     _renderEncoder.setFragmentTexture(ccMtlTexture->getMTLTexture(), input);
                 }
             }
