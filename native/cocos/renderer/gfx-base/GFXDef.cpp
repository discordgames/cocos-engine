/****************************************************************************
 Copyright (c) 2019-2022 Xiamen Yaji Software Co., Ltd.

 http://www.cocos.com

 Permission is hereby granted, free of charge, to any person obtaining a copy
 of this software and associated engine source code (the "Software"), a limited,
 worldwide, royalty-free, non-assignable, revocable and non-exclusive license
 to use Cocos Creator solely to develop games on your target platforms. You shall
 not use Cocos Creator software for developing other software or tools that's
 used for developing games. You are not granted to publish, distribute,
 sublicense, and/or sell copies of Cocos Creator.

 The software or tools in this License Agreement are licensed, not sold.
 Xiamen Yaji Software Co., Ltd. reserves all rights not expressly granted to you.

 THE SOFTWARE IS PROVIDED "AS IS", WITHOUT WARRANTY OF ANY KIND, EXPRESS OR
 IMPLIED, INCLUDING BUT NOT LIMITED TO THE WARRANTIES OF MERCHANTABILITY,
 FITNESS FOR A PARTICULAR PURPOSE AND NONINFRINGEMENT. IN NO EVENT SHALL THE
 AUTHORS OR COPYRIGHT HOLDERS BE LIABLE FOR ANY CLAIM, DAMAGES OR OTHER
 LIABILITY, WHETHER IN AN ACTION OF CONTRACT, TORT OR OTHERWISE, ARISING FROM,
 OUT OF OR IN CONNECTION WITH THE SOFTWARE OR THE USE OR OTHER DEALINGS IN
 THE SOFTWARE.
****************************************************************************/

#include <array>
#include <boost/functional/hash.hpp>
#include "base/CoreStd.h"
#include "base/Utils.h"

#include "GFXDef.h"
#include "GFXTexture.h"

namespace cc {
namespace gfx {

// T must have no implicit padding
template <typename T>
size_t quickHashTrivialStruct(const T *info, size_t count = 1) {
    static_assert(std::is_trivially_copyable<T>::value && sizeof(T) % 8 == 0, "T must be 8 bytes aligned and trivially copyable");
    return boost::hash_range(reinterpret_cast<const uint64_t *>(info), reinterpret_cast<const uint64_t *>(info + count));
}

template <>
<<<<<<< HEAD
size_t Hasher<ColorAttachment>::operator()(const ColorAttachment &info) const {
    return quickHashTrivialStruct(&info);
}

bool operator==(const ColorAttachment &lhs, const ColorAttachment &rhs) {
=======
size_t Hasher<ColorAttachment>::operator()(const ColorAttachment& info) const {
    return quickHashTrivialStruct(&info);
}

bool operator==(const ColorAttachment& lhs, const ColorAttachment& rhs) {
>>>>>>> 198034ec
    return !memcmp(&lhs, &rhs, sizeof(ColorAttachment));
}

template <>
<<<<<<< HEAD
size_t Hasher<DepthStencilAttachment>::operator()(const DepthStencilAttachment &info) const {
    return quickHashTrivialStruct(&info);
}

bool operator==(const DepthStencilAttachment &lhs, const DepthStencilAttachment &rhs) {
    return !memcmp(&lhs, &rhs, sizeof(DepthStencilAttachment));
=======
size_t Hasher<DepthStencilAttachment>::operator()(const DepthStencilAttachment& info) const {
    return quickHashTrivialStruct(&info);
}

bool operator==(const DepthStencilAttachment& lhs, const DepthStencilAttachment& rhs) {
    return !memcmp(&lhs, &rhs, sizeof(DepthStencilAttachment));
}

template <>
size_t Hasher<SubpassDependency>::operator()(const SubpassDependency& info) const {
    return quickHashTrivialStruct(&info);
}

bool operator==(const SubpassDependency& lhs, const SubpassDependency& rhs) {
    return !memcmp(&lhs, &rhs, sizeof(SubpassDependency));
>>>>>>> 198034ec
}

template <>
size_t Hasher<SubpassDependency>::operator()(const SubpassDependency &info) const {
    return quickHashTrivialStruct(&info);
}

bool operator==(const SubpassDependency &lhs, const SubpassDependency &rhs) {
    return !memcmp(&lhs, &rhs, sizeof(SubpassDependency));
}

template <>
size_t Hasher<SubpassInfo>::operator()(const SubpassInfo &info) const {
    size_t seed = 8;
    boost::hash_combine(seed, info.inputs);
    boost::hash_combine(seed, info.colors);
    boost::hash_combine(seed, info.resolves);
    boost::hash_combine(seed, info.preserves);
    boost::hash_combine(seed, info.depthStencil);
    boost::hash_combine(seed, info.depthStencilResolve);
    boost::hash_combine(seed, info.depthResolveMode);
    boost::hash_combine(seed, info.stencilResolveMode);
    return seed;
}

<<<<<<< HEAD
bool operator==(const SubpassInfo &lhs, const SubpassInfo &rhs) {
=======
bool operator==(const SubpassInfo& lhs, const SubpassInfo& rhs) {
>>>>>>> 198034ec
    return lhs.inputs == rhs.inputs &&
           lhs.colors == rhs.colors &&
           lhs.resolves == rhs.resolves &&
           lhs.preserves == rhs.preserves &&
           lhs.depthStencil == rhs.depthStencil &&
           lhs.depthStencilResolve == rhs.depthStencilResolve &&
           lhs.depthResolveMode == rhs.depthResolveMode &&
           lhs.stencilResolveMode == rhs.stencilResolveMode;
}

template <>
size_t Hasher<RenderPassInfo>::operator()(const RenderPassInfo &info) const {
    size_t seed = 4;
    boost::hash_combine(seed, info.colorAttachments);
    boost::hash_combine(seed, info.depthStencilAttachment);
    boost::hash_combine(seed, info.subpasses);
    boost::hash_combine(seed, info.dependencies);
    return seed;
}

<<<<<<< HEAD
bool operator==(const RenderPassInfo &lhs, const RenderPassInfo &rhs) {
=======
bool operator==(const RenderPassInfo& lhs, const RenderPassInfo& rhs) {
>>>>>>> 198034ec
    return lhs.colorAttachments == rhs.colorAttachments &&
           lhs.depthStencilAttachment == rhs.depthStencilAttachment &&
           lhs.subpasses == rhs.subpasses &&
           lhs.dependencies == rhs.dependencies;
}

template <>
<<<<<<< HEAD
size_t Hasher<FramebufferInfo>::operator()(const FramebufferInfo &info) const {
=======
size_t Hasher<FramebufferInfo>::operator()(const FramebufferInfo& info) const {
>>>>>>> 198034ec
    // render pass is mostly irrelevant
    size_t seed = 2;
    boost::hash_combine(seed, info.colorTextures);
    boost::hash_combine(seed, info.depthStencilTexture);
    return seed;
}

<<<<<<< HEAD
bool operator==(const FramebufferInfo &lhs, const FramebufferInfo &rhs) {
=======
bool operator==(const FramebufferInfo& lhs, const FramebufferInfo& rhs) {
>>>>>>> 198034ec
    // render pass is mostly irrelevant
    return lhs.colorTextures == rhs.colorTextures &&
           lhs.depthStencilTexture == rhs.depthStencilTexture;
}

template <>
size_t Hasher<TextureInfo>::operator()(const TextureInfo &info) const {
    return quickHashTrivialStruct(&info);
}

<<<<<<< HEAD
bool operator==(const TextureInfo &lhs, const TextureInfo &rhs) {
=======
bool operator==(const TextureInfo& lhs, const TextureInfo& rhs) {
>>>>>>> 198034ec
    return !memcmp(&lhs, &rhs, sizeof(TextureInfo));
}

template <>
size_t Hasher<TextureViewInfo>::operator()(const TextureViewInfo &info) const {
    return quickHashTrivialStruct(&info);
}

<<<<<<< HEAD
bool operator==(const TextureViewInfo &lhs, const TextureViewInfo &rhs) {
=======
bool operator==(const TextureViewInfo& lhs, const TextureViewInfo& rhs) {
>>>>>>> 198034ec
    return !memcmp(&lhs, &rhs, sizeof(TextureViewInfo));
}

template <>
size_t Hasher<BufferInfo>::operator()(const BufferInfo &info) const {
    return quickHashTrivialStruct(&info);
}

<<<<<<< HEAD
bool operator==(const BufferInfo &lhs, const BufferInfo &rhs) {
=======
bool operator==(const BufferInfo& lhs, const BufferInfo& rhs) {
>>>>>>> 198034ec
    return !memcmp(&lhs, &rhs, sizeof(BufferInfo));
}

template <>
size_t Hasher<SamplerInfo>::operator()(const SamplerInfo &info) const {
    // return quickHashTrivialStruct(&info);

    // the hash may be used to reconstruct the original struct
    auto hash = static_cast<size_t>(info.minFilter);
    hash |= static_cast<size_t>(info.magFilter) << 2;
    hash |= static_cast<size_t>(info.mipFilter) << 4;
    hash |= static_cast<size_t>(info.addressU) << 6;
    hash |= static_cast<size_t>(info.addressV) << 8;
    hash |= static_cast<size_t>(info.addressW) << 10;
    hash |= static_cast<size_t>(info.maxAnisotropy) << 12;
    hash |= static_cast<size_t>(info.cmpFunc) << 16;
    return hash;
}

<<<<<<< HEAD
bool operator==(const SamplerInfo &lhs, const SamplerInfo &rhs) {
=======
bool operator==(const SamplerInfo& lhs, const SamplerInfo& rhs) {
>>>>>>> 198034ec
    return !memcmp(&lhs, &rhs, sizeof(SamplerInfo));
}

template <>
<<<<<<< HEAD
size_t Hasher<GeneralBarrierInfo>::operator()(const GeneralBarrierInfo &info) const {
    return quickHashTrivialStruct(&info);
}

bool operator==(const GeneralBarrierInfo &lhs, const GeneralBarrierInfo &rhs) {
    return !memcmp(&lhs, &rhs, sizeof(GeneralBarrierInfo));
}

template <>
size_t Hasher<TextureBarrierInfo>::operator()(const TextureBarrierInfo &info) const {
    return quickHashTrivialStruct(&info);
}

bool operator==(const TextureBarrierInfo &lhs, const TextureBarrierInfo &rhs) {
    return !memcmp(&lhs, &rhs, sizeof(TextureBarrierInfo));
}

///////////////////////////////////////////////////////////////////////////////

bool operator==(const Viewport &lhs, const Viewport &rhs) {
    return !memcmp(&lhs, &rhs, sizeof(Viewport));
}

bool operator==(const Rect &lhs, const Rect &rhs) {
    return !memcmp(&lhs, &rhs, sizeof(Rect));
}

bool operator==(const Color &lhs, const Color &rhs) {
    return !memcmp(&lhs, &rhs, sizeof(Color));
}

bool operator==(const Offset &lhs, const Offset &rhs) {
    return !memcmp(&lhs, &rhs, sizeof(Offset));
}

bool operator==(const Extent &lhs, const Extent &rhs) {
    return !memcmp(&lhs, &rhs, sizeof(Extent));
}

bool operator==(const Size &lhs, const Size &rhs) {
=======
size_t Hasher<GeneralBarrierInfo>::operator()(const GeneralBarrierInfo& info) const {
    return quickHashTrivialStruct(&info);
}

bool operator==(const GeneralBarrierInfo& lhs, const GeneralBarrierInfo& rhs) {
    return !memcmp(&lhs, &rhs, sizeof(GeneralBarrierInfo));
}

template <>
size_t Hasher<TextureBarrierInfo>::operator()(const TextureBarrierInfo& info) const {
    return quickHashTrivialStruct(&info);
}

bool operator==(const TextureBarrierInfo& lhs, const TextureBarrierInfo& rhs) {
    return !memcmp(&lhs, &rhs, sizeof(TextureBarrierInfo));
}

///////////////////////////////////////////////////////////////////////////////

bool operator==(const Viewport& lhs, const Viewport& rhs) {
    return !memcmp(&lhs, &rhs, sizeof(Viewport));
}

bool operator==(const Rect& lhs, const Rect& rhs) {
    return !memcmp(&lhs, &rhs, sizeof(Rect));
}

bool operator==(const Color& lhs, const Color& rhs) {
    return !memcmp(&lhs, &rhs, sizeof(Color));
}

bool operator==(const Offset& lhs, const Offset& rhs) {
    return !memcmp(&lhs, &rhs, sizeof(Offset));
}

bool operator==(const Extent& lhs, const Extent& rhs) {
    return !memcmp(&lhs, &rhs, sizeof(Extent));
}

bool operator==(const Size& lhs, const Size& rhs) {
>>>>>>> 198034ec
    return !memcmp(&lhs, &rhs, sizeof(Size));
}

const FormatInfo GFX_FORMAT_INFOS[] = {
    {"UNKNOWN", 0, 0, FormatType::NONE, false, false, false, false},
    {"A8", 1, 1, FormatType::UNORM, true, false, false, false},
    {"L8", 1, 1, FormatType::UNORM, false, false, false, false},
    {"LA8", 1, 2, FormatType::UNORM, false, false, false, false},

    {"R8", 1, 1, FormatType::UNORM, false, false, false, false},
    {"R8SN", 1, 1, FormatType::SNORM, false, false, false, false},
    {"R8UI", 1, 1, FormatType::UINT, false, false, false, false},
    {"R8I", 1, 1, FormatType::INT, false, false, false, false},
    {"R16F", 2, 1, FormatType::FLOAT, false, false, false, false},
    {"R16UI", 2, 1, FormatType::UINT, false, false, false, false},
    {"R16I", 2, 1, FormatType::INT, false, false, false, false},
    {"R32F", 4, 1, FormatType::FLOAT, false, false, false, false},
    {"R32UI", 4, 1, FormatType::UINT, false, false, false, false},
    {"R32I", 4, 1, FormatType::INT, false, false, false, false},

    {"RG8", 2, 2, FormatType::UNORM, false, false, false, false},
    {"RG8SN", 2, 2, FormatType::SNORM, false, false, false, false},
    {"RG8UI", 2, 2, FormatType::UINT, false, false, false, false},
    {"RG8I", 2, 2, FormatType::INT, false, false, false, false},
    {"RG16F", 4, 2, FormatType::FLOAT, false, false, false, false},
    {"RG16UI", 4, 2, FormatType::UINT, false, false, false, false},
    {"RG16I", 4, 2, FormatType::INT, false, false, false, false},
    {"RG32F", 8, 2, FormatType::FLOAT, false, false, false, false},
    {"RG32UI", 8, 2, FormatType::UINT, false, false, false, false},
    {"RG32I", 8, 2, FormatType::INT, false, false, false, false},

    {"RGB8", 3, 3, FormatType::UNORM, false, false, false, false},
    {"SRGB8", 3, 3, FormatType::UNORM, false, false, false, false},
    {"RGB8SN", 3, 3, FormatType::SNORM, false, false, false, false},
    {"RGB8UI", 3, 3, FormatType::UINT, false, false, false, false},
    {"RGB8I", 3, 3, FormatType::INT, false, false, false, false},
    {"RGB16F", 6, 3, FormatType::FLOAT, false, false, false, false},
    {"RGB16UI", 6, 3, FormatType::UINT, false, false, false, false},
    {"RGB16I", 6, 3, FormatType::INT, false, false, false, false},
    {"RGB32F", 12, 3, FormatType::FLOAT, false, false, false, false},
    {"RGB32UI", 12, 3, FormatType::UINT, false, false, false, false},
    {"RGB32I", 12, 3, FormatType::INT, false, false, false, false},

    {"RGBA8", 4, 4, FormatType::UNORM, true, false, false, false},
    {"BGRA8", 4, 4, FormatType::UNORM, true, false, false, false},
    {"SRGB8_A8", 4, 4, FormatType::UNORM, true, false, false, false},
    {"RGBA8SN", 4, 4, FormatType::SNORM, true, false, false, false},
    {"RGBA8UI", 4, 4, FormatType::UINT, true, false, false, false},
    {"RGBA8I", 4, 4, FormatType::INT, true, false, false, false},
    {"RGBA16F", 8, 4, FormatType::FLOAT, true, false, false, false},
    {"RGBA16UI", 8, 4, FormatType::UINT, true, false, false, false},
    {"RGBA16I", 8, 4, FormatType::INT, true, false, false, false},
    {"RGBA32F", 16, 4, FormatType::FLOAT, true, false, false, false},
    {"RGBA32UI", 16, 4, FormatType::UINT, true, false, false, false},
    {"RGBA32I", 16, 4, FormatType::INT, true, false, false, false},

    {"R5G6B5", 2, 3, FormatType::UNORM, false, false, false, false},
    {"R11G11B10F", 4, 3, FormatType::FLOAT, false, false, false, false},
    {"RGB5A1", 2, 4, FormatType::UNORM, true, false, false, false},
    {"RGBA4", 2, 4, FormatType::UNORM, true, false, false, false},
    {"RGB10A2", 2, 4, FormatType::UNORM, true, false, false, false},
    {"RGB10A2UI", 2, 4, FormatType::UINT, true, false, false, false},
    {"RGB9E5", 2, 4, FormatType::FLOAT, true, false, false, false},

    {"DEPTH", 4, 1, FormatType::FLOAT, false, true, false, false},
    {"DEPTH_STENCIL", 5, 2, FormatType::FLOAT, false, true, true, false},

    {"BC1", 1, 3, FormatType::UNORM, false, false, false, true},
    {"BC1_ALPHA", 1, 4, FormatType::UNORM, true, false, false, true},
    {"BC1_SRGB", 1, 3, FormatType::UNORM, false, false, false, true},
    {"BC1_SRGB_ALPHA", 1, 4, FormatType::UNORM, true, false, false, true},
    {"BC2", 1, 4, FormatType::UNORM, true, false, false, true},
    {"BC2_SRGB", 1, 4, FormatType::UNORM, true, false, false, true},
    {"BC3", 1, 4, FormatType::UNORM, true, false, false, true},
    {"BC3_SRGB", 1, 4, FormatType::UNORM, true, false, false, true},
    {"BC4", 1, 1, FormatType::UNORM, false, false, false, true},
    {"BC4_SNORM", 1, 1, FormatType::SNORM, false, false, false, true},
    {"BC5", 1, 2, FormatType::UNORM, false, false, false, true},
    {"BC5_SNORM", 1, 2, FormatType::SNORM, false, false, false, true},
    {"BC6H_UF16", 1, 3, FormatType::UFLOAT, false, false, false, true},
    {"BC6H_SF16", 1, 3, FormatType::FLOAT, false, false, false, true},
    {"BC7", 1, 4, FormatType::UNORM, true, false, false, true},
    {"BC7_SRGB", 1, 4, FormatType::UNORM, true, false, false, true},

    {"ETC_RGB8", 1, 3, FormatType::UNORM, false, false, false, true},
    {"ETC2_RGB8", 1, 3, FormatType::UNORM, false, false, false, true},
    {"ETC2_SRGB8", 1, 3, FormatType::UNORM, false, false, false, true},
    {"ETC2_RGB8_A1", 1, 4, FormatType::UNORM, true, false, false, true},
    {"ETC2_SRGB8_A1", 1, 4, FormatType::UNORM, true, false, false, true},
    {"EAC_R11", 1, 1, FormatType::UNORM, false, false, false, true},
    {"EAC_R11SN", 1, 1, FormatType::SNORM, false, false, false, true},
    {"EAC_RG11", 2, 2, FormatType::UNORM, false, false, false, true},
    {"EAC_RG11SN", 2, 2, FormatType::SNORM, false, false, false, true},

    {"PVRTC_RGB2", 2, 3, FormatType::UNORM, false, false, false, true},
    {"PVRTC_RGBA2", 2, 4, FormatType::UNORM, true, false, false, true},
    {"PVRTC_RGB4", 2, 3, FormatType::UNORM, false, false, false, true},
    {"PVRTC_RGBA4", 2, 4, FormatType::UNORM, true, false, false, true},
    {"PVRTC2_2BPP", 2, 4, FormatType::UNORM, true, false, false, true},
    {"PVRTC2_4BPP", 2, 4, FormatType::UNORM, true, false, false, true},

    {"ASTC_RGBA_4X4", 1, 4, FormatType::UNORM, true, false, false, true},
    {"ASTC_RGBA_5X4", 1, 4, FormatType::UNORM, true, false, false, true},
    {"ASTC_RGBA_5X5", 1, 4, FormatType::UNORM, true, false, false, true},
    {"ASTC_RGBA_6X5", 1, 4, FormatType::UNORM, true, false, false, true},
    {"ASTC_RGBA_6X6", 1, 4, FormatType::UNORM, true, false, false, true},
    {"ASTC_RGBA_8X5", 1, 4, FormatType::UNORM, true, false, false, true},
    {"ASTC_RGBA_8X6", 1, 4, FormatType::UNORM, true, false, false, true},
    {"ASTC_RGBA_8X8", 1, 4, FormatType::UNORM, true, false, false, true},
    {"ASTC_RGBA_10X5", 1, 4, FormatType::UNORM, true, false, false, true},
    {"ASTC_RGBA_10X6", 1, 4, FormatType::UNORM, true, false, false, true},
    {"ASTC_RGBA_10X8", 1, 4, FormatType::UNORM, true, false, false, true},
    {"ASTC_RGBA_10X10", 1, 4, FormatType::UNORM, true, false, false, true},
    {"ASTC_RGBA_12X10", 1, 4, FormatType::UNORM, true, false, false, true},
    {"ASTC_RGBA_12X12", 1, 4, FormatType::UNORM, true, false, false, true},

    {"ASTC_SRGBA_4X4", 1, 4, FormatType::UNORM, true, false, false, true},
    {"ASTC_SRGBA_5X4", 1, 4, FormatType::UNORM, true, false, false, true},
    {"ASTC_SRGBA_5X5", 1, 4, FormatType::UNORM, true, false, false, true},
    {"ASTC_SRGBA_6X5", 1, 4, FormatType::UNORM, true, false, false, true},
    {"ASTC_SRGBA_6X6", 1, 4, FormatType::UNORM, true, false, false, true},
    {"ASTC_SRGBA_8X5", 1, 4, FormatType::UNORM, true, false, false, true},
    {"ASTC_SRGBA_8X6", 1, 4, FormatType::UNORM, true, false, false, true},
    {"ASTC_SRGBA_8X8", 1, 4, FormatType::UNORM, true, false, false, true},
    {"ASTC_SRGBA_10X5", 1, 4, FormatType::UNORM, true, false, false, true},
    {"ASTC_SRGBA_10X6", 1, 4, FormatType::UNORM, true, false, false, true},
    {"ASTC_SRGBA_10X8", 1, 4, FormatType::UNORM, true, false, false, true},
    {"ASTC_SRGBA_10X10", 1, 4, FormatType::UNORM, true, false, false, true},
    {"ASTC_SRGBA_12X10", 1, 4, FormatType::UNORM, true, false, false, true},
    {"ASTC_SRGBA_12X12", 1, 4, FormatType::UNORM, true, false, false, true},
};

bool isCombinedImageSampler(Type type) { return type >= Type::SAMPLER1D && type <= Type::SAMPLER_CUBE; }
bool isSampledImage(Type type) { return type >= Type::TEXTURE1D && type <= Type::TEXTURE_CUBE; }
bool isStorageImage(Type type) { return type >= Type::IMAGE1D && type <= Type::IMAGE_CUBE; }

uint32_t ceilDiv(uint32_t x, uint32_t y) { return (x - 1) / y + 1; }

uint32_t formatSize(Format format, uint32_t width, uint32_t height, uint32_t depth) {
    if (!GFX_FORMAT_INFOS[static_cast<uint32_t>(format)].isCompressed) {
        return (width * height * depth * GFX_FORMAT_INFOS[static_cast<uint32_t>(format)].size);
    }
    switch (format) {
        case Format::BC1:
        case Format::BC1_ALPHA:
        case Format::BC1_SRGB:
        case Format::BC1_SRGB_ALPHA:
            return ceilDiv(width, 4) * ceilDiv(height, 4) * 8 * depth;
        case Format::BC2:
        case Format::BC2_SRGB:
        case Format::BC3:
        case Format::BC3_SRGB:
        case Format::BC4:
        case Format::BC4_SNORM:
        case Format::BC6H_SF16:
        case Format::BC6H_UF16:
        case Format::BC7:
        case Format::BC7_SRGB:
            return ceilDiv(width, 4) * ceilDiv(height, 4) * 16 * depth;
        case Format::BC5:
        case Format::BC5_SNORM:
            return ceilDiv(width, 4) * ceilDiv(height, 4) * 32 * depth;

        case Format::ETC_RGB8:
        case Format::ETC2_RGB8:
        case Format::ETC2_SRGB8:
        case Format::ETC2_RGB8_A1:
        case Format::EAC_R11:
        case Format::EAC_R11SN:
            return ceilDiv(width, 4) * ceilDiv(height, 4) * 8 * depth;
        case Format::ETC2_RGBA8:
        case Format::ETC2_SRGB8_A1:
        case Format::EAC_RG11:
        case Format::EAC_RG11SN:
            return ceilDiv(width, 4) * ceilDiv(height, 4) * 16 * depth;

        case Format::PVRTC_RGB2:
        case Format::PVRTC_RGBA2:
        case Format::PVRTC2_2BPP:
            return ceilDiv(std::max(width, 16U) * std::max(height, 8U), 4) * depth;
        case Format::PVRTC_RGB4:
        case Format::PVRTC_RGBA4:
        case Format::PVRTC2_4BPP:
            return ceilDiv(std::max(width, 16U) * std::max(height, 8U), 2) * depth;

        case Format::ASTC_RGBA_4X4:
        case Format::ASTC_SRGBA_4X4:
            return ceilDiv(width, 4) * ceilDiv(height, 4) * 16 * depth;
        case Format::ASTC_RGBA_5X4:
        case Format::ASTC_SRGBA_5X4:
            return ceilDiv(width, 5) * ceilDiv(height, 4) * 16 * depth;
        case Format::ASTC_RGBA_5X5:
        case Format::ASTC_SRGBA_5X5:
            return ceilDiv(width, 5) * ceilDiv(height, 5) * 16 * depth;
        case Format::ASTC_RGBA_6X5:
        case Format::ASTC_SRGBA_6X5:
            return ceilDiv(width, 6) * ceilDiv(height, 5) * 16 * depth;
        case Format::ASTC_RGBA_6X6:
        case Format::ASTC_SRGBA_6X6:
            return ceilDiv(width, 6) * ceilDiv(height, 6) * 16 * depth;
        case Format::ASTC_RGBA_8X5:
        case Format::ASTC_SRGBA_8X5:
            return ceilDiv(width, 8) * ceilDiv(height, 5) * 16 * depth;
        case Format::ASTC_RGBA_8X6:
        case Format::ASTC_SRGBA_8X6:
            return ceilDiv(width, 8) * ceilDiv(height, 6) * 16 * depth;
        case Format::ASTC_RGBA_8X8:
        case Format::ASTC_SRGBA_8X8:
            return ceilDiv(width, 8) * ceilDiv(height, 8) * 16 * depth;
        case Format::ASTC_RGBA_10X5:
        case Format::ASTC_SRGBA_10X5:
            return ceilDiv(width, 10) * ceilDiv(height, 5) * 16 * depth;
        case Format::ASTC_RGBA_10X6:
        case Format::ASTC_SRGBA_10X6:
            return ceilDiv(width, 10) * ceilDiv(height, 6) * 16 * depth;
        case Format::ASTC_RGBA_10X8:
        case Format::ASTC_SRGBA_10X8:
            return ceilDiv(width, 10) * ceilDiv(height, 8) * 16 * depth;
        case Format::ASTC_RGBA_10X10:
        case Format::ASTC_SRGBA_10X10:
            return ceilDiv(width, 10) * ceilDiv(height, 10) * 16 * depth;
        case Format::ASTC_RGBA_12X10:
        case Format::ASTC_SRGBA_12X10:
            return ceilDiv(width, 12) * ceilDiv(height, 10) * 16 * depth;
        case Format::ASTC_RGBA_12X12:
        case Format::ASTC_SRGBA_12X12:
            return ceilDiv(width, 12) * ceilDiv(height, 12) * 16 * depth;
        default:
            return 0;
    }
}
std::pair<uint32_t, uint32_t> formatAlignment(Format format) {
    switch (format) {
        case Format::BC1:
        case Format::BC1_ALPHA:
        case Format::BC1_SRGB:
        case Format::BC1_SRGB_ALPHA:
        case Format::BC2:
        case Format::BC2_SRGB:
        case Format::BC3:
        case Format::BC3_SRGB:
        case Format::BC4:
        case Format::BC4_SNORM:
        case Format::BC6H_SF16:
        case Format::BC6H_UF16:
        case Format::BC7:
        case Format::BC7_SRGB:
        case Format::BC5:
        case Format::BC5_SNORM:
        case Format::ETC_RGB8:
        case Format::ETC2_RGB8:
        case Format::ETC2_SRGB8:
        case Format::ETC2_RGB8_A1:
        case Format::EAC_R11:
        case Format::EAC_R11SN:
        case Format::ETC2_RGBA8:
        case Format::ETC2_SRGB8_A1:
        case Format::EAC_RG11:
        case Format::EAC_RG11SN:
        case Format::PVRTC_RGB2:
        case Format::PVRTC_RGBA2:
        case Format::PVRTC2_2BPP:
            return std::make_pair(4, 4);

        case Format::PVRTC_RGB4:
        case Format::PVRTC_RGBA4:
        case Format::PVRTC2_4BPP:
            return std::make_pair(2, 2);

        case Format::ASTC_RGBA_4X4:
        case Format::ASTC_SRGBA_4X4:
            return std::make_pair(4, 4);
        case Format::ASTC_RGBA_5X4:
        case Format::ASTC_SRGBA_5X4:
            return std::make_pair(5, 4);
        case Format::ASTC_RGBA_5X5:
        case Format::ASTC_SRGBA_5X5:
            return std::make_pair(5, 5);
        case Format::ASTC_RGBA_6X5:
        case Format::ASTC_SRGBA_6X5:
            return std::make_pair(6, 5);
        case Format::ASTC_RGBA_6X6:
        case Format::ASTC_SRGBA_6X6:
            return std::make_pair(6, 6);
        case Format::ASTC_RGBA_8X5:
        case Format::ASTC_SRGBA_8X5:
            return std::make_pair(8, 5);
        case Format::ASTC_RGBA_8X6:
        case Format::ASTC_SRGBA_8X6:
            return std::make_pair(8, 6);
        case Format::ASTC_RGBA_8X8:
        case Format::ASTC_SRGBA_8X8:
            return std::make_pair(8, 8);
        case Format::ASTC_RGBA_10X5:
        case Format::ASTC_SRGBA_10X5:
            return std::make_pair(10, 5);
        case Format::ASTC_RGBA_10X6:
        case Format::ASTC_SRGBA_10X6:
            return std::make_pair(10, 6);
        case Format::ASTC_RGBA_10X8:
        case Format::ASTC_SRGBA_10X8:
            return std::make_pair(10, 8);
        case Format::ASTC_RGBA_10X10:
        case Format::ASTC_SRGBA_10X10:
            return std::make_pair(10, 10);
        case Format::ASTC_RGBA_12X10:
        case Format::ASTC_SRGBA_12X10:
            return std::make_pair(12, 10);
        case Format::ASTC_RGBA_12X12:
        case Format::ASTC_SRGBA_12X12:
            return std::make_pair(12, 12);
        default:
            return std::make_pair(1, 1);
    }
}

std::array<uint32_t, 32> GFX_TYPE_SIZES = {
    0,  // UNKNOWN
    4,  // BOOL
    8,  // BOOL2
    12, // BOOL3
    16, // BOOL4
    4,  // INT
    8,  // INT2
    12, // INT3
    16, // INT4
    4,  // UINT
    8,  // UINT2
    12, // UINT3
    16, // UINT4
    4,  // FLOAT
    8,  // FLOAT2
    12, // FLOAT3
    16, // FLOAT4
    16, // MAT2
    24, // MAT2X3
    32, // MAT2X4
    24, // MAT3X2
    36, // MAT3
    48, // MAT3X4
    32, // MAT4X2
    48, // MAT4X3
    64, // MAT4
    4,  // SAMPLER1D
    4,  // SAMPLER1D_ARRAY
    4,  // SAMPLER2D
    4,  // SAMPLER2D_ARRAY
    4,  // SAMPLER3D
    4,  // SAMPLER_CUBE
};

/**
 * @en Get the memory size of the specified type.
 * @zh 得到 GFX 数据类型的大小。
 * @param type The target type.
 */
uint32_t getTypeSize(gfx::Type type) {
    if (static_cast<int>(type) < GFX_TYPE_SIZES.size()) {
        return GFX_TYPE_SIZES[static_cast<int>(type)];
    }

    CC_LOG_WARNING("getTypeSize: wrong type: %d", static_cast<int>(type));
    return 0;
}

uint32_t formatSurfaceSize(Format format, uint32_t width, uint32_t height, uint32_t depth, uint32_t mips) {
    uint32_t size = 0;

    for (uint32_t i = 0; i < mips; ++i) {
        size += formatSize(format, width, height, depth);
        width  = std::max(width >> 1, 1U);
        height = std::max(height >> 1, 1U);
    }

    return size;
}

} // namespace gfx
} // namespace cc<|MERGE_RESOLUTION|>--- conflicted
+++ resolved
@@ -42,47 +42,21 @@
 }
 
 template <>
-<<<<<<< HEAD
 size_t Hasher<ColorAttachment>::operator()(const ColorAttachment &info) const {
     return quickHashTrivialStruct(&info);
 }
 
 bool operator==(const ColorAttachment &lhs, const ColorAttachment &rhs) {
-=======
-size_t Hasher<ColorAttachment>::operator()(const ColorAttachment& info) const {
-    return quickHashTrivialStruct(&info);
-}
-
-bool operator==(const ColorAttachment& lhs, const ColorAttachment& rhs) {
->>>>>>> 198034ec
     return !memcmp(&lhs, &rhs, sizeof(ColorAttachment));
 }
 
 template <>
-<<<<<<< HEAD
 size_t Hasher<DepthStencilAttachment>::operator()(const DepthStencilAttachment &info) const {
     return quickHashTrivialStruct(&info);
 }
 
 bool operator==(const DepthStencilAttachment &lhs, const DepthStencilAttachment &rhs) {
     return !memcmp(&lhs, &rhs, sizeof(DepthStencilAttachment));
-=======
-size_t Hasher<DepthStencilAttachment>::operator()(const DepthStencilAttachment& info) const {
-    return quickHashTrivialStruct(&info);
-}
-
-bool operator==(const DepthStencilAttachment& lhs, const DepthStencilAttachment& rhs) {
-    return !memcmp(&lhs, &rhs, sizeof(DepthStencilAttachment));
-}
-
-template <>
-size_t Hasher<SubpassDependency>::operator()(const SubpassDependency& info) const {
-    return quickHashTrivialStruct(&info);
-}
-
-bool operator==(const SubpassDependency& lhs, const SubpassDependency& rhs) {
-    return !memcmp(&lhs, &rhs, sizeof(SubpassDependency));
->>>>>>> 198034ec
 }
 
 template <>
@@ -108,11 +82,7 @@
     return seed;
 }
 
-<<<<<<< HEAD
 bool operator==(const SubpassInfo &lhs, const SubpassInfo &rhs) {
-=======
-bool operator==(const SubpassInfo& lhs, const SubpassInfo& rhs) {
->>>>>>> 198034ec
     return lhs.inputs == rhs.inputs &&
            lhs.colors == rhs.colors &&
            lhs.resolves == rhs.resolves &&
@@ -133,11 +103,7 @@
     return seed;
 }
 
-<<<<<<< HEAD
 bool operator==(const RenderPassInfo &lhs, const RenderPassInfo &rhs) {
-=======
-bool operator==(const RenderPassInfo& lhs, const RenderPassInfo& rhs) {
->>>>>>> 198034ec
     return lhs.colorAttachments == rhs.colorAttachments &&
            lhs.depthStencilAttachment == rhs.depthStencilAttachment &&
            lhs.subpasses == rhs.subpasses &&
@@ -145,11 +111,7 @@
 }
 
 template <>
-<<<<<<< HEAD
 size_t Hasher<FramebufferInfo>::operator()(const FramebufferInfo &info) const {
-=======
-size_t Hasher<FramebufferInfo>::operator()(const FramebufferInfo& info) const {
->>>>>>> 198034ec
     // render pass is mostly irrelevant
     size_t seed = 2;
     boost::hash_combine(seed, info.colorTextures);
@@ -157,11 +119,7 @@
     return seed;
 }
 
-<<<<<<< HEAD
 bool operator==(const FramebufferInfo &lhs, const FramebufferInfo &rhs) {
-=======
-bool operator==(const FramebufferInfo& lhs, const FramebufferInfo& rhs) {
->>>>>>> 198034ec
     // render pass is mostly irrelevant
     return lhs.colorTextures == rhs.colorTextures &&
            lhs.depthStencilTexture == rhs.depthStencilTexture;
@@ -172,11 +130,7 @@
     return quickHashTrivialStruct(&info);
 }
 
-<<<<<<< HEAD
 bool operator==(const TextureInfo &lhs, const TextureInfo &rhs) {
-=======
-bool operator==(const TextureInfo& lhs, const TextureInfo& rhs) {
->>>>>>> 198034ec
     return !memcmp(&lhs, &rhs, sizeof(TextureInfo));
 }
 
@@ -185,11 +139,7 @@
     return quickHashTrivialStruct(&info);
 }
 
-<<<<<<< HEAD
 bool operator==(const TextureViewInfo &lhs, const TextureViewInfo &rhs) {
-=======
-bool operator==(const TextureViewInfo& lhs, const TextureViewInfo& rhs) {
->>>>>>> 198034ec
     return !memcmp(&lhs, &rhs, sizeof(TextureViewInfo));
 }
 
@@ -198,11 +148,7 @@
     return quickHashTrivialStruct(&info);
 }
 
-<<<<<<< HEAD
 bool operator==(const BufferInfo &lhs, const BufferInfo &rhs) {
-=======
-bool operator==(const BufferInfo& lhs, const BufferInfo& rhs) {
->>>>>>> 198034ec
     return !memcmp(&lhs, &rhs, sizeof(BufferInfo));
 }
 
@@ -222,16 +168,11 @@
     return hash;
 }
 
-<<<<<<< HEAD
 bool operator==(const SamplerInfo &lhs, const SamplerInfo &rhs) {
-=======
-bool operator==(const SamplerInfo& lhs, const SamplerInfo& rhs) {
->>>>>>> 198034ec
     return !memcmp(&lhs, &rhs, sizeof(SamplerInfo));
 }
 
 template <>
-<<<<<<< HEAD
 size_t Hasher<GeneralBarrierInfo>::operator()(const GeneralBarrierInfo &info) const {
     return quickHashTrivialStruct(&info);
 }
@@ -272,48 +213,6 @@
 }
 
 bool operator==(const Size &lhs, const Size &rhs) {
-=======
-size_t Hasher<GeneralBarrierInfo>::operator()(const GeneralBarrierInfo& info) const {
-    return quickHashTrivialStruct(&info);
-}
-
-bool operator==(const GeneralBarrierInfo& lhs, const GeneralBarrierInfo& rhs) {
-    return !memcmp(&lhs, &rhs, sizeof(GeneralBarrierInfo));
-}
-
-template <>
-size_t Hasher<TextureBarrierInfo>::operator()(const TextureBarrierInfo& info) const {
-    return quickHashTrivialStruct(&info);
-}
-
-bool operator==(const TextureBarrierInfo& lhs, const TextureBarrierInfo& rhs) {
-    return !memcmp(&lhs, &rhs, sizeof(TextureBarrierInfo));
-}
-
-///////////////////////////////////////////////////////////////////////////////
-
-bool operator==(const Viewport& lhs, const Viewport& rhs) {
-    return !memcmp(&lhs, &rhs, sizeof(Viewport));
-}
-
-bool operator==(const Rect& lhs, const Rect& rhs) {
-    return !memcmp(&lhs, &rhs, sizeof(Rect));
-}
-
-bool operator==(const Color& lhs, const Color& rhs) {
-    return !memcmp(&lhs, &rhs, sizeof(Color));
-}
-
-bool operator==(const Offset& lhs, const Offset& rhs) {
-    return !memcmp(&lhs, &rhs, sizeof(Offset));
-}
-
-bool operator==(const Extent& lhs, const Extent& rhs) {
-    return !memcmp(&lhs, &rhs, sizeof(Extent));
-}
-
-bool operator==(const Size& lhs, const Size& rhs) {
->>>>>>> 198034ec
     return !memcmp(&lhs, &rhs, sizeof(Size));
 }
 
@@ -630,7 +529,7 @@
     }
 }
 
-std::array<uint32_t, 32> GFX_TYPE_SIZES = {
+static constexpr std::array<uint32_t, static_cast<size_t>(Type::COUNT)> GFX_TYPE_SIZES = {
     0,  // UNKNOWN
     4,  // BOOL
     8,  // BOOL2
@@ -670,12 +569,10 @@
  * @zh 得到 GFX 数据类型的大小。
  * @param type The target type.
  */
-uint32_t getTypeSize(gfx::Type type) {
-    if (static_cast<int>(type) < GFX_TYPE_SIZES.size()) {
-        return GFX_TYPE_SIZES[static_cast<int>(type)];
+uint32_t getTypeSize(Type type) {
+    if (type < Type::COUNT) {
+        return GFX_TYPE_SIZES[toNumber(type)];
     }
-
-    CC_LOG_WARNING("getTypeSize: wrong type: %d", static_cast<int>(type));
     return 0;
 }
 
