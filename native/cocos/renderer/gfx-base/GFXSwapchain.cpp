--- conflicted
+++ resolved
@@ -35,13 +35,9 @@
 Swapchain::~Swapchain() = default;
 
 void Swapchain::initialize(const SwapchainInfo &info) {
-<<<<<<< HEAD
+#if !defined(CC_SERVER_MODE)
     CC_ASSERT(info.windowHandle);
-=======
-#if !defined(CC_SERVER_MODE)
-    CCASSERT(info.windowHandle, "Invalid window handle");
 #endif
->>>>>>> b6f189f0
 
     _windowHandle = info.windowHandle;
     _vsyncMode = info.vsyncMode;
