/****************************************************************************
 Copyright (c) 2019-2023 Xiamen Yaji Software Co., Ltd.

 http://www.cocos.com

 Permission is hereby granted, free of charge, to any person obtaining a copy
 of this software and associated documentation files (the "Software"), to deal
 in the Software without restriction, including without limitation the rights to
 use, copy, modify, merge, publish, distribute, sublicense, and/or sell copies
 of the Software, and to permit persons to whom the Software is furnished to do so,
 subject to the following conditions:

 The above copyright notice and this permission notice shall be included in
 all copies or substantial portions of the Software.

 THE SOFTWARE IS PROVIDED "AS IS", WITHOUT WARRANTY OF ANY KIND, EXPRESS OR
 IMPLIED, INCLUDING BUT NOT LIMITED TO THE WARRANTIES OF MERCHANTABILITY,
 FITNESS FOR A PARTICULAR PURPOSE AND NONINFRINGEMENT. IN NO EVENT SHALL THE
 AUTHORS OR COPYRIGHT HOLDERS BE LIABLE FOR ANY CLAIM, DAMAGES OR OTHER
 LIABILITY, WHETHER IN AN ACTION OF CONTRACT, TORT OR OTHERWISE, ARISING FROM,
 OUT OF OR IN CONNECTION WITH THE SOFTWARE OR THE USE OR OTHER DEALINGS IN
 THE SOFTWARE.
****************************************************************************/

#pragma once

#include "GFXObject.h"
#include "base/RefCounted.h"

namespace cc {
namespace gfx {

class CC_DLL Buffer : public GFXObject, public RefCounted {
public:
    Buffer();
    ~Buffer() override;

    static ccstd::hash_t computeHash(const BufferInfo &info);

    void initialize(const BufferInfo &info);
    void initialize(const BufferViewInfo &info);
    void resize(uint32_t size);
    void destroy();

    template <typename T>
<<<<<<< HEAD
    void write(const T& value, uint32_t offset) const {
        write(reinterpret_cast<const uint8_t*>(&value), offset, sizeof(T));
=======
    void write(const T &value, uint32_t offset) const {
        write(reinterpret_cast<const uint8_t *>(&value), offset, sizeof(T));
>>>>>>> 73d80047
    }

    void write(const uint8_t *value, uint32_t offset, uint32_t size) const;

    virtual void update(const void *buffer, uint32_t size) = 0;

    inline void update(const void *buffer) { update(buffer, _size); }

    void update();

    inline BufferUsage getUsage() const { return _usage; }
    inline MemoryUsage getMemUsage() const { return _memUsage; }
    inline uint32_t getStride() const { return _stride; }
    inline uint32_t getCount() const { return _count; }
    inline uint32_t getSize() const { return _size; }
    inline BufferFlags getFlags() const { return _flags; }
    inline bool isBufferView() const { return _isBufferView; }

protected:
    virtual void doInit(const BufferInfo &info) = 0;
    virtual void doInit(const BufferViewInfo &info) = 0;
    virtual void doResize(uint32_t size, uint32_t count) = 0;
    virtual void doDestroy() = 0;

    static uint8_t *getBufferStagingAddress(Buffer *buffer);
    static void flushBuffer(Buffer *buffer, const uint8_t *data);

<<<<<<< HEAD
    virtual void flush(const uint8_t *data) { update(reinterpret_cast<const void*>(data), _size); }
=======
    virtual void flush(const uint8_t *data) { update(reinterpret_cast<const void *>(data), _size); }
>>>>>>> 73d80047
    virtual uint8_t *getStagingAddress() const { return _data.get(); }

    BufferUsage _usage = BufferUsageBit::NONE;
    MemoryUsage _memUsage = MemoryUsageBit::NONE;
    uint32_t _stride = 0U;
    uint32_t _count = 0U;
    uint32_t _size = 0U;
    uint32_t _offset = 0U;
    BufferFlags _flags = BufferFlagBit::NONE;
    bool _isBufferView = false;
    uint8_t _rsv[3] = {0};
    std::unique_ptr<uint8_t[]> _data;
};

} // namespace gfx
} // namespace cc<|MERGE_RESOLUTION|>--- conflicted
+++ resolved
@@ -43,13 +43,8 @@
     void destroy();
 
     template <typename T>
-<<<<<<< HEAD
-    void write(const T& value, uint32_t offset) const {
-        write(reinterpret_cast<const uint8_t*>(&value), offset, sizeof(T));
-=======
     void write(const T &value, uint32_t offset) const {
         write(reinterpret_cast<const uint8_t *>(&value), offset, sizeof(T));
->>>>>>> 73d80047
     }
 
     void write(const uint8_t *value, uint32_t offset, uint32_t size) const;
@@ -77,11 +72,7 @@
     static uint8_t *getBufferStagingAddress(Buffer *buffer);
     static void flushBuffer(Buffer *buffer, const uint8_t *data);
 
-<<<<<<< HEAD
-    virtual void flush(const uint8_t *data) { update(reinterpret_cast<const void*>(data), _size); }
-=======
     virtual void flush(const uint8_t *data) { update(reinterpret_cast<const void *>(data), _size); }
->>>>>>> 73d80047
     virtual uint8_t *getStagingAddress() const { return _data.get(); }
 
     BufferUsage _usage = BufferUsageBit::NONE;
