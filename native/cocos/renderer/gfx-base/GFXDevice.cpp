/****************************************************************************
 Copyright (c) 2019-2023 Xiamen Yaji Software Co., Ltd.

 http://www.cocos.com

 Permission is hereby granted, free of charge, to any person obtaining a copy
 of this software and associated documentation files (the "Software"), to deal
 in the Software without restriction, including without limitation the rights to
 use, copy, modify, merge, publish, distribute, sublicense, and/or sell copies
 of the Software, and to permit persons to whom the Software is furnished to do so,
 subject to the following conditions:

 The above copyright notice and this permission notice shall be included in
 all copies or substantial portions of the Software.

 THE SOFTWARE IS PROVIDED "AS IS", WITHOUT WARRANTY OF ANY KIND, EXPRESS OR
 IMPLIED, INCLUDING BUT NOT LIMITED TO THE WARRANTIES OF MERCHANTABILITY,
 FITNESS FOR A PARTICULAR PURPOSE AND NONINFRINGEMENT. IN NO EVENT SHALL THE
 AUTHORS OR COPYRIGHT HOLDERS BE LIABLE FOR ANY CLAIM, DAMAGES OR OTHER
 LIABILITY, WHETHER IN AN ACTION OF CONTRACT, TORT OR OTHERWISE, ARISING FROM,
 OUT OF OR IN CONNECTION WITH THE SOFTWARE OR THE USE OR OTHER DEALINGS IN
 THE SOFTWARE.
****************************************************************************/

#include "GFXDevice.h"
#include "GFXObject.h"
#include "base/memory/Memory.h"
#include "platform/BasePlatform.h"
#include "platform/interfaces/modules/ISystemWindow.h"
#include "platform/interfaces/modules/ISystemWindowManager.h"

namespace cc {
namespace gfx {

Device *Device::instance = nullptr;
bool Device::isSupportDetachDeviceThread = true;

Device *Device::getInstance() {
    return Device::instance;
}

Device::Device() {
    Device::instance = this;
    // Device instance is created and hold by TS. Native should hold it too
    // to make sure it exists after JavaScript virtual machine is destroyed.
    // Then will destroy the Device instance in native.
    addRef();
    _features.fill(false);
    _formatFeatures.fill(FormatFeature::NONE);
}

Device::~Device() {
    Device::instance = nullptr;
    CC_SAFE_RELEASE(_cmdBuff);
    CC_SAFE_RELEASE(_queue);
}

bool Device::initialize(const DeviceInfo &info) {
    _bindingMappingInfo = info.bindingMappingInfo;

#if CC_CPU_ARCH == CC_CPU_ARCH_32
    static_assert(sizeof(void *) == 4, "pointer size assumption broken");
#else
    static_assert(sizeof(void *) == 8, "pointer size assumption broken");
#endif

    bool result = doInit(info);

    CC_SAFE_ADD_REF(_cmdBuff);
    CC_SAFE_ADD_REF(_queue);
    return result;
}

void Device::destroy() {
    for (auto pair : _samplers) {
        CC_SAFE_DELETE(pair.second);
    }
    _samplers.clear();

    for (auto pair : _generalBarriers) {
        CC_SAFE_DELETE(pair.second);
    }
    _generalBarriers.clear();

    for (auto pair : _textureBarriers) {
        CC_SAFE_DELETE(pair.second);
    }
    _textureBarriers.clear();

    for (auto pair : _bufferBarriers) {
        CC_SAFE_DELETE(pair.second);
    }
    _bufferBarriers.clear();

    doDestroy();

    CC_SAFE_DELETE(_onAcquire);
}

Sampler *Device::getSampler(const SamplerInfo &info) {
    if (!_samplers.count(info)) {
        _samplers[info] = createSampler(info);
    }
    return _samplers[info];
}

GeneralBarrier *Device::getGeneralBarrier(const GeneralBarrierInfo &info) {
    if (!_generalBarriers.count(info)) {
        _generalBarriers[info] = createGeneralBarrier(info);
    }
    return _generalBarriers[info];
}

TextureBarrier *Device::getTextureBarrier(const TextureBarrierInfo &info) {
    if (!_textureBarriers.count(info)) {
        _textureBarriers[info] = createTextureBarrier(info);
    }
    return _textureBarriers[info];
}

BufferBarrier *Device::getBufferBarrier(const BufferBarrierInfo &info) {
    if (!_bufferBarriers.count(info)) {
        _bufferBarriers[info] = createBufferBarrier(info);
    }
    return _bufferBarriers[info];
}

DefaultResource::DefaultResource(Device *device) {
    uint32_t bufferSize = 64;
    ccstd::vector<uint8_t> buffer(bufferSize, 255);
    const uint8_t *bufferData = buffer.data();
    if (device->getCapabilities().maxTextureSize >= 2) {
<<<<<<< HEAD
        _texture2D = device->createTexture({TextureType::TEX2D, TextureUsageBit::STORAGE | TextureUsageBit::SAMPLED, 
            Format::RGBA8, 2, 2, TextureFlagBit::NONE});
=======
        _texture2D = device->createTexture({TextureType::TEX2D, TextureUsageBit::STORAGE | TextureUsageBit::SAMPLED,
                                            Format::RGBA8, 2, 2, TextureFlagBit::NONE});
>>>>>>> 73d80047
        BufferTextureCopy region = {0, 0, 0, {0, 0, 0}, {2, 2, 1}, {0, 0, 1}};
        device->copyBuffersToTexture(&bufferData, _texture2D, &region, 1);
    }
    if (device->getCapabilities().maxTextureSize >= 2) {
        _textureCube = device->createTexture({TextureType::CUBE, TextureUsageBit::STORAGE | TextureUsageBit::SAMPLED,
<<<<<<< HEAD
            Format::RGBA8, 2, 2, TextureFlagBit::NONE, 6});
=======
                                              Format::RGBA8, 2, 2, TextureFlagBit::NONE, 6});
>>>>>>> 73d80047
        BufferTextureCopy region = {0, 0, 0, {0, 0, 0}, {2, 2, 1}, {0, 0, 1}};
        device->copyBuffersToTexture(&bufferData, _textureCube, &region, 1);
        region.texSubres.baseArrayLayer = 1;
        device->copyBuffersToTexture(&bufferData, _textureCube, &region, 1);
        region.texSubres.baseArrayLayer = 2;
        device->copyBuffersToTexture(&bufferData, _textureCube, &region, 1);
        region.texSubres.baseArrayLayer = 3;
        device->copyBuffersToTexture(&bufferData, _textureCube, &region, 1);
        region.texSubres.baseArrayLayer = 4;
        device->copyBuffersToTexture(&bufferData, _textureCube, &region, 1);
        region.texSubres.baseArrayLayer = 5;
        device->copyBuffersToTexture(&bufferData, _textureCube, &region, 1);
    }

    if (device->getCapabilities().max3DTextureSize >= 2) {
        _texture3D = device->createTexture({TextureType::TEX3D, TextureUsageBit::STORAGE | TextureUsageBit::SAMPLED,
<<<<<<< HEAD
            Format::RGBA8, 2, 2, TextureFlagBit::NONE, 1, 1, SampleCount::ONE, 2});
=======
                                            Format::RGBA8, 2, 2, TextureFlagBit::NONE, 1, 1, SampleCount::ONE, 2});
>>>>>>> 73d80047
        BufferTextureCopy region = {0, 0, 0, {0, 0, 0}, {2, 2, 2}, {0, 0, 1}};
        device->copyBuffersToTexture(&bufferData, _texture3D, &region, 1);
    }
    if (device->getCapabilities().maxArrayTextureLayers >= 2) {
        _texture1DArray = device->createTexture({TextureType::TEX1D_ARRAY, TextureUsageBit::STORAGE | TextureUsageBit::SAMPLED,
<<<<<<< HEAD
            Format::RGBA8, 1, 1, TextureFlagBit::NONE, 2});
=======
                                                 Format::RGBA8, 1, 1, TextureFlagBit::NONE, 2});
>>>>>>> 73d80047
        BufferTextureCopy region = {0, 0, 0, {0, 0, 0}, {1, 1, 1}, {0, 0, 1}};
        device->copyBuffersToTexture(&bufferData, _texture1DArray, &region, 1);
        region.texSubres.baseArrayLayer = 1;
        device->copyBuffersToTexture(&bufferData, _texture1DArray, &region, 1);
    }
    if (device->getCapabilities().maxArrayTextureLayers >= 2) {
        _texture2DArray = device->createTexture({TextureType::TEX2D_ARRAY, TextureUsageBit::STORAGE | TextureUsageBit::SAMPLED,
<<<<<<< HEAD
            Format::RGBA8, 2, 2, TextureFlagBit::NONE, 2});
=======
                                                 Format::RGBA8, 2, 2, TextureFlagBit::NONE, 2});
>>>>>>> 73d80047
        BufferTextureCopy region = {0, 0, 0, {0, 0, 0}, {2, 2, 1}, {0, 0, 1}};
        device->copyBuffersToTexture(&bufferData, _texture2DArray, &region, 1);
        region.texSubres.baseArrayLayer = 1;
        device->copyBuffersToTexture(&bufferData, _texture2DArray, &region, 1);
    }
}

const Texture *DefaultResource::getTexture(TextureType type) const {
    switch (type) {
        case TextureType::TEX2D:
            return _texture2D;
        case TextureType::CUBE:
            return _textureCube;
        case TextureType::TEX3D:
            return _texture3D;
        case TextureType::TEX1D_ARRAY:
            return _texture1DArray;
        case TextureType::TEX2D_ARRAY:
            return _texture2DArray;
        default:
            CC_ABORT();
            return nullptr;
    }
}

} // namespace gfx
} // namespace cc<|MERGE_RESOLUTION|>--- conflicted
+++ resolved
@@ -130,23 +130,14 @@
     ccstd::vector<uint8_t> buffer(bufferSize, 255);
     const uint8_t *bufferData = buffer.data();
     if (device->getCapabilities().maxTextureSize >= 2) {
-<<<<<<< HEAD
-        _texture2D = device->createTexture({TextureType::TEX2D, TextureUsageBit::STORAGE | TextureUsageBit::SAMPLED, 
-            Format::RGBA8, 2, 2, TextureFlagBit::NONE});
-=======
         _texture2D = device->createTexture({TextureType::TEX2D, TextureUsageBit::STORAGE | TextureUsageBit::SAMPLED,
                                             Format::RGBA8, 2, 2, TextureFlagBit::NONE});
->>>>>>> 73d80047
         BufferTextureCopy region = {0, 0, 0, {0, 0, 0}, {2, 2, 1}, {0, 0, 1}};
         device->copyBuffersToTexture(&bufferData, _texture2D, &region, 1);
     }
     if (device->getCapabilities().maxTextureSize >= 2) {
         _textureCube = device->createTexture({TextureType::CUBE, TextureUsageBit::STORAGE | TextureUsageBit::SAMPLED,
-<<<<<<< HEAD
-            Format::RGBA8, 2, 2, TextureFlagBit::NONE, 6});
-=======
                                               Format::RGBA8, 2, 2, TextureFlagBit::NONE, 6});
->>>>>>> 73d80047
         BufferTextureCopy region = {0, 0, 0, {0, 0, 0}, {2, 2, 1}, {0, 0, 1}};
         device->copyBuffersToTexture(&bufferData, _textureCube, &region, 1);
         region.texSubres.baseArrayLayer = 1;
@@ -163,21 +154,13 @@
 
     if (device->getCapabilities().max3DTextureSize >= 2) {
         _texture3D = device->createTexture({TextureType::TEX3D, TextureUsageBit::STORAGE | TextureUsageBit::SAMPLED,
-<<<<<<< HEAD
-            Format::RGBA8, 2, 2, TextureFlagBit::NONE, 1, 1, SampleCount::ONE, 2});
-=======
                                             Format::RGBA8, 2, 2, TextureFlagBit::NONE, 1, 1, SampleCount::ONE, 2});
->>>>>>> 73d80047
         BufferTextureCopy region = {0, 0, 0, {0, 0, 0}, {2, 2, 2}, {0, 0, 1}};
         device->copyBuffersToTexture(&bufferData, _texture3D, &region, 1);
     }
     if (device->getCapabilities().maxArrayTextureLayers >= 2) {
         _texture1DArray = device->createTexture({TextureType::TEX1D_ARRAY, TextureUsageBit::STORAGE | TextureUsageBit::SAMPLED,
-<<<<<<< HEAD
-            Format::RGBA8, 1, 1, TextureFlagBit::NONE, 2});
-=======
                                                  Format::RGBA8, 1, 1, TextureFlagBit::NONE, 2});
->>>>>>> 73d80047
         BufferTextureCopy region = {0, 0, 0, {0, 0, 0}, {1, 1, 1}, {0, 0, 1}};
         device->copyBuffersToTexture(&bufferData, _texture1DArray, &region, 1);
         region.texSubres.baseArrayLayer = 1;
@@ -185,11 +168,7 @@
     }
     if (device->getCapabilities().maxArrayTextureLayers >= 2) {
         _texture2DArray = device->createTexture({TextureType::TEX2D_ARRAY, TextureUsageBit::STORAGE | TextureUsageBit::SAMPLED,
-<<<<<<< HEAD
-            Format::RGBA8, 2, 2, TextureFlagBit::NONE, 2});
-=======
                                                  Format::RGBA8, 2, 2, TextureFlagBit::NONE, 2});
->>>>>>> 73d80047
         BufferTextureCopy region = {0, 0, 0, {0, 0, 0}, {2, 2, 1}, {0, 0, 1}};
         device->copyBuffersToTexture(&bufferData, _texture2DArray, &region, 1);
         region.texSubres.baseArrayLayer = 1;
