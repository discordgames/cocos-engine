--- conflicted
+++ resolved
@@ -59,15 +59,10 @@
 
     gfx::RenderPass *_renderPass = nullptr;
 
-<<<<<<< HEAD
     vector<const scene::Light *> _validLights;
     vector<gfx::Texture *>       _usedTextures;
-=======
-    vector<const Light *> _validLights;
-    vector<gfx::Texture *> _usedTextures;
 
     static std::unordered_map<uint, cc::gfx::RenderPass*> renderPassHashMap;
->>>>>>> fd74b3e7
 };
 } // namespace pipeline
 } // namespace cc