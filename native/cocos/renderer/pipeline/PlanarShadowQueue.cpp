/****************************************************************************
 Copyright (c) 2020-2023 Xiamen Yaji Software Co., Ltd.

 http://www.cocos.com

 Permission is hereby granted, free of charge, to any person obtaining a copy
 of this software and associated documentation files (the "Software"), to deal
 in the Software without restriction, including without limitation the rights to
 use, copy, modify, merge, publish, distribute, sublicense, and/or sell copies
 of the Software, and to permit persons to whom the Software is furnished to do so,
 subject to the following conditions:

 The above copyright notice and this permission notice shall be included in
 all copies or substantial portions of the Software.

 THE SOFTWARE IS PROVIDED "AS IS", WITHOUT WARRANTY OF ANY KIND, EXPRESS OR
 IMPLIED, INCLUDING BUT NOT LIMITED TO THE WARRANTIES OF MERCHANTABILITY,
 FITNESS FOR A PARTICULAR PURPOSE AND NONINFRINGEMENT. IN NO EVENT SHALL THE
 AUTHORS OR COPYRIGHT HOLDERS BE LIABLE FOR ANY CLAIM, DAMAGES OR OTHER
 LIABILITY, WHETHER IN AN ACTION OF CONTRACT, TORT OR OTHERWISE, ARISING FROM,
 OUT OF OR IN CONNECTION WITH THE SOFTWARE OR THE USE OR OTHER DEALINGS IN
 THE SOFTWARE.
****************************************************************************/

#include "base/std/container/array.h"

#include "Define.h"
#include "LODModelsUtil.h"
#include "InstancedBuffer.h"
#include "PipelineSceneData.h"
#include "PipelineStateManager.h"
#include "PlanarShadowQueue.h"
#include "RenderInstancedQueue.h"
#include "RenderPipeline.h"
#include "core/geometry/AABB.h"
#include "gfx-base/GFXDevice.h"
#include "scene/Camera.h"
#include "scene/Model.h"
#include "scene/RenderScene.h"
#include "scene/Shadow.h"

namespace cc {
namespace pipeline {

PlanarShadowQueue::PlanarShadowQueue(RenderPipeline *pipeline)
: _pipeline(pipeline) {
    _instancedQueue = ccnew RenderInstancedQueue;
}

PlanarShadowQueue::~PlanarShadowQueue() {
    destroy();
}

void PlanarShadowQueue::gatherShadowPasses(scene::Camera *camera, gfx::CommandBuffer *cmdBuffer) {
    clear();

    const PipelineSceneData *sceneData = _pipeline->getPipelineSceneData();
    const scene::Shadows *shadowInfo = sceneData->getShadows();
    if (shadowInfo == nullptr || !shadowInfo->isEnabled() || shadowInfo->getType() != scene::ShadowType::PLANAR || shadowInfo->getNormal().length() < 0.000001F) {
        return;
    }

    const auto *scene = camera->getScene();
    const bool shadowVisible = camera->getVisibility() & static_cast<uint32_t>(LayerList::DEFAULT);
    if (!scene->getMainLight() || !shadowVisible) {
        return;
    }

    LODModelsCachedUtils::updateCachedLODModels(scene, camera);
    const auto &models = scene->getModels();
    for (const auto &model : models) {
<<<<<<< HEAD
        if (LODModelsCachedUtils::isLODModelCulled(model)) {
=======
        if (scene->isCulledByLod(camera, model)) {
>>>>>>> 73d80047
            continue;
        }
        if (!model->isEnabled() || !model->isCastShadow() || !model->getNode()) {
            continue;
        }

        if (model->getWorldBounds() && model->isCastShadow()) {
            _castModels.emplace_back(model);
        }
    }
    LODModelsCachedUtils::clearCachedLODModels();

    const auto &passes = *shadowInfo->getInstancingMaterial()->getPasses();
    InstancedBuffer *instancedBuffer = passes[0]->getInstancedBuffer();

    geometry::AABB ab;
    for (const auto *model : _castModels) {
        // frustum culling
        model->getWorldBounds()->transform(shadowInfo->getMatLight(), &ab);
        if (!ab.aabbFrustum(camera->getFrustum())) {
            continue;
        }

        const auto &subModels = model->getSubModels();
        for (const auto &subModel : subModels) {
            const auto &subModelPasses = subModel->getPasses();
            for (index_t i = 0; i < static_cast<index_t>(subModelPasses.size()); ++i) {
                const auto subModelPass = subModelPasses[i];
                const auto batchingScheme = subModelPass->getBatchingScheme();
                if (batchingScheme == scene::BatchingSchemes::INSTANCING) {
                    instancedBuffer->merge(subModel, i, subModel->getPlanarInstanceShader());
                    _instancedQueue->add(instancedBuffer);
                } else { // standard draw
                    _pendingSubModels.emplace_back(subModel);
                }
            }
        }
    }

    _instancedQueue->uploadBuffers(cmdBuffer);
}

void PlanarShadowQueue::clear() {
    _castModels.clear();
    _pendingSubModels.clear();
    if (_instancedQueue) _instancedQueue->clear();
}

void PlanarShadowQueue::recordCommandBuffer(gfx::Device *device, gfx::RenderPass *renderPass, gfx::CommandBuffer *cmdBuffer, uint32_t subpassID) {
    const PipelineSceneData *sceneData = _pipeline->getPipelineSceneData();
    const auto *shadowInfo = sceneData->getShadows();
    if (shadowInfo == nullptr || !shadowInfo->isEnabled() || shadowInfo->getType() != scene::ShadowType::PLANAR || shadowInfo->getNormal().length() < 0.000001F) {
        return;
    }

    _instancedQueue->recordCommandBuffer(device, renderPass, cmdBuffer);

    if (_pendingSubModels.empty()) {
        return;
    }

    const scene::Pass *pass = (*shadowInfo->getMaterial()->getPasses())[0];
    cmdBuffer->bindDescriptorSet(materialSet, pass->getDescriptorSet());

    for (const auto *subModel : _pendingSubModels) {
        auto *const shader = subModel->getPlanarShader();
        auto *const ia = subModel->getInputAssembler();
        auto *const pso = PipelineStateManager::getOrCreatePipelineState(pass, shader, ia, renderPass, subpassID);

        cmdBuffer->bindPipelineState(pso);
        cmdBuffer->bindDescriptorSet(localSet, subModel->getDescriptorSet());
        cmdBuffer->bindInputAssembler(ia);
        cmdBuffer->draw(ia);
    }
}

void PlanarShadowQueue::destroy() {
    _pipeline = nullptr;
    CC_SAFE_DELETE(_instancedQueue);
    _castModels.clear();
    _pendingSubModels.clear();
}

} // namespace pipeline
} // namespace cc<|MERGE_RESOLUTION|>--- conflicted
+++ resolved
@@ -25,7 +25,6 @@
 #include "base/std/container/array.h"
 
 #include "Define.h"
-#include "LODModelsUtil.h"
 #include "InstancedBuffer.h"
 #include "PipelineSceneData.h"
 #include "PipelineStateManager.h"
@@ -66,14 +65,9 @@
         return;
     }
 
-    LODModelsCachedUtils::updateCachedLODModels(scene, camera);
     const auto &models = scene->getModels();
     for (const auto &model : models) {
-<<<<<<< HEAD
-        if (LODModelsCachedUtils::isLODModelCulled(model)) {
-=======
         if (scene->isCulledByLod(camera, model)) {
->>>>>>> 73d80047
             continue;
         }
         if (!model->isEnabled() || !model->isCastShadow() || !model->getNode()) {
@@ -84,7 +78,6 @@
             _castModels.emplace_back(model);
         }
     }
-    LODModelsCachedUtils::clearCachedLODModels();
 
     const auto &passes = *shadowInfo->getInstancingMaterial()->getPasses();
     InstancedBuffer *instancedBuffer = passes[0]->getInstancedBuffer();
