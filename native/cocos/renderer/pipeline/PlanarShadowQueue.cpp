--- conflicted
+++ resolved
@@ -107,18 +107,10 @@
     if (_instancedQueue) _instancedQueue->clear();
 }
 
-<<<<<<< HEAD
-void PlanarShadowQueue::recordCommandBuffer(gfx::Device *device, gfx::RenderPass *renderPass, gfx::CommandBuffer *cmdBuffer) {
+void PlanarShadowQueue::recordCommandBuffer(gfx::Device *device, gfx::RenderPass *renderPass, gfx::CommandBuffer *cmdBuffer, uint32_t subpassID) {
     const PipelineSceneData *sceneData  = _pipeline->getPipelineSceneData();
     const auto *             shadowInfo = sceneData->getShadows();
     if (shadowInfo == nullptr || !shadowInfo->isEnabled() || shadowInfo->getType() != scene::ShadowType::PLANAR || shadowInfo->getNormal().length() < 0.000001F) {
-=======
-void PlanarShadowQueue::recordCommandBuffer(gfx::Device *device, gfx::RenderPass *renderPass, gfx::CommandBuffer *cmdBuffer, uint32_t subpassID) {
-    const PipelineSceneData *             sceneData  = _pipeline->getPipelineSceneData();
-    const scene::PipelineSharedSceneData *sharedData = sceneData->getSharedData();
-    const scene::Shadow *                 shadowInfo = sharedData->shadow;
-    if (!shadowInfo->enabled || shadowInfo->shadowType != scene::ShadowType::PLANAR || shadowInfo->normal.length() < 0.000001F) {
->>>>>>> 32812789
         return;
     }
 
