/****************************************************************************
 Copyright (c) 2022-2023 Xiamen Yaji Software Co., Ltd.

 https://www.cocos.com/

 Permission is hereby granted, free of charge, to any person obtaining a copy
 of this software and associated documentation files (the "Software"), to deal
 in the Software without restriction, including without limitation the rights to
 use, copy, modify, merge, publish, distribute, sublicense, and/or sell copies
 of the Software, and to permit persons to whom the Software is furnished to do so,
 subject to the following conditions:

 The above copyright notice and this permission notice shall be included in
 all copies or substantial portions of the Software.

 THE SOFTWARE IS PROVIDED "AS IS", WITHOUT WARRANTY OF ANY KIND, EXPRESS OR
 IMPLIED, INCLUDING BUT NOT LIMITED TO THE WARRANTIES OF MERCHANTABILITY,
 FITNESS FOR A PARTICULAR PURPOSE AND NONINFRINGEMENT. IN NO EVENT SHALL THE
 AUTHORS OR COPYRIGHT HOLDERS BE LIABLE FOR ANY CLAIM, DAMAGES OR OTHER
 LIABILITY, WHETHER IN AN ACTION OF CONTRACT, TORT OR OTHERWISE, ARISING FROM,
 OUT OF OR IN CONNECTION WITH THE SOFTWARE OR THE USE OR OTHER DEALINGS IN
 THE SOFTWARE.
****************************************************************************/

#include <boost/graph/depth_first_search.hpp>
#include <boost/graph/filtered_graph.hpp>
#include "FGDispatcherGraphs.h"
#include "LayoutGraphGraphs.h"
#include "LayoutGraphTypes.h"
#include "LayoutGraphUtils.h"
#include "NativePipelineFwd.h"
#include "NativePipelineTypes.h"
#include "NativeUtils.h"
#include "PrivateTypes.h"
#include "RenderGraphGraphs.h"
#include "RenderGraphTypes.h"
#include "RenderingModule.h"
#include "cocos/renderer/gfx-base/GFXBarrier.h"
#include "cocos/renderer/gfx-base/GFXDef-common.h"
#include "cocos/renderer/gfx-base/GFXDescriptorSetLayout.h"
#include "cocos/renderer/gfx-base/GFXDevice.h"
#include "cocos/renderer/pipeline/Define.h"
#include "cocos/renderer/pipeline/InstancedBuffer.h"
#include "cocos/renderer/pipeline/PipelineStateManager.h"
#include "cocos/scene/Model.h"
#include "cocos/scene/Octree.h"
#include "cocos/scene/Pass.h"
#include "cocos/scene/RenderScene.h"
#include "cocos/scene/gpu-scene/GPUScene.h"
#include "cocos/scene/Skybox.h"
#include "details/GraphView.h"
#include "details/GslUtils.h"
#include "details/Range.h"

namespace cc {

namespace render {

namespace {

constexpr uint32_t INVALID_ID = 0xFFFFFFFF;

struct RenderGraphVisitorContext {
    RenderGraphVisitorContext(RenderGraphVisitorContext&&) = delete;
    RenderGraphVisitorContext(RenderGraphVisitorContext const&) = delete;
    RenderGraphVisitorContext& operator=(RenderGraphVisitorContext&&) = delete;
    RenderGraphVisitorContext& operator=(RenderGraphVisitorContext const&) = delete;

    NativeRenderContext& context;
    LayoutGraphData& lg;
    const RenderGraph& g;
    ResourceGraph& resourceGraph;
    const FrameGraphDispatcher& fgd;
    const FrameGraphDispatcher::BarrierMap& barrierMap;
    const ccstd::pmr::vector<bool>& validPasses;
    gfx::Device* device = nullptr;
    gfx::CommandBuffer* cmdBuff = nullptr;
    NativePipeline* ppl = nullptr;
    ccstd::pmr::unordered_map<
        RenderGraph::vertex_descriptor,
        gfx::DescriptorSet*>& renderGraphDescriptorSet;
    ccstd::pmr::unordered_map<
        RenderGraph::vertex_descriptor,
        gfx::DescriptorSet*>& profilerPerPassDescriptorSets;
    ccstd::pmr::unordered_map<
        RenderGraph::vertex_descriptor,
        gfx::DescriptorSet*>& perInstanceDescriptorSets;
    ProgramLibrary* programLib = nullptr;
    CustomRenderGraphContext customContext;
    boost::container::pmr::memory_resource* scratch = nullptr;
    gfx::RenderPass* currentPass = nullptr;
    uint32_t subpassIndex = 0;
    LayoutGraphData::vertex_descriptor currentPassLayoutID = LayoutGraphData::null_vertex();
    RenderGraph::vertex_descriptor currentInFlightPassID = RenderGraph::null_vertex();
    Mat4 currentProjMatrix{};
};

void clear(gfx::RenderPassInfo& info) {
    info.colorAttachments.clear();
    info.depthStencilAttachment = {};
    info.subpasses.clear();
    info.dependencies.clear();
}

uint8_t getRasterViewPassInputSlot(const RasterView& view) {
    std::ignore = view;
    CC_EXPECTS(false); // not implemented yet
    return 0;
}

uint8_t getRasterViewPassOutputSlot(const RasterView& view) {
    std::ignore = view;
    CC_EXPECTS(false); // not implemented yet
    return 0;
}

uint32_t getRasterPassInputCount(const RasterPass& pass) {
    uint32_t numInputs = 0;
    for (const auto& [name, view] : pass.rasterViews) {
        if (view.accessType == AccessType::READ || view.accessType == AccessType::READ_WRITE) {
            ++numInputs;
        }
    }
    return numInputs;
}

uint32_t getRasterPassOutputCount(const RasterPass& pass) {
    uint32_t numOutputs = 0;
    for (const auto& [name, view] : pass.rasterViews) {
        if (view.attachmentType != AttachmentType::RENDER_TARGET) {
            continue;
        }
        if (view.accessType == AccessType::READ_WRITE || view.accessType == AccessType::WRITE) {
            ++numOutputs;
        }
    }
    return numOutputs;
}

uint32_t getRasterPassResolveCount(const RasterPass& pass) {
    std::ignore = pass;
    return 0;
}

uint32_t getRasterPassPreserveCount(const RasterPass& pass) {
    std::ignore = pass;
    return 0;
}

gfx::GeneralBarrier* getGeneralBarrier(gfx::Device* device, const RasterView& view) {
    if (view.accessType != AccessType::WRITE) { // Input
        return device->getGeneralBarrier({
            gfx::AccessFlagBit::COLOR_ATTACHMENT_READ,
            gfx::AccessFlagBit::COLOR_ATTACHMENT_READ,
        });
    }

    if (view.accessType != AccessType::READ) { // Output
        auto accessFlagBit = view.attachmentType == AttachmentType::RENDER_TARGET
                                 ? gfx::AccessFlagBit::COLOR_ATTACHMENT_WRITE
                                 : gfx::AccessFlagBit::DEPTH_STENCIL_ATTACHMENT_WRITE;
        return device->getGeneralBarrier({accessFlagBit, accessFlagBit});
    }
    return nullptr;
}

PersistentRenderPassAndFramebuffer createPersistentRenderPassAndFramebuffer(
    RenderGraphVisitorContext& ctx, const RasterPass& pass,
    boost::container::pmr::memory_resource* scratch) {
    auto& resg = ctx.resourceGraph;

    PersistentRenderPassAndFramebuffer data(pass.get_allocator());
    gfx::RenderPassInfo rpInfo{};

    gfx::FramebufferInfo fbInfo{
        data.renderPass,
    };
    fbInfo.colorTextures.reserve(pass.rasterViews.size());

    PmrFlatSet<ccstd::pmr::string> set(scratch);
    auto fillFrameBufferInfo = [&](const auto& pass) {
        auto numTotalAttachments = static_cast<uint32_t>(pass.rasterViews.size());

        PmrFlatMap<uint32_t, ccstd::pmr::string> viewIndex(scratch);
        for (const auto& [name, view] : pass.rasterViews) {
            if (set.emplace(name).second) {
                viewIndex.emplace(view.slotID, name);
            }
        }

        // uint32_t dsvCount = 0;
        uint32_t index = 0;
        for (const auto& [slotID, name] : viewIndex) {
            const auto& view = pass.rasterViews.at(name);
            const auto resID = vertex(name, ctx.resourceGraph);
            const auto& desc = get(ResourceGraph::DescTag{}, ctx.resourceGraph, resID);

            if (view.attachmentType == AttachmentType::RENDER_TARGET || view.attachmentType == AttachmentType::SHADING_RATE) { // RenderTarget
                data.clearColors.emplace_back(view.clearColor);

                auto resID = findVertex(name, resg);
                visitObject(
                    resID, resg,
                    [&](const ManagedResource& res) {
                        std::ignore = res;
                        CC_EXPECTS(false);
                    },
                    [&](const ManagedBuffer& res) {
                        std::ignore = res;
                        CC_EXPECTS(false);
                    },
                    [&](const ManagedTexture& tex) {
                        CC_EXPECTS(tex.texture);
                        fbInfo.colorTextures.emplace_back(tex.texture);
                    },
                    [&](const IntrusivePtr<gfx::Buffer>& res) {
                        std::ignore = res;
                        CC_EXPECTS(false);
                    },
                    [&](const IntrusivePtr<gfx::Texture>& tex) {
                        fbInfo.colorTextures.emplace_back(tex);
                    },
                    [&](const IntrusivePtr<gfx::Framebuffer>& fb) {
                        CC_EXPECTS(fb->getColorTextures().size() == 1);
                        CC_EXPECTS(fb->getColorTextures().at(0));
                        fbInfo.colorTextures.emplace_back(fb->getColorTextures()[index]);
                        // render window attaches a depthStencil by default, which may differs from renderpassInfo here.
                        // data.framebuffer = fb;
                    },
                    [&](const RenderSwapchain& sc) {
                        fbInfo.colorTextures.emplace_back(sc.swapchain->getColorTexture());
                    },
                    [&](const FormatView& view) {
                        // TODO(zhouzhenglong): add ImageView support
                        std::ignore = view;
                        CC_EXPECTS(false);
                    },
                    [&](const SubresourceView& view) {
                        // TODO(zhouzhenglong): add ImageView support
                        std::ignore = view;
                        CC_EXPECTS(false);
                    });
            } else if (view.attachmentType == AttachmentType::DEPTH_STENCIL) { // DepthStencil
                data.clearDepth = view.clearColor.x;
                data.clearStencil = static_cast<uint8_t>(view.clearColor.y);

                if (!fbInfo.depthStencilTexture) {
                    auto resID = findVertex(name, resg);
                    visitObject(
                        resID, resg,
                        [&](const ManagedTexture& tex) {
                            CC_EXPECTS(tex.texture);
                            CC_EXPECTS(!fbInfo.depthStencilTexture);
                            fbInfo.depthStencilTexture = tex.texture.get();
                        },
                        [&](const IntrusivePtr<gfx::Texture>& tex) {
                            CC_EXPECTS(!fbInfo.depthStencilTexture);
                            fbInfo.depthStencilTexture = tex.get();
                        },
                        [&](const FormatView& view) {
                            std::ignore = view;
                            CC_EXPECTS(false);
                        },
                        [&](const SubresourceView& view) {
                            std::ignore = view;
                            CC_EXPECTS(false);
                        },
                        [](const auto& /*unused*/) {
                            CC_EXPECTS(false);
                        });
                }
            }
            ++index;
        }
    };

    const auto passID = ctx.currentInFlightPassID;
    const auto ragVertID = ctx.fgd.resourceAccessGraph.passIndex.at(passID);
    if (pass.subpassGraph.subpasses.empty()) {
        const auto numInputs = getRasterPassInputCount(pass);
        const auto numColors = getRasterPassOutputCount(pass);

        // persistent cache
        data.clearColors.reserve(numColors);
        rpInfo = ctx.fgd.resourceAccessGraph.rpInfos.at(ragVertID).rpInfo;
        fillFrameBufferInfo(pass);

    } else {
        rpInfo = ctx.fgd.resourceAccessGraph.rpInfos.at(ragVertID).rpInfo;
        for (const auto& subpass : pass.subpassGraph.subpasses) {
            fillFrameBufferInfo(subpass);
        }
    }
    CC_ENSURES(rpInfo.colorAttachments.size() == data.clearColors.size());
    CC_ENSURES(rpInfo.colorAttachments.size() == fbInfo.colorTextures.size());

    data.renderPass = ctx.device->createRenderPass(rpInfo);
    fbInfo.renderPass = data.renderPass;
    data.framebuffer = ctx.device->createFramebuffer(fbInfo);

    return data;
}

PersistentRenderPassAndFramebuffer& fetchOrCreateFramebuffer(
    RenderGraphVisitorContext& ctx, const RasterPass& pass,
    boost::container::pmr::memory_resource* scratch) {
    auto iter = ctx.resourceGraph.renderPasses.find(pass);
    if (iter == ctx.resourceGraph.renderPasses.end()) {
        bool added = false;
        std::tie(iter, added) = ctx.resourceGraph.renderPasses.emplace(
            pass, createPersistentRenderPassAndFramebuffer(ctx, pass, scratch));
        CC_ENSURES(added);
    }
    return iter->second;
}

struct RenderGraphFilter {
    bool operator()(RenderGraph::vertex_descriptor u) const {
        return validPasses->operator[](u);
    }
    const ccstd::pmr::vector<bool>* validPasses = nullptr;
};

void bindDescValue(gfx::DescriptorSet& desc, uint32_t binding, gfx::Buffer* value) {
    desc.bindBuffer(binding, value);
}

void bindDescValue(gfx::DescriptorSet& desc, uint32_t binding, gfx::Texture* value) {
    desc.bindTexture(binding, value);
}

void bindDescValue(gfx::DescriptorSet& desc, uint32_t binding, gfx::Sampler* value) {
    desc.bindSampler(binding, value);
}

template <class T>
void bindGlobalDesc(gfx::DescriptorSet& desc, uint32_t binding, T* value) {
    bindDescValue(desc, binding, value);
}

uint32_t getDescBinding(uint32_t descId, const DescriptorSetData& descData) {
    const auto& layoutData = descData;
    // find descriptor binding
    for (const auto& block : layoutData.descriptorSetLayoutData.descriptorBlocks) {
        for (uint32_t i = 0; i != block.descriptors.size(); ++i) {
            if (descId == block.descriptors[i].descriptorID.value) {
                return block.offset + i;
            }
        }
    }
    return 0xFFFFFFFF;
}

void updateGlobal(
    RenderGraphVisitorContext& ctx,
    DescriptorSetData& descriptorSetData,
    const RenderData& data,
    bool isUpdate = false) {
    const auto& constants = data.constants;
    const auto& samplers = data.samplers;
    const auto& textures = data.textures;
    auto& device = *ctx.device;
    auto& descriptorSet = *descriptorSetData.descriptorSet;
    for (const auto& [key, value] : constants) {
        const auto bindId = getDescBinding(key, descriptorSetData);
        if (bindId == INVALID_ID) {
            continue;
        }
        auto* buffer = descriptorSet.getBuffer(bindId);
        bool haveBuff = true;
        if (!buffer && !isUpdate) {
            gfx::BufferInfo info{
                gfx::BufferUsageBit::UNIFORM | gfx::BufferUsageBit::TRANSFER_DST,
                gfx::MemoryUsageBit::HOST | gfx::MemoryUsageBit::DEVICE,
                static_cast<uint32_t>(value.size()),
                static_cast<uint32_t>(value.size())};
            buffer = device.createBuffer(info);
            haveBuff = false;
        }
        CC_ENSURES(buffer);
        if (isUpdate) {
            buffer->update(value.data());
        }
        if (!haveBuff) {
            bindGlobalDesc(descriptorSet, bindId, buffer);
        }
    }
    for (const auto& [key, value] : textures) {
        const auto bindId = getDescBinding(key, descriptorSetData);
        if (bindId == INVALID_ID) {
            continue;
        }
        auto* tex = descriptorSet.getTexture(bindId);
        if (!tex || isUpdate) {
            bindGlobalDesc(descriptorSet, bindId, value.get());
        }
    }
    for (const auto& [key, value] : samplers) {
        const auto bindId = getDescBinding(key, descriptorSetData);
        if (bindId == INVALID_ID) {
            continue;
        }
        auto* sampler = descriptorSet.getSampler(bindId);
        if (!sampler || isUpdate) {
            bindGlobalDesc(descriptorSet, bindId, value);
        }
    }
}

void updateCpuUniformBuffer(
    const LayoutGraphData& lg,
    const RenderData& user,
    const gfx::UniformBlock& uniformBlock,
    bool bInit,
    ccstd::pmr::vector<char>& buffer) {
    // calculate uniform block size
    const auto bufferSize = uniformBlock.count *
                            getUniformBlockSize(uniformBlock.members);
    // check pre-condition
    CC_EXPECTS(buffer.size() == bufferSize);

    // reset buffer
    if (bInit) {
        std::fill(buffer.begin(), buffer.end(), 0);
    }

    uint32_t offset = 0;
    for (const auto& value : uniformBlock.members) {
        CC_EXPECTS(value.count);
        const auto typeSize = getTypeSize(value.type);
        const auto totalSize = typeSize * value.count;
        CC_ENSURES(typeSize);
        CC_ENSURES(totalSize);

        const auto valueID = [&]() {
            auto iter = lg.constantIndex.find(std::string_view{value.name});
            CC_EXPECTS(iter != lg.constantIndex.end());
            return iter->second.value;
        }();

        const auto iter2 = user.constants.find(valueID);
        if (iter2 == user.constants.end() || iter2->second.empty()) {
            if (bInit) {
                if (value.type == gfx::Type::MAT4) {
                    // init matrix to identity
                    CC_EXPECTS(sizeof(Mat4) == typeSize);
                    const Mat4 id{};
                    for (uint32_t i = 0; i != value.count; ++i) {
                        memcpy(buffer.data() + offset + i * typeSize, id.m, typeSize);
                    }
                }
            }
            offset += totalSize;
            continue;
        }
        const auto& source = iter2->second;
        CC_EXPECTS(source.size() == totalSize);
        CC_EXPECTS(offset + totalSize <= bufferSize);
        memcpy(buffer.data() + offset, source.data(),
               std::min<size_t>(source.size(), totalSize)); // safe guard min
        offset += totalSize;
    }
    CC_ENSURES(offset == bufferSize);
}

void uploadUniformBuffer(
    gfx::DescriptorSet* passSet,
    uint32_t bindID,
    UniformBlockResource& resource,
    gfx::CommandBuffer* cmdBuff) {
    auto* buffer = resource.bufferPool.allocateBuffer();
    CC_ENSURES(buffer);

    cmdBuff->updateBuffer(buffer, resource.cpuBuffer.data(), static_cast<uint32_t>(resource.cpuBuffer.size()));

    CC_EXPECTS(passSet);
    passSet->bindBuffer(bindID, buffer);
}

gfx::DescriptorSet* initDescriptorSet(
    ResourceGraph& resg,
    gfx::Device* device,
    gfx::CommandBuffer* cmdBuff,
    const gfx::DefaultResource& defaultResource,
    const LayoutGraphData& lg,
    const PmrFlatMap<NameLocalID, ResourceGraph::vertex_descriptor>& resourceIndex,
    const DescriptorSetData& set,
    const RenderData& user,
    LayoutGraphNodeResource& node,
    const ResourceAccessNode* accessNode = nullptr,
    const SceneResource* sceneResource = nullptr) {
    // update per pass resources
    const auto& data = set.descriptorSetLayoutData;

    gfx::DescriptorSet* newSet = node.descriptorSetPool.allocateDescriptorSet();
    for (const auto& block : data.descriptorBlocks) {
        CC_EXPECTS(block.descriptors.size() == block.capacity);
        auto bindID = block.offset;
        switch (block.type) {
            case DescriptorTypeOrder::UNIFORM_BUFFER: {
                for (const auto& d : block.descriptors) {
                    // get uniform block
                    const auto& uniformBlock = data.uniformBlocks.at(d.descriptorID);

                    auto& resource = node.uniformBuffers.at(d.descriptorID);
                    updateCpuUniformBuffer(lg, user, uniformBlock, true, resource.cpuBuffer);
                    CC_ENSURES(resource.bufferPool.bufferSize == resource.cpuBuffer.size());

                    // upload gfx buffer
                    uploadUniformBuffer(newSet, bindID, resource, cmdBuff);

                    // increase slot
                    // TODO(zhouzhenglong): here binding will be refactored in the future
                    // current implementation is incorrect, and we assume d.count == 1
                    CC_EXPECTS(d.count == 1);
                    bindID += d.count;
                }
                break;
            }
            case DescriptorTypeOrder::DYNAMIC_UNIFORM_BUFFER:
                // not supported yet
                CC_EXPECTS(false);
                break;
            case DescriptorTypeOrder::SAMPLER_TEXTURE: {
                CC_EXPECTS(newSet);
                for (const auto& d : block.descriptors) {
                    CC_EXPECTS(d.count == 1);
                    CC_EXPECTS(d.type >= gfx::Type::SAMPLER1D &&
                               d.type <= gfx::Type::SAMPLER_CUBE);
                    // texture
                    if (auto iter = resourceIndex.find(d.descriptorID);
                        iter != resourceIndex.end()) {
                        // render graph textures
                        auto* texture = resg.getTexture(iter->second);
                        CC_ENSURES(texture);
                        newSet->bindTexture(bindID, texture);
                    } else {
                        // user provided textures
                        bool found = false;
                        if (auto iter = user.textures.find(d.descriptorID.value);
                            iter != user.textures.end()) {
                            newSet->bindTexture(bindID, iter->second.get());
                            found = true;
                        } else if (sceneResource) {
                            auto iter = sceneResource->resourceIndex.find(d.descriptorID);
                            if (iter != sceneResource->resourceIndex.end()) {
                                CC_EXPECTS(iter->second == ResourceType::STORAGE_IMAGE);
                                auto* pTex = sceneResource->storageImages.at(d.descriptorID).get();
                                newSet->bindTexture(bindID, pTex);
                                found = true;
                            }
                        }
                        if (!found) {
                            // default textures
                            gfx::TextureType type{};
                            switch (d.type) {
                                case gfx::Type::SAMPLER1D:
                                    type = gfx::TextureType::TEX1D;
                                    break;
                                case gfx::Type::SAMPLER1D_ARRAY:
                                    type = gfx::TextureType::TEX1D_ARRAY;
                                    break;
                                case gfx::Type::SAMPLER2D:
                                    type = gfx::TextureType::TEX2D;
                                    break;
                                case gfx::Type::SAMPLER2D_ARRAY:
                                    type = gfx::TextureType::TEX2D_ARRAY;
                                    break;
                                case gfx::Type::SAMPLER3D:
                                    type = gfx::TextureType::TEX3D;
                                    break;
                                case gfx::Type::SAMPLER_CUBE:
                                    type = gfx::TextureType::CUBE;
                                    break;
                                default:
                                    break;
                            }
                            newSet->bindTexture(bindID, defaultResource.getTexture(type));
                        }
                    } // texture end

                    // user provided samplers
                    if (auto iter = user.samplers.find(d.descriptorID.value);
                        iter != user.samplers.end()) {
                        newSet->bindSampler(bindID, iter->second);
                    }

                    // increase descriptor binding offset
                    bindID += d.count;
                }
                break;
            }
            case DescriptorTypeOrder::SAMPLER:
                for (const auto& d : block.descriptors) {
                    CC_EXPECTS(d.count == 1);
                    auto iter = user.samplers.find(d.descriptorID.value);
                    if (iter != user.samplers.end()) {
                        newSet->bindSampler(bindID, iter->second);
                    } else {
                        gfx::SamplerInfo info{};
                        auto* sampler = device->getSampler(info);
                        newSet->bindSampler(bindID, sampler);
                    }
                    bindID += d.count;
                }
                break;
            case DescriptorTypeOrder::TEXTURE:
                // not supported yet
                CC_EXPECTS(false);
                break;
            case DescriptorTypeOrder::STORAGE_BUFFER:
                CC_EXPECTS(newSet);
                for (const auto& d : block.descriptors) {
                    bool found = false;
                    CC_EXPECTS(d.count == 1);
                    if (auto iter = resourceIndex.find(d.descriptorID);
                        iter != resourceIndex.end()) {
                        // render graph textures
                        auto* buffer = resg.getBuffer(iter->second);
                        CC_ENSURES(buffer);
                        newSet->bindBuffer(bindID, buffer);
                        found = true;
                    } else if (sceneResource) {
                        auto iter = sceneResource->resourceIndex.find(d.descriptorID);
                        if (iter != sceneResource->resourceIndex.end()) {
                            CC_EXPECTS(iter->second == ResourceType::STORAGE_BUFFER);
                            auto* pBuffer = sceneResource->storageBuffers.at(d.descriptorID).get();
                            newSet->bindBuffer(bindID, pBuffer);
                            found = true;
                        }
                    }
                    CC_ENSURES(found);
                    bindID += d.count;
                }
                break;
            case DescriptorTypeOrder::DYNAMIC_STORAGE_BUFFER:
                // not supported yet
                CC_EXPECTS(false);
                break;
            case DescriptorTypeOrder::STORAGE_IMAGE:
                // not supported yet
                CC_EXPECTS(newSet);
                for (const auto& d : block.descriptors) {
                    CC_EXPECTS(d.count == 1);
                    CC_EXPECTS(d.type == gfx::Type::IMAGE2D);

                    auto iter = resourceIndex.find(d.descriptorID);
                    if (iter != resourceIndex.end()) {
                        // render graph textures
                        auto* texture = resg.getTexture(iter->second);
                        CC_ENSURES(texture);
                        newSet->bindTexture(bindID, texture);
                    }
                    bindID += d.count;
                }
                break;
            case DescriptorTypeOrder::INPUT_ATTACHMENT: {
                for (auto d : block.descriptors) {
                    CC_EXPECTS(d.count == 1);
                    auto iter = resourceIndex.find(d.descriptorID);
                    if (iter != resourceIndex.end()) {
                        // render graph textures
                        auto* texture = resg.getTexture(iter->second);
                        gfx::AccessFlags access = gfx::AccessFlagBit::NONE;
                        if (accessNode != nullptr) {
                            auto accIter = std::find_if(
                                accessNode->attachmentStatus.begin(), accessNode->attachmentStatus.end(),
                                [iter](const AccessStatus& status) {
                                    return status.vertID == iter->second;
                                });
                            access = accIter != accessNode->attachmentStatus.end() ? accIter->accessFlag : gfx::AccessFlagBit::NONE;
                        }

                        CC_ENSURES(texture);
                        newSet->bindTexture(bindID, texture, 0, access);
                    }
                    bindID += d.count;
                }

            };
                break;
            default:
                CC_EXPECTS(false);
                break;
        }
    }
    newSet->update();

    return newSet;
}

gfx::DescriptorSet* updatePerPassDescriptorSet(
    gfx::CommandBuffer* cmdBuff,
    const LayoutGraphData& lg,
    const DescriptorSetData& set,
    const RenderData& user,
    LayoutGraphNodeResource& node) {
    // update per pass resources
    const auto& data = set.descriptorSetLayoutData;

    auto& prevSet = node.descriptorSetPool.getCurrentDescriptorSet();
    gfx::DescriptorSet* newSet = node.descriptorSetPool.allocateDescriptorSet();
    for (const auto& block : data.descriptorBlocks) {
        CC_EXPECTS(block.descriptors.size() == block.capacity);
        auto bindID = block.offset;
        switch (block.type) {
            case DescriptorTypeOrder::UNIFORM_BUFFER: {
                for (const auto& d : block.descriptors) {
                    // get uniform block
                    const auto& uniformBlock = data.uniformBlocks.at(d.descriptorID);

                    auto& resource = node.uniformBuffers.at(d.descriptorID);
                    updateCpuUniformBuffer(lg, user, uniformBlock, false, resource.cpuBuffer);

                    // upload gfx buffer
                    uploadUniformBuffer(newSet, bindID, resource, cmdBuff);

                    // increase slot
                    // TODO(zhouzhenglong): here binding will be refactored in the future
                    // current implementation is incorrect, and we assume d.count == 1
                    CC_EXPECTS(d.count == 1);
                    bindID += d.count;
                }
                break;
            }
            case DescriptorTypeOrder::DYNAMIC_UNIFORM_BUFFER:
                // not supported yet
                CC_EXPECTS(false);
                break;
            case DescriptorTypeOrder::SAMPLER_TEXTURE: {
                CC_EXPECTS(newSet);
                for (const auto& d : block.descriptors) {
                    CC_EXPECTS(d.count == 1);
                    CC_EXPECTS(d.type >= gfx::Type::SAMPLER1D &&
                               d.type <= gfx::Type::SAMPLER_CUBE);
                    // textures
                    if (auto iter = user.textures.find(d.descriptorID.value);
                        iter != user.textures.end()) {
                        newSet->bindTexture(bindID, iter->second.get());
                    } else {
                        auto* prevTexture = prevSet.getTexture(bindID);
                        CC_ENSURES(prevTexture);
                        newSet->bindTexture(bindID, prevTexture);
                    }

                    // samplers
                    if (auto iter = user.samplers.find(d.descriptorID.value);
                        iter != user.samplers.end()) {
                        newSet->bindSampler(bindID, iter->second);
                    }

                    // increase descriptor binding offset
                    bindID += d.count;
                }
                break;
            }
            case DescriptorTypeOrder::SAMPLER:
                for (const auto& d : block.descriptors) {
                    CC_EXPECTS(d.count == 1);
                    auto iter = user.samplers.find(d.descriptorID.value);
                    if (iter != user.samplers.end()) {
                        newSet->bindSampler(bindID, iter->second);
                    } else {
                        auto* prevSampler = prevSet.getSampler(bindID);
                        CC_ENSURES(prevSampler);
                        newSet->bindSampler(bindID, prevSampler);
                    }
                    bindID += d.count;
                }
                break;
            case DescriptorTypeOrder::TEXTURE:
                // not supported yet
                CC_EXPECTS(false);
                break;
            case DescriptorTypeOrder::STORAGE_BUFFER:
                // not supported yet
                CC_EXPECTS(false);
                break;
            case DescriptorTypeOrder::DYNAMIC_STORAGE_BUFFER:
                // not supported yet
                CC_EXPECTS(false);
                break;
            case DescriptorTypeOrder::STORAGE_IMAGE:
                // not supported yet
                CC_EXPECTS(false);
                break;
            case DescriptorTypeOrder::INPUT_ATTACHMENT:
                CC_EXPECTS(newSet);
                for (const auto& d : block.descriptors) {
                    CC_EXPECTS(d.count == 1);
                    auto iter = user.textures.find(d.descriptorID.value);
                    if (iter != user.textures.end()) {
                        newSet->bindTexture(bindID, iter->second.get());
                    } else {
                        auto* prevTexture = prevSet.getTexture(bindID);
                        if (prevTexture) {
                            newSet->bindTexture(bindID, prevTexture);
                        }
                    }
                    bindID += d.count;
                }
                break;
            default:
                CC_EXPECTS(false);
                break;
        }
    }
    newSet->update();

    return newSet;
}

gfx::DescriptorSet* updateCameraUniformBufferAndDescriptorSet(
    RenderGraphVisitorContext& ctx, RenderGraph::vertex_descriptor sceneID) {
    gfx::DescriptorSet* perPassSet = nullptr;
    // update states
    CC_EXPECTS(ctx.currentPassLayoutID != LayoutGraphData::null_vertex());
    const auto& passLayoutID = ctx.currentPassLayoutID;
    auto& layout = get(LayoutGraphData::LayoutTag{}, ctx.lg, passLayoutID);
    auto iter = layout.descriptorSets.find(UpdateFrequency::PER_PASS);
    if (iter != layout.descriptorSets.end()) {
        auto& set = iter->second;
        auto& node = ctx.context.layoutGraphResources.at(passLayoutID);
        const auto& user = get(RenderGraph::DataTag{}, ctx.g, sceneID); // notice: sceneID
        perPassSet = updatePerPassDescriptorSet(ctx.cmdBuff, ctx.lg, set, user, node);
    }
    return perPassSet;
}

void submitUICommands(
    gfx::RenderPass* renderPass,
    uint32_t subpassOrPassLayoutID,
    const scene::Camera* camera,
    gfx::CommandBuffer* cmdBuff) {
    const auto& batches = camera->getScene()->getBatches();
    for (auto* batch : batches) {
        if (!(camera->getVisibility() & batch->getVisFlags())) {
            continue;
        }
        const auto& passes = batch->getPasses();
        for (size_t i = 0; i < batch->getShaders().size(); ++i) {
            const scene::Pass* pass = passes[i];
            if (pass->getSubpassOrPassID() != subpassOrPassLayoutID) {
                continue;
            }
            auto* shader = batch->getShaders()[i];
            auto* inputAssembler = batch->getInputAssembler();
            auto* ds = batch->getDescriptorSet();
            auto* pso = pipeline::PipelineStateManager::getOrCreatePipelineState(
                pass, shader, inputAssembler, renderPass);
            cmdBuff->bindPipelineState(pso);
            cmdBuff->bindDescriptorSet(
                static_cast<uint32_t>(pipeline::SetIndex::MATERIAL),
                pass->getDescriptorSet());
            cmdBuff->bindInputAssembler(inputAssembler);
            cmdBuff->bindDescriptorSet(
                static_cast<uint32_t>(pipeline::SetIndex::LOCAL), ds);
            cmdBuff->draw(inputAssembler);
        }
    }
}

void submitProfilerCommands(
    RenderGraphVisitorContext& ctx,
    RenderGraph::vertex_descriptor vertID,
    const RasterPass& rasterPass) {
    const auto* profiler = ctx.ppl->getProfiler();
    if (!profiler || !profiler->isEnabled()) {
        return;
    }
    auto* renderPass = ctx.currentPass;
    auto* cmdBuff = ctx.cmdBuff;
    const auto& submodel = profiler->getSubModels()[0];
    auto* pass = submodel->getPass(0);
    auto* ia = submodel->getInputAssembler();
    auto* pso = pipeline::PipelineStateManager::getOrCreatePipelineState(
        pass, submodel->getShader(0), ia, renderPass);

    // profiler pass
    gfx::Viewport profilerViewport{};
    gfx::Rect profilerScissor{};
    profilerViewport.width = profilerScissor.width = rasterPass.width;
    profilerViewport.height = profilerScissor.height = rasterPass.height;
    cmdBuff->setViewport(profilerViewport);
    cmdBuff->setScissor(profilerScissor);

    auto* passSet = ctx.profilerPerPassDescriptorSets.at(vertID);
    CC_ENSURES(passSet);

    cmdBuff->bindPipelineState(pso);
    cmdBuff->bindDescriptorSet(static_cast<uint32_t>(pipeline::SetIndex::GLOBAL), passSet);
    cmdBuff->bindDescriptorSet(static_cast<uint32_t>(pipeline::SetIndex::MATERIAL), pass->getDescriptorSet());
    cmdBuff->bindDescriptorSet(static_cast<uint32_t>(pipeline::SetIndex::LOCAL), submodel->getDescriptorSet());
    cmdBuff->bindInputAssembler(ia);
    cmdBuff->draw(ia);
}

PmrFlatMap<NameLocalID, ResourceGraph::vertex_descriptor>
buildResourceIndex(
    const ResourceGraph& resg,
    const LayoutGraphData& lg,
    const PmrTransparentMap<ccstd::pmr::string, ccstd::pmr::vector<ComputeView>>& computeViews,
    boost::container::pmr::memory_resource* scratch) {
    PmrFlatMap<NameLocalID, ResourceGraph::vertex_descriptor> resourceIndex(scratch);
    resourceIndex.reserve(computeViews.size() * 2);
    for (const auto& [resName, computeViews] : computeViews) {
        const auto resID = vertex(resName, resg);
        for (const auto& computeView : computeViews) {
            const auto& name = computeView.name;
            CC_EXPECTS(!name.empty());
            const auto nameID = lg.attributeIndex.at(name);
            resourceIndex.emplace(nameID, resID);
        }
    }
    return resourceIndex;
}

const PmrTransparentMap<ccstd::pmr::string, ccstd::pmr::vector<ComputeView>>&
getComputeViews(RenderGraph::vertex_descriptor passID, const RenderGraph& rg) {
    if (holds<RasterPassTag>(passID, rg)) {
        return get(RasterPassTag{}, passID, rg).computeViews;
    }
    CC_EXPECTS(holds<ComputeTag>(passID, rg));
    return get(ComputeTag{}, passID, rg).computeViews;
}

struct RenderGraphUploadVisitor : boost::dfs_visitor<> {
    void updateAndCreatePerPassDescriptorSet(RenderGraph::vertex_descriptor vertID) const {
        auto* perPassSet = updateCameraUniformBufferAndDescriptorSet(ctx, vertID);
        if (perPassSet) {
            ctx.renderGraphDescriptorSet[vertID] = perPassSet;
        }
    }
    void uploadBlitOrDispatchUniformBlokcs(
        RenderGraph::vertex_descriptor vertID,
        scene::Pass& pass) const {
        pass.update();

        // get shader
        auto& shader = *pass.getShaderVariant();
        // update material ubo and descriptor set
        // get or create program per-instance descriptor set
        auto& node = ctx.context.layoutGraphResources.at(pass.getPhaseID());
        auto iter = node.programResources.find(std::string_view{shader.getName()});
        if (iter == node.programResources.end()) {
            // make program resource
            auto res = node.programResources.emplace(
                std::piecewise_construct,
                std::forward_as_tuple(shader.getName()),
                std::forward_as_tuple());
            CC_ENSURES(res.second);
            iter = res.first;
            auto& instance = res.first->second;

            // make per-instance layout
            IntrusivePtr<gfx::DescriptorSetLayout> instanceSetLayout =
                &const_cast<gfx::DescriptorSetLayout&>(
                    ctx.programLib->getLocalDescriptorSetLayout(
                        ctx.device, pass.getPhaseID(), shader.getName()));

            // init per-instance descriptor set pool
            instance.descriptorSetPool.init(ctx.device, std::move(instanceSetLayout));

            for (const auto& block : shader.getBlocks()) {
                if (static_cast<pipeline::SetIndex>(block.set) != pipeline::SetIndex::LOCAL) {
                    continue;
                }
                const auto& name = block.name;
                auto iter = ctx.lg.attributeIndex.find(std::string_view{name});
                CC_EXPECTS(iter != ctx.lg.attributeIndex.end());
                const auto attrID = iter->second;
                auto sz = getUniformBlockSize(block.members);
                const auto bDynamic = isDynamicUniformBlock(block.name);
                instance.uniformBuffers[attrID].init(ctx.device, sz, bDynamic);
            }
        }

        // update per-instance buffer and descriptor set
        const auto& programLib = *dynamic_cast<const NativeProgramLibrary*>(ctx.programLib);
        const auto& data = programLib.localLayoutData;
        auto& instance = iter->second;
        auto* set = instance.descriptorSetPool.allocateDescriptorSet();
        CC_ENSURES(set);
        for (const auto& block : shader.getBlocks()) {
            if (static_cast<pipeline::SetIndex>(block.set) != pipeline::SetIndex::LOCAL) {
                continue;
            }
            // find descriptor name ID
            const auto& name = block.name;
            auto iter = ctx.lg.attributeIndex.find(std::string_view{name});
            CC_EXPECTS(iter != ctx.lg.attributeIndex.end());
            const auto attrID = iter->second;

            // get uniformBuffer
            auto& uniformBuffer = instance.uniformBuffers[attrID];
            CC_EXPECTS(uniformBuffer.cpuBuffer.size() == uniformBuffer.bufferPool.bufferSize);

            // fill cpu buffer
            auto& cpuData = uniformBuffer.cpuBuffer;
            if (false) { // NOLINT(readability-simplify-boolean-expr)
                for (const auto& v : block.members) {
                    CC_LOG_INFO(v.name.c_str());
                }
            }

            // create and upload buffer
            auto* buffer = uniformBuffer.createFromCpuBuffer();

            // set buffer descriptor
            const auto binding = data.bindingMap.at(attrID);
            set->bindBuffer(binding, buffer);
        }
        ctx.perInstanceDescriptorSets[vertID] = set;
    }

    const SceneResource* getFirstSceneResource(RenderGraph::vertex_descriptor vertID) const {
        const auto& g = ctx.g;
        CC_EXPECTS(holds<QueueTag>(vertID, g));
        for (const auto e : makeRange(children(vertID, g))) {
            const auto sceneID = target(e, g);
            if (holds<SceneTag>(sceneID, g)) {
                const auto& sceneData = get(SceneTag{}, sceneID, g);
<<<<<<< HEAD
                const auto* scene = sceneData.camera->getScene();
                auto iter = ctx.context.renderSceneResources.find(scene);
=======
                auto iter = ctx.context.renderSceneResources.find(sceneData.scene);
>>>>>>> aedc32ac
                if (iter != ctx.context.renderSceneResources.end()) {
                    return &iter->second;
                }
            }
        }
        return nullptr;
    }

    void discover_vertex(
        RenderGraph::vertex_descriptor vertID,
        const boost::filtered_graph<
            AddressableView<RenderGraph>, boost::keep_all, RenderGraphFilter>& gv) const {
        std::ignore = gv;
        CC_EXPECTS(ctx.currentPassLayoutID != LayoutGraphData::null_vertex());

        if (holds<RasterPassTag>(vertID, ctx.g) || holds<ComputeTag>(vertID, ctx.g)) {
            // const auto& pass = get(RasterPassTag{}, vertID, ctx.g);
            const auto& computeViews =
                holds<RasterPassTag>(vertID, ctx.g)
                    ? get(RasterPassTag{}, vertID, ctx.g).computeViews
                    : get(ComputeTag{}, vertID, ctx.g).computeViews;

            // render pass
            const auto& layoutName = get(RenderGraph::LayoutTag{}, ctx.g, vertID);
            const auto& layoutID = locate(LayoutGraphData::null_vertex(), layoutName, ctx.lg);
            CC_EXPECTS(layoutID == ctx.currentPassLayoutID);
            // get layout
            auto& layout = get(LayoutGraphData::LayoutTag{}, ctx.lg, layoutID);

            // update states
            auto iter = layout.descriptorSets.find(UpdateFrequency::PER_PASS);
            if (iter == layout.descriptorSets.end()) {
                return;
            }

            // build pass resources
            const auto& resourceIndex = buildResourceIndex(
                ctx.resourceGraph, ctx.lg, computeViews, ctx.scratch);

            // populate set
            auto& set = iter->second;
            const auto& user = get(RenderGraph::DataTag{}, ctx.g, vertID);
            auto& node = ctx.context.layoutGraphResources.at(layoutID);
            auto* perPassSet = initDescriptorSet(
                ctx.resourceGraph,
                ctx.device, ctx.cmdBuff,
                *ctx.context.defaultResource, ctx.lg,
                resourceIndex, set, user, node);
            CC_ENSURES(perPassSet);
            ctx.renderGraphDescriptorSet[vertID] = perPassSet;
        } else if (holds<QueueTag>(vertID, ctx.g)) {
            const auto& queue = get(QueueTag{}, vertID, ctx.g);
            if (queue.phaseID == LayoutGraphData::null_vertex()) {
                return;
            }

            const auto layoutID = queue.phaseID;

            const auto passID = parent(vertID, ctx.g);
            const auto& computeViews = getComputeViews(passID, ctx.g);

            // get layout
            auto& layout = get(LayoutGraphData::LayoutTag{}, ctx.lg, layoutID);
            auto iter = layout.descriptorSets.find(UpdateFrequency::PER_PHASE);
            if (iter == layout.descriptorSets.end()) {
                return;
            }

            // build pass resources
            const auto& resourceIndex = buildResourceIndex(
                ctx.resourceGraph, ctx.lg, computeViews, ctx.scratch);

            // find scene resource
            const auto* const sceneResource = getFirstSceneResource(vertID);

            // populate set
            auto& set = iter->second;
            const auto& user = get(RenderGraph::DataTag{}, ctx.g, vertID);
            auto& node = ctx.context.layoutGraphResources.at(layoutID);

            auto* perPhaseSet = initDescriptorSet(
                ctx.resourceGraph,
                ctx.device, ctx.cmdBuff,
                *ctx.context.defaultResource, ctx.lg,
                resourceIndex, set, user, node, nullptr, sceneResource);
            CC_ENSURES(perPhaseSet);

            ctx.renderGraphDescriptorSet[vertID] = perPhaseSet;
        } else if (holds<SceneTag>(vertID, ctx.g)) {
            const auto& sceneData = get(SceneTag{}, vertID, ctx.g);
            if (sceneData.camera) {
                updateAndCreatePerPassDescriptorSet(vertID);
                ctx.currentProjMatrix = sceneData.camera->getMatProj();
            }
        } else if (holds<BlitTag>(vertID, ctx.g)) {
            const auto& blit = get(BlitTag{}, vertID, ctx.g);
            if (blit.camera) {
                updateAndCreatePerPassDescriptorSet(vertID);
                ctx.currentProjMatrix = blit.camera->getMatProj();
            }
            // get pass
            auto& pass = *blit.material->getPasses()->at(static_cast<size_t>(blit.passID));
            uploadBlitOrDispatchUniformBlokcs(vertID, pass);
        } else if (holds<DispatchTag>(vertID, ctx.g)) {
            const auto& dispatch = get(DispatchTag{}, vertID, ctx.g);
            auto& pass = *dispatch.material->getPasses()->at(static_cast<size_t>(dispatch.passID));
            uploadBlitOrDispatchUniformBlokcs(vertID, pass);
        } else if (holds<RasterSubpassTag>(vertID, ctx.g)) {
            const auto& subpass = get(RasterSubpassTag{}, vertID, ctx.g);
            // render pass
            const auto& layoutName = get(RenderGraph::LayoutTag{}, ctx.g, vertID);
            const auto& layoutID = locate(LayoutGraphData::null_vertex(), layoutName, ctx.lg);
            ctx.currentPassLayoutID = layoutID;
            // get layout
            auto& layout = get(LayoutGraphData::LayoutTag{}, ctx.lg, layoutID);

            // update states
            auto iter = layout.descriptorSets.find(UpdateFrequency::PER_PASS);
            if (iter == layout.descriptorSets.end()) {
                return;
            }

            // build pass resources
            /*  const auto& resourceIndex = buildResourceIndex(
                  ctx.resourceGraph, ctx.lg, subpass.computeViews, ctx.scratch);*/
            PmrFlatMap<NameLocalID, ResourceGraph::vertex_descriptor> resourceIndex(ctx.scratch);

            resourceIndex.reserve(subpass.rasterViews.size() * 2);
            for (const auto& [resName, rasterView] : subpass.rasterViews) {
                const auto resID = vertex(resName, ctx.resourceGraph);
                auto ragId = ctx.fgd.resourceAccessGraph.passIndex.at(vertID);
                const auto& attachments = ctx.fgd.resourceAccessGraph.access[ragId].attachmentStatus;
                auto resIter = std::find_if(attachments.begin(), attachments.end(), [resID](const AccessStatus& status) {
                    return status.vertID == resID;
                });

                auto slotName = rasterView.slotName;
                if (rasterView.accessType == AccessType::READ || rasterView.accessType == AccessType::READ_WRITE) {
                    slotName.insert(0, "__in");
                }
                auto iter = ctx.lg.attributeIndex.find(slotName);
                if (iter != ctx.lg.attributeIndex.end()) {
                    resourceIndex.emplace(iter->second, resID);
                }
            }

            // populate set
            auto& set = iter->second;
            const auto& user = get(RenderGraph::DataTag{}, ctx.g, vertID);
            auto& node = ctx.context.layoutGraphResources.at(layoutID);
            const auto& accessNode = ctx.fgd.getAttachmentStatus(vertID);

            auto* perPassSet = initDescriptorSet(
                ctx.resourceGraph,
                ctx.device, ctx.cmdBuff,
                *ctx.context.defaultResource, ctx.lg,
                resourceIndex, set, user, node, &accessNode);
            CC_ENSURES(perPassSet);
            ctx.renderGraphDescriptorSet[vertID] = perPassSet;
        }
    }

    RenderGraphVisitorContext& ctx;
};

struct RenderGraphVisitor : boost::dfs_visitor<> {
    void submitBarriers(const std::vector<Barrier>& barriers) const {
        auto& resg = ctx.resourceGraph;
        auto sz = barriers.size();
        ccstd::pmr::vector<const gfx::Buffer*> buffers(ctx.scratch);
        ccstd::pmr::vector<const gfx::BufferBarrier*> bufferBarriers(ctx.scratch);
        ccstd::pmr::vector<const gfx::Texture*> textures(ctx.scratch);
        ccstd::pmr::vector<const gfx::TextureBarrier*> textureBarriers(ctx.scratch);
        buffers.reserve(sz);
        bufferBarriers.reserve(sz);
        textures.reserve(sz);
        textureBarriers.reserve(sz);
        for (const auto& barrier : barriers) {
            const auto resID = barrier.resourceID;
            const auto& desc = get(ResourceGraph::DescTag{}, resg, resID);
            const auto& resource = get(ResourceGraph::DescTag{}, resg, resID);
            switch (desc.dimension) {
                case ResourceDimension::BUFFER: {
                    auto* buffer = resg.getBuffer(resID);
                    const auto* bufferBarrier = static_cast<gfx::BufferBarrier*>(barrier.barrier);
                    buffers.emplace_back(buffer);
                    bufferBarriers.emplace_back(bufferBarrier);
                    break;
                }
                case ResourceDimension::TEXTURE1D:
                case ResourceDimension::TEXTURE2D:
                case ResourceDimension::TEXTURE3D:
                default: {
                    auto* texture = resg.getTexture(resID);
                    const auto* textureBarrier = static_cast<gfx::TextureBarrier*>(barrier.barrier);
                    textures.emplace_back(texture);
                    textureBarriers.emplace_back(textureBarrier);
                    break;
                }
            }
        }

        CC_EXPECTS(buffers.size() == bufferBarriers.size());
        CC_EXPECTS(textures.size() == textureBarriers.size());

        ctx.cmdBuff->pipelineBarrier(
            nullptr,
            bufferBarriers.data(), buffers.data(), static_cast<uint32_t>(bufferBarriers.size()),
            textureBarriers.data(), textures.data(), static_cast<uint32_t>(textureBarriers.size()));
    }
    void frontBarriers(RenderGraph::vertex_descriptor vertID) const {
        auto iter = ctx.fgd.resourceAccessGraph.passIndex.find(vertID);
        if (iter == ctx.fgd.resourceAccessGraph.passIndex.end()) {
            return;
        }
        const auto& nodeID = iter->second;
        auto iter2 = ctx.barrierMap.find(nodeID);
        if (iter2 != ctx.barrierMap.end() && iter2->second.subpassBarriers.empty()) {
            submitBarriers(iter2->second.blockBarrier.frontBarriers);
        }
    }
    void rearBarriers(RenderGraph::vertex_descriptor vertID) const {
        auto iter = ctx.fgd.resourceAccessGraph.passIndex.find(vertID);
        if (iter == ctx.fgd.resourceAccessGraph.passIndex.end()) {
            return;
        }
        const auto& nodeID = iter->second;
        auto iter2 = ctx.barrierMap.find(nodeID);
        if (iter2 != ctx.barrierMap.end() && iter2->second.subpassBarriers.empty()) {
            submitBarriers(iter2->second.blockBarrier.rearBarriers);
        }
    }
    void tryBindPerPassDescriptorSet(RenderGraph::vertex_descriptor vertID) const {
        auto iter = ctx.renderGraphDescriptorSet.find(vertID);
        if (iter != ctx.renderGraphDescriptorSet.end()) {
            CC_ENSURES(iter->second);
            ctx.cmdBuff->bindDescriptorSet(
                static_cast<uint32_t>(pipeline::SetIndex::GLOBAL),
                iter->second);
        }
    }
    void tryBindPerPhaseDescriptorSet(RenderGraph::vertex_descriptor vertID) const {
        auto iter = ctx.renderGraphDescriptorSet.find(vertID);
        if (iter != ctx.renderGraphDescriptorSet.end()) {
            CC_ENSURES(iter->second);
            static_assert(static_cast<uint32_t>(pipeline::SetIndex::COUNT) == 3);
            ctx.cmdBuff->bindDescriptorSet(
                static_cast<uint32_t>(pipeline::SetIndex::COUNT),
                iter->second);
        }
    }
    void begin(const RasterPass& pass, RenderGraph::vertex_descriptor vertID) const {
        const auto& renderData = get(RenderGraph::DataTag{}, ctx.g, vertID);
        if (!renderData.custom.empty()) {
            const auto& passes = ctx.ppl->custom.renderPasses;
            auto iter = passes.find(renderData.custom);
            if (iter != passes.end()) {
                iter->second->beginRenderPass(ctx.customContext, vertID);
                return;
            }
        }

        // viewport
        auto vp = pass.viewport;
        if (vp.width == 0 && vp.height == 0) {
            vp.width = pass.width;
            vp.height = pass.height;
        }
        // scissor
        gfx::Rect scissor{0, 0, vp.width, vp.height};

        // render pass
        {
            ctx.currentInFlightPassID = vertID;
            auto& res = fetchOrCreateFramebuffer(ctx, pass, ctx.scratch);
            const auto& data = res;
            auto* cmdBuff = ctx.cmdBuff;

            cmdBuff->beginRenderPass(
                data.renderPass.get(),
                data.framebuffer.get(),
                scissor, data.clearColors.data(),
                data.clearDepth, data.clearStencil);

            ctx.currentPass = data.renderPass.get();
        }

        // PerPass DescriptorSet
        tryBindPerPassDescriptorSet(vertID);
    }
    void begin(const RasterSubpass& subpass, RenderGraph::vertex_descriptor vertID) const { // NOLINT(readability-convert-member-functions-to-static)
        const auto& renderData = get(RenderGraph::DataTag{}, ctx.g, vertID);
        if (!renderData.custom.empty()) {
            const auto& subpasses = ctx.ppl->custom.renderSubpasses;
            auto iter = subpasses.find(renderData.custom);
            if (iter != subpasses.end()) {
                iter->second->beginRenderSubpass(ctx.customContext, vertID);
                return;
            }
        }

        // PerPass DescriptorSet
        if (subpass.subpassID) {
            ctx.cmdBuff->nextSubpass();
        }
        tryBindPerPassDescriptorSet(vertID);
        ctx.subpassIndex = subpass.subpassID;
        // noop
    }
    void begin(const ComputeSubpass& subpass, RenderGraph::vertex_descriptor vertID) const { // NOLINT(readability-convert-member-functions-to-static)
        const auto& renderData = get(RenderGraph::DataTag{}, ctx.g, vertID);
        if (!renderData.custom.empty()) {
            const auto& subpasses = ctx.ppl->custom.computeSubpasses;
            auto iter = subpasses.find(renderData.custom);
            if (iter != subpasses.end()) {
                iter->second->beginComputeSubpass(ctx.customContext, vertID);
                return;
            }
        }

        std::ignore = subpass;
        std::ignore = vertID;
        // noop
    }
    void begin(const ComputePass& pass, RenderGraph::vertex_descriptor vertID) const { // NOLINT(readability-convert-member-functions-to-static)
        const auto& renderData = get(RenderGraph::DataTag{}, ctx.g, vertID);
        if (!renderData.custom.empty()) {
            const auto& passes = ctx.ppl->custom.computePasses;
            auto iter = passes.find(renderData.custom);
            if (iter != passes.end()) {
                iter->second->beginComputePass(ctx.customContext, vertID);
                return;
            }
        }

        std::ignore = pass;
        std::ignore = vertID;
        for (const auto& [name, views] : pass.computeViews) {
            for (const auto& view : views) {
                if (view.clearFlags != gfx::ClearFlags::NONE) {
                    // clear resources
                }
            }
        }
        tryBindPerPassDescriptorSet(vertID);
    }
    void begin(const ResolvePass& pass, RenderGraph::vertex_descriptor vertID) const { // NOLINT(readability-convert-member-functions-to-static)
        std::ignore = pass;
        std::ignore = vertID;
        for (const auto& copy : pass.resolvePairs) {
            // TODO(zhenglong.zhou): resolve
        }
    }
    void copyTexture(
        const CopyPair& copy,
        ResourceGraph::vertex_descriptor srcID,
        ResourceGraph::vertex_descriptor dstID) const {
        auto& resg = ctx.resourceGraph;
        std::vector<gfx::TextureCopy> copyInfos(copy.mipLevels, gfx::TextureCopy{});

        gfx::Texture* srcTexture = resg.getTexture(srcID);
        gfx::Texture* dstTexture = resg.getTexture(dstID);
        CC_ENSURES(srcTexture);
        CC_ENSURES(dstTexture);
        if (!srcTexture || !dstTexture) {
            return;
        }
        const auto& srcInfo = srcTexture->getInfo();
        const auto& dstInfo = dstTexture->getInfo();
        CC_ENSURES(srcInfo.width == dstInfo.width);
        CC_ENSURES(srcInfo.height == dstInfo.height);
        CC_ENSURES(srcInfo.depth == dstInfo.depth);

        for (uint32_t i = 0; i < copy.mipLevels; ++i) {
            auto& copyInfo = copyInfos[i];
            copyInfo.srcSubres.mipLevel = copy.sourceMostDetailedMip + i;
            copyInfo.srcSubres.baseArrayLayer = copy.sourceFirstSlice;
            copyInfo.srcSubres.layerCount = copy.numSlices;

            copyInfo.dstSubres.mipLevel = copy.targetMostDetailedMip + i;
            copyInfo.dstSubres.baseArrayLayer = copy.targetFirstSlice;
            copyInfo.dstSubres.layerCount = copy.numSlices;

            copyInfo.srcOffset = {0, 0, 0};
            copyInfo.dstOffset = {0, 0, 0};
            copyInfo.extent = {srcInfo.width, srcInfo.height, srcInfo.depth};
        }

        ctx.cmdBuff->copyTexture(srcTexture, dstTexture, copyInfos.data(), static_cast<uint32_t>(copyInfos.size()));
    }
    void copyBuffer( // NOLINT(readability-convert-member-functions-to-static)
        const CopyPair& copy,
        ResourceGraph::vertex_descriptor srcID,
        ResourceGraph::vertex_descriptor dstID) const {
        auto& resg = ctx.resourceGraph;
        std::vector<gfx::BufferCopy> copyInfos(1, gfx::BufferCopy{});

        gfx::Buffer* srcBuffer = resg.getBuffer(srcID);
        gfx::Buffer* dstBuffer = resg.getBuffer(dstID);
        CC_ENSURES(srcBuffer);
        CC_ENSURES(dstBuffer);
        if (!srcBuffer || !dstBuffer) {
            return;
        }

        auto& copyInfo = copyInfos[0];
        copyInfo.srcOffset = copy.sourceOffset;
        copyInfo.dstOffset = copy.targetOffset;
        copyInfo.size = copy.bufferSize;

        ctx.cmdBuff->copyBuffer(srcBuffer, dstBuffer, copyInfos.data(), 1);
    }
    void uploadTexture( // NOLINT(readability-convert-member-functions-to-static)
        const UploadPair& upload,
        ResourceGraph::vertex_descriptor dstID) const {
        // TODO(zhouzhenglong): add impl
        std::ignore = upload;
        std::ignore = dstID;
    }
    void uploadBuffer(
        const UploadPair& upload,
        ResourceGraph::vertex_descriptor dstID) const {
        auto& resg = ctx.resourceGraph;
        gfx::Buffer* dstBuffer = resg.getBuffer(dstID);
        CC_ENSURES(dstBuffer);
        if (!dstBuffer) {
            return;
        }
        ctx.cmdBuff->updateBuffer(dstBuffer, upload.source.data(), static_cast<uint32_t>(upload.source.size()));
    }
    void begin(const CopyPass& pass, RenderGraph::vertex_descriptor vertID) const {
        std::ignore = pass;
        std::ignore = vertID;
        auto& resg = ctx.resourceGraph;

        // currently, only texture to texture supported.
        for (const auto& copy : pass.copyPairs) {
            auto srcID = findVertex(copy.source, resg);
            auto dstID = findVertex(copy.target, resg);
            CC_ENSURES(srcID != RenderGraph::null_vertex());
            CC_ENSURES(dstID != RenderGraph::null_vertex());
            if (srcID == RenderGraph::null_vertex() || dstID == RenderGraph::null_vertex()) {
                continue;
            }
            const bool sourceIsTexture = resg.isTexture(srcID);
            const bool targetIsTexture = resg.isTexture(dstID);
            CC_ENSURES(sourceIsTexture == targetIsTexture);
            if (sourceIsTexture != targetIsTexture) {
                continue;
            }
            if (targetIsTexture) {
                copyTexture(copy, srcID, dstID);
            } else {
                copyBuffer(copy, srcID, dstID);
            }
        }
        // copy from cpu
        for (const auto& upload : pass.uploadPairs) {
            auto dstID = findVertex(upload.target, resg);
            CC_ENSURES(dstID != RenderGraph::null_vertex());
            if (dstID == RenderGraph::null_vertex()) {
                continue;
            }
            const bool targetIsTexture = resg.isTexture(dstID);
            if (targetIsTexture) {
                uploadTexture(upload, dstID);
            } else {
                uploadBuffer(upload, dstID);
            }
        }
    }
    void begin(const MovePass& pass, RenderGraph::vertex_descriptor vertID) const { // NOLINT(readability-convert-member-functions-to-static)
        std::ignore = pass;
        std::ignore = vertID;
        // if fully optimized, move pass should have been removed from graph
        // here we just do copy
        for (const auto& copy : pass.movePairs) {
        }
    }
    void begin(const RaytracePass& pass, RenderGraph::vertex_descriptor vertID) const { // NOLINT(readability-convert-member-functions-to-static)
        std::ignore = pass;
        std::ignore = vertID;
        // not implemented yet
        CC_EXPECTS(false);
    }
    void begin(const RenderQueue& queue, RenderGraph::vertex_descriptor vertID) const { // NOLINT(readability-convert-member-functions-to-static)
        const auto& renderData = get(RenderGraph::DataTag{}, ctx.g, vertID);
        if (!renderData.custom.empty()) {
            const auto& queues = ctx.ppl->custom.renderQueues;
            auto iter = queues.find(renderData.custom);
            if (iter != queues.end()) {
                iter->second->beginRenderQueue(ctx.customContext, vertID);
                return;
            }
        }

        if (queue.viewport.width != 0 && queue.viewport.height != 0) {
            ctx.cmdBuff->setViewport(queue.viewport);
        }

        // PerPhase DescriptorSet
        tryBindPerPhaseDescriptorSet(vertID);
    }
    void begin(const SceneData& sceneData, RenderGraph::vertex_descriptor sceneID) const { // NOLINT(readability-convert-member-functions-to-static)
        const auto* const camera = sceneData.camera;
        CC_EXPECTS(camera);
        if (camera) { // update camera data
            tryBindPerPassDescriptorSet(sceneID);
        }
        const auto* scene = camera->getScene();
        const auto& queueDesc = ctx.context.sceneCulling.sceneQueryIndex.at(sceneID);
        const auto& queue = ctx.context.sceneCulling.renderQueues[queueDesc.renderQueueTarget];
        bool bDraw = any(sceneData.flags & SceneFlags::DRAW_NON_INSTANCING);
        bool bDrawInstancing = any(sceneData.flags & SceneFlags::DRAW_INSTANCING);
        if (!bDraw && !bDrawInstancing) {
            bDraw = true;
            bDrawInstancing = true;
        }
        const bool bDrawBlend = any(sceneData.flags & SceneFlags::TRANSPARENT_OBJECT);
        const bool bDrawOpaqueOrMask = any(sceneData.flags & (SceneFlags::OPAQUE_OBJECT | SceneFlags::CUTOUT_OBJECT));
        const bool bDrawShadowCaster = any(sceneData.flags & SceneFlags::SHADOW_CASTER);

        if (bDrawShadowCaster || bDrawOpaqueOrMask) {
            queue.opaqueQueue.recordCommandBuffer(
                ctx.device, camera, ctx.currentPass, ctx.cmdBuff, 0);
            if (bDrawInstancing) {
                queue.opaqueInstancingQueue.recordCommandBuffer(
                    ctx.currentPass, ctx.cmdBuff);
            }
            RenderBatchingQueue::recordCommandBuffer(ctx.device, camera, ctx.currentPass, ctx.cmdBuff, queue.sceneFlags);
        }
        if (bDrawBlend) {
            queue.transparentQueue.recordCommandBuffer(
                ctx.device, camera, ctx.currentPass, ctx.cmdBuff, 0);
            if (bDrawInstancing) {
                queue.transparentInstancingQueue.recordCommandBuffer(
                    ctx.currentPass, ctx.cmdBuff);
            }
			// Stanley TODO
            //queue.transparentBatchingQueue.recordCommandBuffer(ctx.device, camera, ctx.currentPass, ctx.cmdBuff, queue.sceneFlags);
        }
        if (any(sceneData.flags & SceneFlags::UI)) {
            submitUICommands(ctx.currentPass,
                             ctx.currentPassLayoutID, camera, ctx.cmdBuff);
        }
    }
    void begin(const Blit& blit, RenderGraph::vertex_descriptor vertID) const {
        const auto& renderData = get(RenderGraph::DataTag{}, ctx.g, vertID);
        if (!renderData.custom.empty()) {
            const auto& commands = ctx.ppl->custom.renderCommands;
            auto iter = commands.find(renderData.custom);
            if (iter != commands.end()) {
                iter->second->beginRenderCommand(ctx.customContext, vertID);
                return;
            }
        }

        const auto& programLib = *dynamic_cast<const NativeProgramLibrary*>(ctx.programLib);
        CC_EXPECTS(blit.material);
        CC_EXPECTS(blit.material->getPasses());
        if (blit.camera) {
            tryBindPerPassDescriptorSet(vertID);
        }
        // get pass
        auto& pass = *blit.material->getPasses()->at(static_cast<size_t>(blit.passID));
        // get shader
        auto& shader = *pass.getShaderVariant();
        // get pso
        auto* pso = pipeline::PipelineStateManager::getOrCreatePipelineState(
            &pass, &shader, ctx.context.fullscreenQuad.quadIA.get(), ctx.currentPass, ctx.subpassIndex);
        if (!pso) {
            return;
        }
        auto* perInstanceSet = ctx.perInstanceDescriptorSets.at(vertID);
        // execution
        ctx.cmdBuff->bindPipelineState(pso);
        ctx.cmdBuff->bindDescriptorSet(
            static_cast<uint32_t>(pipeline::SetIndex::MATERIAL), pass.getDescriptorSet());
        ctx.cmdBuff->bindDescriptorSet(
            static_cast<uint32_t>(pipeline::SetIndex::LOCAL), perInstanceSet);
        ctx.cmdBuff->bindInputAssembler(ctx.context.fullscreenQuad.quadIA.get());
        ctx.cmdBuff->draw(ctx.context.fullscreenQuad.quadIA.get());
    }
    void begin(const Dispatch& dispatch, RenderGraph::vertex_descriptor vertID) const {
        std::ignore = vertID;
        auto& programLib = *ctx.programLib;
        CC_EXPECTS(dispatch.material);
        CC_EXPECTS(dispatch.material->getPasses());
        // get pass
        auto& pass = *dispatch.material->getPasses()->at(static_cast<size_t>(dispatch.passID));
        // get shader
        auto& shader = *pass.getShaderVariant();
        // get pso
        auto* pso = programLib.getComputePipelineState(
            pass.getDevice(), pass.getPhaseID(), pass.getProgram(), pass.getDefines(), nullptr);
        CC_EXPECTS(pso);
        //        auto* perInstanceSet = ctx.perInstanceDescriptorSets.at(vertID);
        // execution
        ctx.cmdBuff->bindPipelineState(pso);
        ctx.cmdBuff->bindDescriptorSet(
            static_cast<uint32_t>(pipeline::SetIndex::MATERIAL), pass.getDescriptorSet());
        //        ctx.cmdBuff->bindDescriptorSet(
        //            static_cast<uint32_t>(pipeline::SetIndex::LOCAL), perInstanceSet);
        ctx.cmdBuff->dispatch(gfx::DispatchInfo{
            dispatch.threadGroupCountX,
            dispatch.threadGroupCountY,
            dispatch.threadGroupCountZ,
        });
    }
    void begin(const ccstd::pmr::vector<ClearView>& pass, RenderGraph::vertex_descriptor vertID) const {
    }
    void begin(const gfx::Viewport& pass, RenderGraph::vertex_descriptor vertID) const {
    }
    void end(const RasterPass& pass, RenderGraph::vertex_descriptor vertID) const {
        const auto& renderData = get(RenderGraph::DataTag{}, ctx.g, vertID);
        if (!renderData.custom.empty()) {
            const auto& passes = ctx.ppl->custom.renderPasses;
            auto iter = passes.find(renderData.custom);
            if (iter != passes.end()) {
                iter->second->endRenderPass(ctx.customContext, vertID);
                return;
            }
        }

        if (pass.showStatistics) {
            submitProfilerCommands(ctx, vertID, pass);
        }
        ctx.cmdBuff->endRenderPass();
        ctx.currentPass = nullptr;
        ctx.currentPassLayoutID = LayoutGraphData::null_vertex();
    }
    void end(const RasterSubpass& subpass, RenderGraph::vertex_descriptor vertID) const { // NOLINT(readability-convert-member-functions-to-static)
        const auto& renderData = get(RenderGraph::DataTag{}, ctx.g, vertID);
        if (!renderData.custom.empty()) {
            const auto& subpasses = ctx.ppl->custom.renderSubpasses;
            auto iter = subpasses.find(renderData.custom);
            if (iter != subpasses.end()) {
                iter->second->endRenderSubpass(ctx.customContext, vertID);
                return;
            }
        }

        std::ignore = subpass;
        std::ignore = vertID;
        ctx.subpassIndex = 0;
        // noop
    }
    void end(const ComputeSubpass& subpass, RenderGraph::vertex_descriptor vertID) const { // NOLINT(readability-convert-member-functions-to-static)
        const auto& renderData = get(RenderGraph::DataTag{}, ctx.g, vertID);
        if (!renderData.custom.empty()) {
            const auto& subpasses = ctx.ppl->custom.computeSubpasses;
            auto iter = subpasses.find(renderData.custom);
            if (iter != subpasses.end()) {
                iter->second->endComputeSubpass(ctx.customContext, vertID);
                return;
            }
        }

        std::ignore = subpass;
        std::ignore = vertID;
        // noop
    }
    void end(const ComputePass& pass, RenderGraph::vertex_descriptor vertID) const {
        const auto& renderData = get(RenderGraph::DataTag{}, ctx.g, vertID);
        if (!renderData.custom.empty()) {
            const auto& passes = ctx.ppl->custom.computePasses;
            auto iter = passes.find(renderData.custom);
            if (iter != passes.end()) {
                iter->second->endComputePass(ctx.customContext, vertID);
                return;
            }
        }

        std::ignore = pass;
    }
    void end(const ResolvePass& pass, RenderGraph::vertex_descriptor vertID) const {
    }
    void end(const CopyPass& pass, RenderGraph::vertex_descriptor vertID) const {
    }
    void end(const MovePass& pass, RenderGraph::vertex_descriptor vertID) const {
    }
    void end(const RaytracePass& pass, RenderGraph::vertex_descriptor vertID) const { // NOLINT(readability-convert-member-functions-to-static)
        std::ignore = pass;
        std::ignore = vertID;
        // not implemented yet
        CC_EXPECTS(false);
    }
    void end(const RenderQueue& pass, RenderGraph::vertex_descriptor vertID) const {
        const auto& renderData = get(RenderGraph::DataTag{}, ctx.g, vertID);
        if (!renderData.custom.empty()) {
            const auto& queues = ctx.ppl->custom.renderQueues;
            auto iter = queues.find(renderData.custom);
            if (iter != queues.end()) {
                iter->second->endRenderQueue(ctx.customContext, vertID);
                return;
            }
        }
        std::ignore = pass;
    }
    void end(const SceneData& pass, RenderGraph::vertex_descriptor vertID) const {
    }
    void end(const Blit& pass, RenderGraph::vertex_descriptor vertID) const {
        const auto& renderData = get(RenderGraph::DataTag{}, ctx.g, vertID);
        if (!renderData.custom.empty()) {
            const auto& commands = ctx.ppl->custom.renderCommands;
            auto iter = commands.find(renderData.custom);
            if (iter != commands.end()) {
                iter->second->endRenderCommand(ctx.customContext, vertID);
                return;
            }
        }
        std::ignore = pass;
    }
    void end(const Dispatch& pass, RenderGraph::vertex_descriptor vertID) const {
    }
    void end(const ccstd::pmr::vector<ClearView>& pass, RenderGraph::vertex_descriptor vertID) const {
    }
    void end(const gfx::Viewport& pass, RenderGraph::vertex_descriptor vertID) const {
    }

    void mountResources(const Subpass& pass) const {
        auto& resg = ctx.resourceGraph;
        // mount managed resources
        for (const auto& [name, view] : pass.rasterViews) {
            auto resID = findVertex(name, resg);
            CC_EXPECTS(resID != ResourceGraph::null_vertex());
            resg.mount(ctx.device, resID);
        }
        for (const auto& [name, views] : pass.computeViews) {
            auto resID = findVertex(name, resg);
            CC_EXPECTS(resID != ResourceGraph::null_vertex());
            resg.mount(ctx.device, resID);
        }
    }

    void mountResources(const RasterPass& pass) const {
        auto& resg = ctx.resourceGraph;
        // mount managed resources
        for (const auto& [name, view] : pass.rasterViews) {
            auto resID = findVertex(name, resg);
            CC_EXPECTS(resID != ResourceGraph::null_vertex());
            resg.mount(ctx.device, resID);
        }
        for (const auto& [name, views] : pass.computeViews) {
            auto resID = findVertex(name, resg);
            CC_EXPECTS(resID != ResourceGraph::null_vertex());
            resg.mount(ctx.device, resID);
        }

        for (const auto& subpass : pass.subpassGraph.subpasses) {
            mountResources(subpass);
        }
    }

    void mountResources(const ComputePass& pass) const {
        auto& resg = ctx.resourceGraph;
        PmrFlatSet<ResourceGraph::vertex_descriptor> mounted(ctx.scratch);
        for (const auto& [name, views] : pass.computeViews) {
            auto resID = findVertex(name, resg);
            CC_EXPECTS(resID != ResourceGraph::null_vertex());
            resg.mount(ctx.device, resID);
        }
    }

    void mountResources(const ComputeSubpass& pass) const {
        auto& resg = ctx.resourceGraph;
        PmrFlatSet<ResourceGraph::vertex_descriptor> mounted(ctx.scratch);
        for (const auto& [name, views] : pass.computeViews) {
            auto resID = findVertex(name, resg);
            CC_EXPECTS(resID != ResourceGraph::null_vertex());
            resg.mount(ctx.device, resID);
        }
    }

    void mountResources(const RaytracePass& pass) const {
        auto& resg = ctx.resourceGraph;
        PmrFlatSet<ResourceGraph::vertex_descriptor> mounted(ctx.scratch);
        for (const auto& [name, views] : pass.computeViews) {
            auto resID = findVertex(name, resg);
            CC_EXPECTS(resID != ResourceGraph::null_vertex());
            resg.mount(ctx.device, resID);
        }
    }

    void mountResources(const ResolvePass& pass) const {
        auto& resg = ctx.resourceGraph;
        PmrFlatSet<ResourceGraph::vertex_descriptor> mounted(ctx.scratch);
        for (const auto& pair : pass.resolvePairs) {
            const auto& srcID = findVertex(pair.source, resg);
            CC_EXPECTS(srcID != ResourceGraph::null_vertex());
            resg.mount(ctx.device, srcID);
            const auto& dstID = findVertex(pair.target, resg);
            CC_EXPECTS(dstID != ResourceGraph::null_vertex());
            resg.mount(ctx.device, dstID);
        }
    }

    void mountResources(const CopyPass& pass) const {
        auto& resg = ctx.resourceGraph;
        PmrFlatSet<ResourceGraph::vertex_descriptor> mounted(ctx.scratch);
        for (const auto& pair : pass.copyPairs) {
            const auto& srcID = findVertex(pair.source, resg);
            CC_EXPECTS(srcID != ResourceGraph::null_vertex());
            resg.mount(ctx.device, srcID);
            const auto& dstID = findVertex(pair.target, resg);
            CC_EXPECTS(dstID != ResourceGraph::null_vertex());
            resg.mount(ctx.device, dstID);
        }
        for (const auto& pair : pass.uploadPairs) {
            const auto& dstID = findVertex(pair.target, resg);
            CC_EXPECTS(dstID != ResourceGraph::null_vertex());
            resg.mount(ctx.device, dstID);
        }
    }

    void mountResources(const MovePass& pass) const {
        // not supported yet
    }

    void discover_vertex(
        RenderGraph::vertex_descriptor vertID,
        const boost::filtered_graph<AddressableView<RenderGraph>, boost::keep_all, RenderGraphFilter>& gv) const {
        std::ignore = gv;

        visitObject(
            vertID, ctx.g,
            [&](const RasterPass& pass) {
                mountResources(pass);
                {
                    const auto& layoutName = get(RenderGraph::LayoutTag{}, ctx.g, vertID);
                    const auto& layoutID = locate(LayoutGraphData::null_vertex(), layoutName, ctx.lg);
                    ctx.currentPassLayoutID = layoutID;
                }
                // update UniformBuffers and DescriptorSets in all children
                {
                    auto colors = ctx.g.colors(ctx.scratch);
                    RenderGraphUploadVisitor visitor{{}, ctx};
                    boost::depth_first_visit(gv, vertID, visitor, get(colors, ctx.g));
                }
                if (pass.showStatistics) {
                    const auto* profiler = ctx.ppl->getProfiler();
                    if (profiler && profiler->isEnabled()) {
                        // current pass
                        RenderData user(ctx.scratch);
                        setMat4Impl(user, ctx.lg, "cc_matProj", ctx.currentProjMatrix);

                        auto* renderPass = ctx.currentPass;
                        auto* cmdBuff = ctx.cmdBuff;
                        const auto& submodel = profiler->getSubModels()[0];
                        auto* pass = submodel->getPass(0);
                        auto& layout = get(LayoutGraphData::LayoutTag{}, ctx.lg, pass->getSubpassOrPassID());
                        auto iter = layout.descriptorSets.find(UpdateFrequency::PER_PASS);
                        if (iter != layout.descriptorSets.end()) {
                            auto& set = iter->second;
                            auto& node = ctx.context.layoutGraphResources.at(pass->getSubpassOrPassID());
                            PmrFlatMap<NameLocalID, ResourceGraph::vertex_descriptor> resourceIndex(ctx.scratch);
                            auto* perPassSet = initDescriptorSet(
                                ctx.resourceGraph,
                                ctx.device, ctx.cmdBuff,
                                *ctx.context.defaultResource, ctx.lg,
                                resourceIndex, set, user, node);
                            CC_ENSURES(perPassSet);
                            ctx.profilerPerPassDescriptorSets[vertID] = perPassSet;
                        } else {
                            CC_EXPECTS(false);
                            // TODO(zhouzhenglong): set descriptor set to empty
                        }
                    }
                }

                // execute render pass
                frontBarriers(vertID);
                begin(pass, vertID);
            },
            [&](const RasterSubpass& subpass) {
                // mountResources(subpass);
                {
                    const auto& layoutName = get(RenderGraph::LayoutTag{}, ctx.g, vertID);
                    const auto& layoutID = locate(LayoutGraphData::null_vertex(), layoutName, ctx.lg);
                    ctx.currentPassLayoutID = layoutID;
                }
                begin(subpass, vertID);
            },
            [&](const ComputeSubpass& subpass) {
                // mountResources(subpass);
                {
                    const auto& layoutName = get(RenderGraph::LayoutTag{}, ctx.g, vertID);
                    const auto& layoutID = locate(LayoutGraphData::null_vertex(), layoutName, ctx.lg);
                    ctx.currentPassLayoutID = layoutID;
                }
                begin(subpass, vertID);
            },
            [&](const ComputePass& pass) {
                mountResources(pass);

                {
                    const auto& layoutName = get(RenderGraph::LayoutTag{}, ctx.g, vertID);
                    const auto& layoutID = locate(LayoutGraphData::null_vertex(), layoutName, ctx.lg);
                    ctx.currentPassLayoutID = layoutID;
                }
                {
                    auto colors = ctx.g.colors(ctx.scratch);
                    RenderGraphUploadVisitor visitor{{}, ctx};
                    boost::depth_first_visit(gv, vertID, visitor, get(colors, ctx.g));
                }

                frontBarriers(vertID);
                begin(pass, vertID);
            },
            [&](const ResolvePass& pass) {
                mountResources(pass);
                frontBarriers(vertID);
                begin(pass, vertID);
            },
            [&](const CopyPass& pass) {
                mountResources(pass);
                frontBarriers(vertID);
                begin(pass, vertID);
            },
            [&](const MovePass& pass) {
                mountResources(pass);
                frontBarriers(vertID);
                begin(pass, vertID);
            },
            [&](const RaytracePass& pass) {
                mountResources(pass);
                frontBarriers(vertID);
                begin(pass, vertID);
            },
            [&](const auto& queue) {
                begin(queue, vertID);
            });
    }

    void finish_vertex(
        RenderGraph::vertex_descriptor vertID,
        const boost::filtered_graph<AddressableView<RenderGraph>, boost::keep_all, RenderGraphFilter>& gv) const {
        std::ignore = gv;
        visitObject(
            vertID, ctx.g,
            [&](const RasterPass& pass) {
                end(pass, vertID);
                rearBarriers(vertID);
            },
            [&](const RasterSubpass& subpass) {
                end(subpass, vertID);
            },
            [&](const ComputeSubpass& subpass) {
                end(subpass, vertID);
            },
            [&](const ComputePass& pass) {
                end(pass, vertID);
                rearBarriers(vertID);
            },
            [&](const ResolvePass& pass) {
                end(pass, vertID);
                rearBarriers(vertID);
            },
            [&](const CopyPass& pass) {
                end(pass, vertID);
                rearBarriers(vertID);
            },
            [&](const MovePass& pass) {
                end(pass, vertID);
                rearBarriers(vertID);
            },
            [&](const RaytracePass& pass) {
                end(pass, vertID);
                rearBarriers(vertID);
            },
            [&](const auto& queue) {
                end(queue, vertID);
            });
    }

    RenderGraphVisitorContext& ctx;
};

struct RenderGraphCullVisitor : boost::dfs_visitor<> {
    void discover_vertex(
        // NOLINTNEXTLINE(misc-unused-parameters)
        RenderGraph::vertex_descriptor vertID, const AddressableView<RenderGraph>& gv) const {
        validPasses[vertID] = false;
    }
    ccstd::pmr::vector<bool>& validPasses;
};

struct ResourceCleaner {
    explicit ResourceCleaner(ResourceGraph& resourceGraphIn) noexcept
    : resourceGraph(resourceGraphIn),
      prevFenceValue(resourceGraph.nextFenceValue) {
        ++resourceGraph.nextFenceValue;
    }
    ResourceCleaner(const ResourceCleaner&) = delete;
    ResourceCleaner& operator=(const ResourceCleaner&) = delete;
    ~ResourceCleaner() noexcept {
        resourceGraph.unmount(prevFenceValue);
    }

    ResourceGraph& resourceGraph;
    uint64_t prevFenceValue = 0;
};

struct RenderGraphContextCleaner {
    explicit RenderGraphContextCleaner(NativeRenderContext& contextIn) noexcept
    : context(contextIn),
      prevFenceValue(context.nextFenceValue) {
        ++context.nextFenceValue;
        context.clearPreviousResources(prevFenceValue);
        context.renderSceneResources.clear();
        context.sceneCulling.clear();
    }
    RenderGraphContextCleaner(const RenderGraphContextCleaner&) = delete;
    RenderGraphContextCleaner& operator=(const RenderGraphContextCleaner&) = delete;
    ~RenderGraphContextCleaner() noexcept = default;
    NativeRenderContext& context;
    uint64_t prevFenceValue = 0;
};

struct CommandSubmitter {
    CommandSubmitter(gfx::Device* deviceIn, const std::vector<gfx::CommandBuffer*>& cmdBuffersIn)
    : device(deviceIn), cmdBuffers(cmdBuffersIn) {
        CC_EXPECTS(cmdBuffers.size() == 1);
        primaryCommandBuffer = cmdBuffers.at(0);
        primaryCommandBuffer->begin();
    }
    CommandSubmitter(const CommandSubmitter&) = delete;
    CommandSubmitter& operator=(const CommandSubmitter&) = delete;
    ~CommandSubmitter() noexcept {
        primaryCommandBuffer->end();
        device->flushCommands(cmdBuffers);
        device->getQueue()->submit(cmdBuffers);
    }
    gfx::Device* device = nullptr;
    const std::vector<gfx::CommandBuffer*>& cmdBuffers;
    gfx::CommandBuffer* primaryCommandBuffer = nullptr;
};

<<<<<<< HEAD
bool isNodeVisible(const scene::Model& model, const uint32_t visibility) {
    const auto* const node = model.getNode();
    CC_EXPECTS(node);
    return model.getNode() && ((visibility & node->getLayer()) == node->getLayer());
}

bool isInstanceVisible(const scene::Model& model, const uint32_t visibility) {
    return isNodeVisible(model, visibility) ||
           (visibility & static_cast<uint32_t>(model.getVisFlags()));
}

bool isPointInstanceAndNotSkybox(const scene::Model& model, const scene::Skybox* skyBox) {
    const auto* modelWorldBounds = model.getWorldBounds();
    return !modelWorldBounds && (skyBox == nullptr || skyBox->getModel() != &model);
}

bool isPointInstance(const scene::Model& model) {
    return !model.getWorldBounds();
}

void addShadowCastObject() {
    // csmLayers->addCastShadowObject(genRenderObject(model, camera));
    // csmLayers->addLayerObject(genRenderObject(model, camera));
}

bool isTransparent(const scene::Pass& pass) {
    bool bBlend = false;
    for (const auto& target : pass.getBlendState()->targets) {
        if (target.blend) {
            bBlend = true;
        }
    }
    return bBlend;
}

float computeSortingDepth(const scene::Camera& camera, const scene::Model& model) {
    float depth = 0;
    if (model.getNode()) {
        const auto* node = model.getTransform();
        Vec3 position;
        Vec3::subtract(node->getWorldPosition(), camera.getPosition(), &position);
        depth = position.dot(camera.getForward());
    }
    return depth;
}

void addRenderObject(
    LayoutGraphData::vertex_descriptor shadowCasterlayoutID, 
    const scene::Camera& camera, const scene::Model& model, NativeRenderQueue& queue) {
    const bool bDrawTransparent = any(queue.sceneFlags & SceneFlags::TRANSPARENT_OBJECT);
    bool bDrawOpaqueOrCutout = any(queue.sceneFlags & (SceneFlags::OPAQUE_OBJECT | SceneFlags::CUTOUT_OBJECT));
    if (!bDrawTransparent && !bDrawOpaqueOrCutout) {
        bDrawOpaqueOrCutout = true;
    }
    const bool bDrawShadowCaster = any(queue.sceneFlags & SceneFlags::SHADOW_CASTER);

    const auto& subModels = model.getSubModels();
    const auto subModelCount = subModels.size();
    for (uint32_t subModelIdx = 0; subModelIdx < subModelCount; ++subModelIdx) {
        const auto& subModel = subModels[subModelIdx];
        const auto& passes = subModel->getPasses();
        const auto passCount = passes.size();
        for (uint32_t passIdx = 0; passIdx < passCount; ++passIdx) {
            auto& pass = *passes[passIdx];
            const bool bTransparent = isTransparent(pass);
            const bool bOpaqueOrCutout = !bTransparent;
            const bool bShadowCaster = pass.getPhaseID() == shadowCasterlayoutID;

            if (!bDrawTransparent && bTransparent) {
                // skip transparent object
                continue;
            }

            if (!bDrawOpaqueOrCutout && bOpaqueOrCutout) {
                // skip opaque object
                continue;
            }

            // skip irrelavent passes
            if (queue.layoutPassID != pass.getPassID()) {
                continue;
            }

            // skip shadow caster
            if (!bDrawShadowCaster && bShadowCaster) {
                continue;
            }

            // add object to queue
            if (pass.getBatchingScheme() == scene::BatchingSchemes::INSTANCING) {
                auto& instancedBuffer = *pass.getInstancedBuffer();
                instancedBuffer.merge(subModel, passIdx);
                if (bTransparent) {
                    queue.transparentInstancingQueue.add(instancedBuffer);
                } else {
                    queue.opaqueInstancingQueue.add(instancedBuffer);
                }
            } else {
                const float depth = computeSortingDepth(camera, model);
                if (bTransparent) {
                    queue.transparentQueue.add(model, depth, subModelIdx, passIdx);
                } else {
                    queue.opaqueQueue.add(model, depth, subModelIdx, passIdx);
                }
            }
        }
    }
}

void octreeCulling(
    LayoutGraphData::vertex_descriptor shadowCasterlayoutID,
    const scene::Octree* octree,
    const scene::RenderScene* scene,
    const scene::Skybox* skyBox,
    const scene::Camera& camera,
    NativeRenderQueue& queue) {
    // add special instances
    for (const auto& pModel : scene->getModels()) {
        CC_EXPECTS(pModel);
        const auto& model = *pModel;
        // filter model by view visibility
        if (!model.isEnabled()) {
            continue;
        }
        if (scene->isCulledByLod(&camera, &model)) {
            continue;
        }
        if (any(queue.sceneFlags & SceneFlags::SHADOW_CASTER) && model.isCastShadow()) {
            addShadowCastObject();
        }
        const auto visibility = camera.getVisibility();
        if (isInstanceVisible(model, visibility) && isPointInstanceAndNotSkybox(model, skyBox)) {
            addRenderObject(shadowCasterlayoutID, camera, model, queue);
        }
    }

    // add plain instances
    ccstd::vector<scene::Model*> models;
    models.reserve(scene->getModels().size() / 4);
    octree->queryVisibility(&camera, camera.getFrustum(), false, models);
    for (const auto& pModel : models) {
        const auto& model = *pModel;
        CC_EXPECTS(!isPointInstance(model));
        if (scene->isCulledByLod(&camera, &model)) {
            continue;
        }
        addRenderObject(shadowCasterlayoutID, camera, model, queue);
    }
}

void frustumCulling(
    LayoutGraphData::vertex_descriptor shadowCasterlayoutID,
    const scene::RenderScene* scene,
    const scene::Camera& camera,
    NativeRenderQueue& queue) {
    const auto& models = scene->getModels();
    for (const auto& pModel : models) {
        CC_EXPECTS(pModel);
        const auto& model = *pModel;
        if (!model.isEnabled()) {
            continue;
        }
        // filter model by view visibility
        if (scene->isCulledByLod(&camera, &model)) {
            continue;
        }
        const auto visibility = camera.getVisibility();
        const auto* const node = model.getNode();

        // cast shadow render Object
        if (any(queue.sceneFlags & SceneFlags::SHADOW_CASTER) && model.isCastShadow()) {
            addShadowCastObject();
        }

        // add render objects
        if (isInstanceVisible(model, visibility)) {
            const auto* modelWorldBounds = model.getWorldBounds();
            // object has no volume
            if (!modelWorldBounds) {
                addRenderObject(shadowCasterlayoutID, camera, model, queue);
                continue;
            }
            // frustum culling
            if (modelWorldBounds->aabbFrustum(camera.getFrustum())) {
                addRenderObject(shadowCasterlayoutID, camera, model, queue);
            }
        }
    }
}

void mergeSceneFlags(
    const RenderGraph& rg,
    const LayoutGraphData& lg,
    ccstd::pmr::unordered_map<
        const scene::RenderScene*,
        ccstd::pmr::unordered_map<scene::Camera*, NativeRenderQueue>>&
        sceneQueues) {
    for (const auto vertID : makeRange(vertices(rg))) {
        if (!holds<SceneTag>(vertID, rg)) {
            continue;
        }
        const auto queueID = parent(vertID, rg);
        CC_ENSURES(queueID != RenderGraph::null_vertex());
        const auto passID = parent(queueID, rg);
        CC_ENSURES(passID != RenderGraph::null_vertex());
        const auto& layoutName = get(RenderGraph::LayoutTag{}, rg, passID);
        CC_ENSURES(!layoutName.empty());
        const auto layoutID = locate(LayoutGraphData::null_vertex(), layoutName, lg);
        CC_ENSURES(layoutID != LayoutGraphData::null_vertex());

        const auto& sceneData = get(SceneTag{}, vertID, rg);
        const auto* scene = sceneData.camera->getScene();
        if (scene) {
            auto& queue = sceneQueues[scene][sceneData.camera];
            queue.sceneFlags |= sceneData.flags;
            queue.layoutPassID = layoutID;
        }
    }
}

=======
>>>>>>> aedc32ac
void extendResourceLifetime(const NativeRenderQueue& queue, ResourceGroup& group) {
    // keep instanceBuffers
    for (const auto& batch : queue.opaqueInstancingQueue.batches) {
        group.instancingBuffers.emplace(batch);
    }
    for (const auto& batch : queue.transparentInstancingQueue.batches) {
        group.instancingBuffers.emplace(batch);
    }
}

void collectStatistics(const NativePipeline& ppl, PipelineStatistics& stats) {
    // resources
    stats.numRenderPasses = static_cast<uint32_t>(ppl.resourceGraph.renderPasses.size());
    stats.totalManagedTextures = static_cast<uint32_t>(ppl.resourceGraph.managedTextures.size());
    stats.numManagedTextures = 0;
    for (const auto& tex : ppl.resourceGraph.managedTextures) {
        if (tex.texture) {
            ++stats.numManagedTextures;
        }
    }
    // layout graph
    stats.numUploadBuffers = 0;
    stats.numUploadBufferViews = 0;
    stats.numFreeUploadBuffers = 0;
    stats.numFreeUploadBufferViews = 0;
    stats.numDescriptorSets = 0;
    stats.numFreeDescriptorSets = 0;
    for (const auto& node : ppl.nativeContext.layoutGraphResources) {
        for (const auto& [nameID, buffer] : node.uniformBuffers) {
            stats.numUploadBuffers += static_cast<uint32_t>(buffer.bufferPool.currentBuffers.size());
            stats.numUploadBufferViews += static_cast<uint32_t>(buffer.bufferPool.currentBufferViews.size());
            stats.numFreeUploadBuffers += static_cast<uint32_t>(buffer.bufferPool.freeBuffers.size());
            stats.numFreeUploadBufferViews += static_cast<uint32_t>(buffer.bufferPool.freeBufferViews.size());
        }
        stats.numDescriptorSets += static_cast<uint32_t>(node.descriptorSetPool.currentDescriptorSets.size());
        stats.numFreeDescriptorSets += static_cast<uint32_t>(node.descriptorSetPool.freeDescriptorSets.size());
    }
    // scene
    stats.numInstancingBuffers = 0;
    stats.numInstancingUniformBlocks = 0;
    for (const auto& [key, group] : ppl.nativeContext.resourceGroups) {
        stats.numInstancingBuffers += group.instancingBuffers.size();
        for (const auto& buffer : group.instancingBuffers) {
            stats.numInstancingUniformBlocks += static_cast<uint32_t>(buffer->getInstances().size());
        }
    }
}

} // namespace

void NativePipeline::executeRenderGraph(const RenderGraph& rg) {
    auto& ppl = *this;
    auto* scratch = &ppl.unsyncPool;

    ppl.resourceGraph.validateSwapchains();

    RenderGraphContextCleaner contextCleaner(ppl.nativeContext);
    ResourceCleaner cleaner(ppl.resourceGraph);

    auto& lg = ppl.programLibrary->layoutGraph;
    FrameGraphDispatcher fgd(
        ppl.resourceGraph, rg,
        lg, &ppl.unsyncPool, scratch);
    fgd.enableMemoryAliasing(false);
    fgd.enablePassReorder(false);
    fgd.setParalellWeight(0);
    fgd.run();

    AddressableView<RenderGraph> graphView(rg);
    ccstd::pmr::vector<bool> validPasses(num_vertices(rg), true, scratch);
    auto colors = rg.colors(scratch);
    { // Mark all culled vertices
        RenderGraphCullVisitor visitor{{}, validPasses};
        for (const auto& vertID : fgd.resourceAccessGraph.culledPasses) {
            const auto nodeID = get(ResourceAccessGraph::PassIDTag{}, fgd.resourceAccessGraph, vertID);
            if (nodeID == RenderGraph::null_vertex()) {
                continue;
            }
            const auto passID = fgd.resourceAccessGraph.passIndex.at(nodeID);
            boost::depth_first_visit(graphView, passID, visitor, get(colors, rg));
        }
        colors.clear();
        colors.resize(num_vertices(rg), boost::white_color);
    }

    // scene culling
    {
        auto& context = ppl.nativeContext;
        auto& sceneCulling = context.sceneCulling;
        sceneCulling.buildRenderQueues(rg, lg, *ppl.pipelineSceneData);
        auto& group = ppl.nativeContext.resourceGroups[context.nextFenceValue];
        // notice: we cannot use ranged-for of sceneCulling.renderQueues
        CC_EXPECTS(sceneCulling.numRenderQueues <= sceneCulling.renderQueues.size());
        for (uint32_t queueID = 0; queueID != sceneCulling.numRenderQueues; ++queueID) {
            const auto& queue = sceneCulling.renderQueues[queueID];
            extendResourceLifetime(queue, group);
        }
    }

    // gpu driven
    for (const auto& [scene, queues] : sceneQueues) {
        auto* gpuScene = scene->getGPUScene();

        gfx::Buffer* defaultBuffer = nullptr;
        const auto* pipeline = Root::getInstance()->getPipeline();
        if (pipeline && pipeline->getPipelineSceneData()) {
            defaultBuffer = pipeline->getPipelineSceneData()->getDefaultBuffer();
        }

        auto& sceneResource = ppl.nativeContext.renderSceneResources[scene];
        const auto& objectBufferID = lg.attributeIndex.find("cc_objectBuffer")->second;
        sceneResource.resourceIndex.emplace(objectBufferID, ResourceType::STORAGE_BUFFER);
        sceneResource.storageBuffers.emplace(objectBufferID, gpuScene ? gpuScene->getObjectBuffer() : defaultBuffer);

        const auto& instanceBufferID = lg.attributeIndex.find("cc_instanceBuffer")->second;
        sceneResource.resourceIndex.emplace(instanceBufferID, ResourceType::STORAGE_BUFFER);
        sceneResource.storageBuffers.emplace(instanceBufferID, gpuScene ? gpuScene->getInstanceBuffer() : defaultBuffer);
    }

    // Execute all valid passes
    {
        boost::filtered_graph<
            AddressableView<RenderGraph>,
            boost::keep_all, RenderGraphFilter>
            fg(graphView, boost::keep_all{}, RenderGraphFilter{&validPasses});

        CommandSubmitter submit(ppl.device, ppl.getCommandBuffers());

        // upload buffers
        {
            const auto& sceneCulling = ppl.nativeContext.sceneCulling;
            for (uint32_t queueID = 0; queueID != sceneCulling.numRenderQueues; ++queueID) {
                // notice: we cannot use ranged-for of sceneCulling.renderQueues
                CC_EXPECTS(sceneCulling.numRenderQueues <= sceneCulling.renderQueues.size());
                const auto& queue = sceneCulling.renderQueues[queueID];
                queue.opaqueInstancingQueue.uploadBuffers(submit.primaryCommandBuffer);
                queue.transparentInstancingQueue.uploadBuffers(submit.primaryCommandBuffer);
            }
        }

        ccstd::pmr::unordered_map<
            RenderGraph::vertex_descriptor,
            gfx::DescriptorSet*>
            renderGraphDescriptorSet(scratch);

        ccstd::pmr::unordered_map<
            RenderGraph::vertex_descriptor,
            gfx::DescriptorSet*>
            profilerPerPassDescriptorSets(scratch);

        ccstd::pmr::unordered_map<
            RenderGraph::vertex_descriptor,
            gfx::DescriptorSet*>
            perInstanceDescriptorSets(scratch);

        // submit commands
        RenderGraphVisitorContext ctx{
            ppl.nativeContext,
            lg, rg, ppl.resourceGraph,
            fgd, fgd.barrierMap,
            validPasses,
            ppl.device, submit.primaryCommandBuffer,
            &ppl,
            renderGraphDescriptorSet,
            profilerPerPassDescriptorSets,
            perInstanceDescriptorSets,
            programLibrary,
            CustomRenderGraphContext{
                custom.currentContext,
                &rg,
                &ppl.resourceGraph,
                submit.primaryCommandBuffer,
            },
            scratch};

        RenderGraphVisitor visitor{{}, ctx};
        boost::depth_first_search(fg, visitor, get(colors, rg));
    }

    // collect statistics
    collectStatistics(*this, statistics);
}

} // namespace render

} // namespace cc<|MERGE_RESOLUTION|>--- conflicted
+++ resolved
@@ -1020,12 +1020,7 @@
             const auto sceneID = target(e, g);
             if (holds<SceneTag>(sceneID, g)) {
                 const auto& sceneData = get(SceneTag{}, sceneID, g);
-<<<<<<< HEAD
-                const auto* scene = sceneData.camera->getScene();
-                auto iter = ctx.context.renderSceneResources.find(scene);
-=======
                 auto iter = ctx.context.renderSceneResources.find(sceneData.scene);
->>>>>>> aedc32ac
                 if (iter != ctx.context.renderSceneResources.end()) {
                     return &iter->second;
                 }
@@ -2064,229 +2059,6 @@
     gfx::CommandBuffer* primaryCommandBuffer = nullptr;
 };
 
-<<<<<<< HEAD
-bool isNodeVisible(const scene::Model& model, const uint32_t visibility) {
-    const auto* const node = model.getNode();
-    CC_EXPECTS(node);
-    return model.getNode() && ((visibility & node->getLayer()) == node->getLayer());
-}
-
-bool isInstanceVisible(const scene::Model& model, const uint32_t visibility) {
-    return isNodeVisible(model, visibility) ||
-           (visibility & static_cast<uint32_t>(model.getVisFlags()));
-}
-
-bool isPointInstanceAndNotSkybox(const scene::Model& model, const scene::Skybox* skyBox) {
-    const auto* modelWorldBounds = model.getWorldBounds();
-    return !modelWorldBounds && (skyBox == nullptr || skyBox->getModel() != &model);
-}
-
-bool isPointInstance(const scene::Model& model) {
-    return !model.getWorldBounds();
-}
-
-void addShadowCastObject() {
-    // csmLayers->addCastShadowObject(genRenderObject(model, camera));
-    // csmLayers->addLayerObject(genRenderObject(model, camera));
-}
-
-bool isTransparent(const scene::Pass& pass) {
-    bool bBlend = false;
-    for (const auto& target : pass.getBlendState()->targets) {
-        if (target.blend) {
-            bBlend = true;
-        }
-    }
-    return bBlend;
-}
-
-float computeSortingDepth(const scene::Camera& camera, const scene::Model& model) {
-    float depth = 0;
-    if (model.getNode()) {
-        const auto* node = model.getTransform();
-        Vec3 position;
-        Vec3::subtract(node->getWorldPosition(), camera.getPosition(), &position);
-        depth = position.dot(camera.getForward());
-    }
-    return depth;
-}
-
-void addRenderObject(
-    LayoutGraphData::vertex_descriptor shadowCasterlayoutID, 
-    const scene::Camera& camera, const scene::Model& model, NativeRenderQueue& queue) {
-    const bool bDrawTransparent = any(queue.sceneFlags & SceneFlags::TRANSPARENT_OBJECT);
-    bool bDrawOpaqueOrCutout = any(queue.sceneFlags & (SceneFlags::OPAQUE_OBJECT | SceneFlags::CUTOUT_OBJECT));
-    if (!bDrawTransparent && !bDrawOpaqueOrCutout) {
-        bDrawOpaqueOrCutout = true;
-    }
-    const bool bDrawShadowCaster = any(queue.sceneFlags & SceneFlags::SHADOW_CASTER);
-
-    const auto& subModels = model.getSubModels();
-    const auto subModelCount = subModels.size();
-    for (uint32_t subModelIdx = 0; subModelIdx < subModelCount; ++subModelIdx) {
-        const auto& subModel = subModels[subModelIdx];
-        const auto& passes = subModel->getPasses();
-        const auto passCount = passes.size();
-        for (uint32_t passIdx = 0; passIdx < passCount; ++passIdx) {
-            auto& pass = *passes[passIdx];
-            const bool bTransparent = isTransparent(pass);
-            const bool bOpaqueOrCutout = !bTransparent;
-            const bool bShadowCaster = pass.getPhaseID() == shadowCasterlayoutID;
-
-            if (!bDrawTransparent && bTransparent) {
-                // skip transparent object
-                continue;
-            }
-
-            if (!bDrawOpaqueOrCutout && bOpaqueOrCutout) {
-                // skip opaque object
-                continue;
-            }
-
-            // skip irrelavent passes
-            if (queue.layoutPassID != pass.getPassID()) {
-                continue;
-            }
-
-            // skip shadow caster
-            if (!bDrawShadowCaster && bShadowCaster) {
-                continue;
-            }
-
-            // add object to queue
-            if (pass.getBatchingScheme() == scene::BatchingSchemes::INSTANCING) {
-                auto& instancedBuffer = *pass.getInstancedBuffer();
-                instancedBuffer.merge(subModel, passIdx);
-                if (bTransparent) {
-                    queue.transparentInstancingQueue.add(instancedBuffer);
-                } else {
-                    queue.opaqueInstancingQueue.add(instancedBuffer);
-                }
-            } else {
-                const float depth = computeSortingDepth(camera, model);
-                if (bTransparent) {
-                    queue.transparentQueue.add(model, depth, subModelIdx, passIdx);
-                } else {
-                    queue.opaqueQueue.add(model, depth, subModelIdx, passIdx);
-                }
-            }
-        }
-    }
-}
-
-void octreeCulling(
-    LayoutGraphData::vertex_descriptor shadowCasterlayoutID,
-    const scene::Octree* octree,
-    const scene::RenderScene* scene,
-    const scene::Skybox* skyBox,
-    const scene::Camera& camera,
-    NativeRenderQueue& queue) {
-    // add special instances
-    for (const auto& pModel : scene->getModels()) {
-        CC_EXPECTS(pModel);
-        const auto& model = *pModel;
-        // filter model by view visibility
-        if (!model.isEnabled()) {
-            continue;
-        }
-        if (scene->isCulledByLod(&camera, &model)) {
-            continue;
-        }
-        if (any(queue.sceneFlags & SceneFlags::SHADOW_CASTER) && model.isCastShadow()) {
-            addShadowCastObject();
-        }
-        const auto visibility = camera.getVisibility();
-        if (isInstanceVisible(model, visibility) && isPointInstanceAndNotSkybox(model, skyBox)) {
-            addRenderObject(shadowCasterlayoutID, camera, model, queue);
-        }
-    }
-
-    // add plain instances
-    ccstd::vector<scene::Model*> models;
-    models.reserve(scene->getModels().size() / 4);
-    octree->queryVisibility(&camera, camera.getFrustum(), false, models);
-    for (const auto& pModel : models) {
-        const auto& model = *pModel;
-        CC_EXPECTS(!isPointInstance(model));
-        if (scene->isCulledByLod(&camera, &model)) {
-            continue;
-        }
-        addRenderObject(shadowCasterlayoutID, camera, model, queue);
-    }
-}
-
-void frustumCulling(
-    LayoutGraphData::vertex_descriptor shadowCasterlayoutID,
-    const scene::RenderScene* scene,
-    const scene::Camera& camera,
-    NativeRenderQueue& queue) {
-    const auto& models = scene->getModels();
-    for (const auto& pModel : models) {
-        CC_EXPECTS(pModel);
-        const auto& model = *pModel;
-        if (!model.isEnabled()) {
-            continue;
-        }
-        // filter model by view visibility
-        if (scene->isCulledByLod(&camera, &model)) {
-            continue;
-        }
-        const auto visibility = camera.getVisibility();
-        const auto* const node = model.getNode();
-
-        // cast shadow render Object
-        if (any(queue.sceneFlags & SceneFlags::SHADOW_CASTER) && model.isCastShadow()) {
-            addShadowCastObject();
-        }
-
-        // add render objects
-        if (isInstanceVisible(model, visibility)) {
-            const auto* modelWorldBounds = model.getWorldBounds();
-            // object has no volume
-            if (!modelWorldBounds) {
-                addRenderObject(shadowCasterlayoutID, camera, model, queue);
-                continue;
-            }
-            // frustum culling
-            if (modelWorldBounds->aabbFrustum(camera.getFrustum())) {
-                addRenderObject(shadowCasterlayoutID, camera, model, queue);
-            }
-        }
-    }
-}
-
-void mergeSceneFlags(
-    const RenderGraph& rg,
-    const LayoutGraphData& lg,
-    ccstd::pmr::unordered_map<
-        const scene::RenderScene*,
-        ccstd::pmr::unordered_map<scene::Camera*, NativeRenderQueue>>&
-        sceneQueues) {
-    for (const auto vertID : makeRange(vertices(rg))) {
-        if (!holds<SceneTag>(vertID, rg)) {
-            continue;
-        }
-        const auto queueID = parent(vertID, rg);
-        CC_ENSURES(queueID != RenderGraph::null_vertex());
-        const auto passID = parent(queueID, rg);
-        CC_ENSURES(passID != RenderGraph::null_vertex());
-        const auto& layoutName = get(RenderGraph::LayoutTag{}, rg, passID);
-        CC_ENSURES(!layoutName.empty());
-        const auto layoutID = locate(LayoutGraphData::null_vertex(), layoutName, lg);
-        CC_ENSURES(layoutID != LayoutGraphData::null_vertex());
-
-        const auto& sceneData = get(SceneTag{}, vertID, rg);
-        const auto* scene = sceneData.camera->getScene();
-        if (scene) {
-            auto& queue = sceneQueues[scene][sceneData.camera];
-            queue.sceneFlags |= sceneData.flags;
-            queue.layoutPassID = layoutID;
-        }
-    }
-}
-
-=======
->>>>>>> aedc32ac
 void extendResourceLifetime(const NativeRenderQueue& queue, ResourceGroup& group) {
     // keep instanceBuffers
     for (const auto& batch : queue.opaqueInstancingQueue.batches) {
@@ -2387,7 +2159,7 @@
     }
 
     // gpu driven
-    for (const auto& [scene, queues] : sceneQueues) {
+    for (const auto& [scene, queries] : ppl.nativeContext.sceneCulling.sceneQueries) {
         auto* gpuScene = scene->getGPUScene();
 
         gfx::Buffer* defaultBuffer = nullptr;
