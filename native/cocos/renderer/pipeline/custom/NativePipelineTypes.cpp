/****************************************************************************
 Copyright (c) 2021-2023 Xiamen Yaji Software Co., Ltd.

 http://www.cocos.com

 Permission is hereby granted, free of charge, to any person obtaining a copy
 of this software and associated documentation files (the "Software"), to deal
 in the Software without restriction, including without limitation the rights to
 use, copy, modify, merge, publish, distribute, sublicense, and/or sell copies
 of the Software, and to permit persons to whom the Software is furnished to do so,
 subject to the following conditions:

 The above copyright notice and this permission notice shall be included in
 all copies or substantial portions of the Software.

 THE SOFTWARE IS PROVIDED "AS IS", WITHOUT WARRANTY OF ANY KIND, EXPRESS OR
 IMPLIED, INCLUDING BUT NOT LIMITED TO THE WARRANTIES OF MERCHANTABILITY,
 FITNESS FOR A PARTICULAR PURPOSE AND NONINFRINGEMENT. IN NO EVENT SHALL THE
 AUTHORS OR COPYRIGHT HOLDERS BE LIABLE FOR ANY CLAIM, DAMAGES OR OTHER
 LIABILITY, WHETHER IN AN ACTION OF CONTRACT, TORT OR OTHERWISE, ARISING FROM,
 OUT OF OR IN CONNECTION WITH THE SOFTWARE OR THE USE OR OTHER DEALINGS IN
 THE SOFTWARE.
****************************************************************************/

/**
 * ========================= !DO NOT CHANGE THE FOLLOWING SECTION MANUALLY! =========================
 * The following section is auto-generated.
 * ========================= !DO NOT CHANGE THE FOLLOWING SECTION MANUALLY! =========================
 */
// clang-format off
#include "NativePipelineTypes.h"

namespace cc {

namespace render {

PersistentRenderPassAndFramebuffer::PersistentRenderPassAndFramebuffer(const allocator_type& alloc) noexcept
: clearColors(alloc) {}

PersistentRenderPassAndFramebuffer::PersistentRenderPassAndFramebuffer(PersistentRenderPassAndFramebuffer&& rhs, const allocator_type& alloc)
: renderPass(std::move(rhs.renderPass)),
  framebuffer(std::move(rhs.framebuffer)),
  clearColors(std::move(rhs.clearColors), alloc),
  clearDepth(rhs.clearDepth),
  clearStencil(rhs.clearStencil),
  refCount(rhs.refCount) {}

PersistentRenderPassAndFramebuffer::PersistentRenderPassAndFramebuffer(PersistentRenderPassAndFramebuffer const& rhs, const allocator_type& alloc)
: renderPass(rhs.renderPass),
  framebuffer(rhs.framebuffer),
  clearColors(rhs.clearColors, alloc),
  clearDepth(rhs.clearDepth),
  clearStencil(rhs.clearStencil),
  refCount(rhs.refCount) {}

RenderInstancingQueue::RenderInstancingQueue(const allocator_type& alloc) noexcept
: batches(alloc),
  sortedBatches(alloc) {}

RenderInstancingQueue::RenderInstancingQueue(RenderInstancingQueue&& rhs, const allocator_type& alloc)
: batches(std::move(rhs.batches), alloc),
  sortedBatches(std::move(rhs.sortedBatches), alloc) {}

RenderInstancingQueue::RenderInstancingQueue(RenderInstancingQueue const& rhs, const allocator_type& alloc)
: batches(rhs.batches, alloc),
  sortedBatches(rhs.sortedBatches, alloc) {}

RenderDrawQueue::RenderDrawQueue(const allocator_type& alloc) noexcept
: instances(alloc) {}

RenderDrawQueue::RenderDrawQueue(RenderDrawQueue&& rhs, const allocator_type& alloc)
: instances(std::move(rhs.instances), alloc) {}

RenderDrawQueue::RenderDrawQueue(RenderDrawQueue const& rhs, const allocator_type& alloc)
: instances(rhs.instances, alloc) {}

NativeRenderQueue::NativeRenderQueue(const allocator_type& alloc) noexcept
: opaqueQueue(alloc),
  transparentQueue(alloc),
  opaqueInstancingQueue(alloc),
  transparentInstancingQueue(alloc) {}

NativeRenderQueue::NativeRenderQueue(SceneFlags sceneFlagsIn, const allocator_type& alloc) noexcept
: opaqueQueue(alloc),
  transparentQueue(alloc),
  opaqueInstancingQueue(alloc),
  transparentInstancingQueue(alloc),
  sceneFlags(sceneFlagsIn) {}

NativeRenderQueue::NativeRenderQueue(NativeRenderQueue&& rhs, const allocator_type& alloc)
: opaqueQueue(std::move(rhs.opaqueQueue), alloc),
  transparentQueue(std::move(rhs.transparentQueue), alloc),
  opaqueInstancingQueue(std::move(rhs.opaqueInstancingQueue), alloc),
  transparentInstancingQueue(std::move(rhs.transparentInstancingQueue), alloc),
  sceneFlags(rhs.sceneFlags) {}

DefaultSceneVisitor::DefaultSceneVisitor(const allocator_type& alloc) noexcept
: name(alloc) {}

DefaultForwardLightingTransversal::DefaultForwardLightingTransversal(const allocator_type& alloc) noexcept
: name(alloc) {}

ResourceGroup::ResourceGroup(const allocator_type& alloc) noexcept
: instancingBuffers(alloc) {}

NativeRenderContext::NativeRenderContext(const allocator_type& alloc) noexcept
: renderPasses(alloc),
  resourceGroups(alloc) {}

<<<<<<< HEAD
=======
NativeProgramLibrary::NativeProgramLibrary(const allocator_type& alloc) noexcept
: layoutGraph(alloc),
  phases(alloc) {}

>>>>>>> 73d80047
} // namespace render

} // namespace cc

// clang-format on<|MERGE_RESOLUTION|>--- conflicted
+++ resolved
@@ -107,13 +107,10 @@
 : renderPasses(alloc),
   resourceGroups(alloc) {}
 
-<<<<<<< HEAD
-=======
 NativeProgramLibrary::NativeProgramLibrary(const allocator_type& alloc) noexcept
 : layoutGraph(alloc),
   phases(alloc) {}
 
->>>>>>> 73d80047
 } // namespace render
 
 } // namespace cc
