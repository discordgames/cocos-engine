/****************************************************************************
 Copyright (c) 2021-2022 Xiamen Yaji Software Co., Ltd.

 http://www.cocos.com

 Permission is hereby granted, free of charge, to any person obtaining a copy
 of this software and associated engine source code (the "Software"), a limited,
 worldwide, royalty-free, non-assignable, revocable and non-exclusive license
 to use Cocos Creator solely to develop games on your target platforms. You shall
 not use Cocos Creator software for developing other software or tools that's
 used for developing games. You are not granted to publish, distribute,
 sublicense, and/or sell copies of Cocos Creator.

 The software or tools in this License Agreement are licensed, not sold.
 Xiamen Yaji Software Co., Ltd. reserves all rights not expressly granted to you.

 THE SOFTWARE IS PROVIDED "AS IS", WITHOUT WARRANTY OF ANY KIND, EXPRESS OR
 IMPLIED, INCLUDING BUT NOT LIMITED TO THE WARRANTIES OF MERCHANTABILITY,
 FITNESS FOR A PARTICULAR PURPOSE AND NONINFRINGEMENT. IN NO EVENT SHALL THE
 AUTHORS OR COPYRIGHT HOLDERS BE LIABLE FOR ANY CLAIM, DAMAGES OR OTHER
 LIABILITY, WHETHER IN AN ACTION OF CONTRACT, TORT OR OTHERWISE, ARISING FROM,
 OUT OF OR IN CONNECTION WITH THE SOFTWARE OR THE USE OR OTHER DEALINGS IN
 THE SOFTWARE.
****************************************************************************/

#include "LayoutGraphUtils.h"
#include <tuple>
#include <utility>
#include "LayoutGraphGraphs.h"
#include "LayoutGraphNames.h"
#include "LayoutGraphTypes.h"
#include "RenderCommonNames.h"
#include "RenderCommonTypes.h"
#include "cocos/base/Log.h"
#include "cocos/base/StringUtil.h"
#include "cocos/base/std/container/string.h"
#include "cocos/renderer/gfx-base/GFXDef-common.h"
#include "details/DebugUtils.h"
#include "details/GslUtils.h"
#include "details/Map.h"
#include "details/Range.h"

namespace cc {

namespace render {

namespace {

DescriptorBlockData& getDescriptorBlockData(
    PmrFlatMap<DescriptorBlockIndex, DescriptorBlockData>& map,
    const DescriptorBlockIndex& index) {
    auto iter = map.find(index);
    if (iter != map.end()) {
        return iter->second;
    }
    iter = map.emplace(
                  std::piecewise_construct,
                  std::forward_as_tuple(index),
                  std::forward_as_tuple(index.descriptorType, index.visibility, 0))
               .first;

    return iter->second;
}

} // namespace

gfx::DescriptorType getGfxDescriptorType(DescriptorTypeOrder type) {
    switch (type) {
        case DescriptorTypeOrder::UNIFORM_BUFFER:
            return gfx::DescriptorType::UNIFORM_BUFFER;
        case DescriptorTypeOrder::DYNAMIC_UNIFORM_BUFFER:
            return gfx::DescriptorType::DYNAMIC_UNIFORM_BUFFER;
        case DescriptorTypeOrder::SAMPLER_TEXTURE:
            return gfx::DescriptorType::SAMPLER_TEXTURE;
        case DescriptorTypeOrder::SAMPLER:
            return gfx::DescriptorType::SAMPLER;
        case DescriptorTypeOrder::TEXTURE:
            return gfx::DescriptorType::TEXTURE;
        case DescriptorTypeOrder::STORAGE_BUFFER:
            return gfx::DescriptorType::STORAGE_BUFFER;
        case DescriptorTypeOrder::DYNAMIC_STORAGE_BUFFER:
            return gfx::DescriptorType::DYNAMIC_STORAGE_BUFFER;
        case DescriptorTypeOrder::STORAGE_IMAGE:
            return gfx::DescriptorType::STORAGE_IMAGE;
        case DescriptorTypeOrder::INPUT_ATTACHMENT:
            return gfx::DescriptorType::INPUT_ATTACHMENT;
        default:
            CC_LOG_ERROR("DescriptorType not found");
            return gfx::DescriptorType::INPUT_ATTACHMENT;
    }
}

DescriptorTypeOrder getDescriptorTypeOrder(gfx::DescriptorType type) {
    switch (type) {
        case gfx::DescriptorType::UNIFORM_BUFFER:
            return DescriptorTypeOrder::UNIFORM_BUFFER;
        case gfx::DescriptorType::DYNAMIC_UNIFORM_BUFFER:
            return DescriptorTypeOrder::DYNAMIC_UNIFORM_BUFFER;
        case gfx::DescriptorType::SAMPLER_TEXTURE:
            return DescriptorTypeOrder::SAMPLER_TEXTURE;
        case gfx::DescriptorType::SAMPLER:
            return DescriptorTypeOrder::SAMPLER;
        case gfx::DescriptorType::TEXTURE:
            return DescriptorTypeOrder::TEXTURE;
        case gfx::DescriptorType::STORAGE_BUFFER:
            return DescriptorTypeOrder::STORAGE_BUFFER;
        case gfx::DescriptorType::DYNAMIC_STORAGE_BUFFER:
            return DescriptorTypeOrder::DYNAMIC_STORAGE_BUFFER;
        case gfx::DescriptorType::STORAGE_IMAGE:
            return DescriptorTypeOrder::STORAGE_IMAGE;
        case gfx::DescriptorType::INPUT_ATTACHMENT:
            return DescriptorTypeOrder::INPUT_ATTACHMENT;
        case gfx::DescriptorType::UNKNOWN:
        default:
            CC_LOG_ERROR("DescriptorTypeOrder not found");
            return DescriptorTypeOrder::INPUT_ATTACHMENT;
    }
}

NameLocalID getOrCreateDescriptorID(LayoutGraphData& lg, std::string_view name) {
    auto iter = lg.attributeIndex.find(name);
    if (iter != lg.attributeIndex.end()) {
        return iter->second;
    }
    const auto id = static_cast<uint32_t>(lg.valueNames.size());
    lg.attributeIndex.emplace(name, NameLocalID{id});
    lg.valueNames.emplace_back(name);
    return NameLocalID{id};
}

void makeDescriptorSetLayoutData(
    LayoutGraphData& lg,
    UpdateFrequency rate, uint32_t set, const IDescriptorInfo& descriptors,
    DescriptorSetLayoutData& data,
    boost::container::pmr::memory_resource* scratch) {
    PmrFlatMap<DescriptorBlockIndex, DescriptorBlockData> map(scratch);
    PmrFlatMap<NameLocalID, gfx::UniformBlock> uniformBlocks(scratch);
    for (const auto& cb : descriptors.blocks) {
        auto& block = getDescriptorBlockData(
            map, DescriptorBlockIndex{
                     rate,
                     ParameterType::TABLE,
                     DescriptorTypeOrder::UNIFORM_BUFFER,
                     cb.stageFlags,
                 });

        const auto nameID = getOrCreateDescriptorID(lg, cb.name);
        block.descriptors.emplace_back(nameID, gfx::Type::UNKNOWN, 1);
        // add uniform buffer
        uniformBlocks.emplace(
            std::piecewise_construct,
            std::forward_as_tuple(nameID),
            std::forward_as_tuple(gfx::UniformBlock{set, 0xFFFFFFFF, cb.name, cb.members, 1}));
    }
    for (const auto& samplerTexture : descriptors.samplerTextures) {
        auto& block = getDescriptorBlockData(
            map, DescriptorBlockIndex{
                     rate,
                     ParameterType::TABLE,
                     DescriptorTypeOrder::SAMPLER_TEXTURE,
                     samplerTexture.stageFlags,
                 });
        const auto nameID = getOrCreateDescriptorID(lg, samplerTexture.name);
        block.descriptors.emplace_back(nameID, samplerTexture.type, samplerTexture.count);
    }
    for (const auto& sampler : descriptors.samplers) {
        auto& block = getDescriptorBlockData(
            map, DescriptorBlockIndex{
                     rate,
                     ParameterType::TABLE,
                     DescriptorTypeOrder::SAMPLER,
                     sampler.stageFlags,
                 });
        const auto nameID = getOrCreateDescriptorID(lg, sampler.name);
        block.descriptors.emplace_back(nameID, gfx::Type::SAMPLER, sampler.count);
    }
    for (const auto& texture : descriptors.textures) {
        auto& block = getDescriptorBlockData(
            map, DescriptorBlockIndex{
                     rate,
                     ParameterType::TABLE,
                     DescriptorTypeOrder::TEXTURE,
                     texture.stageFlags,
                 });
        const auto nameID = getOrCreateDescriptorID(lg, texture.name);
        block.descriptors.emplace_back(nameID, texture.type, texture.count);
    }
    for (const auto& buffer : descriptors.buffers) {
        auto& block = getDescriptorBlockData(
            map, DescriptorBlockIndex{
                     rate,
                     ParameterType::TABLE,
                     DescriptorTypeOrder::STORAGE_BUFFER,
                     buffer.stageFlags,
                 });
        const auto nameID = getOrCreateDescriptorID(lg, buffer.name);
        block.descriptors.emplace_back(nameID, gfx::Type::UNKNOWN, 1);
    }
    for (const auto& image : descriptors.images) {
        auto& block = getDescriptorBlockData(
            map, DescriptorBlockIndex{
                     rate,
                     ParameterType::TABLE,
                     DescriptorTypeOrder::STORAGE_IMAGE,
                     image.stageFlags,
                 });
        const auto nameID = getOrCreateDescriptorID(lg, image.name);
        block.descriptors.emplace_back(nameID, image.type, image.count);
    }
    for (const auto& subpassInput : descriptors.subpassInputs) {
        auto& block = getDescriptorBlockData(
            map, DescriptorBlockIndex{
                     rate,
                     ParameterType::TABLE,
                     DescriptorTypeOrder::INPUT_ATTACHMENT,
                     subpassInput.stageFlags,
                 });
        const auto nameID = getOrCreateDescriptorID(lg, subpassInput.name);
        block.descriptors.emplace_back(nameID, gfx::Type::UNKNOWN, subpassInput.count);
    }

    // calculate bindings
    uint32_t capacity = 0;
    for (auto&& [index, block] : map) {
        block.offset = capacity;
        for (const auto& d : block.descriptors) {
            if (index.descriptorType == DescriptorTypeOrder::UNIFORM_BUFFER) {
                // update uniform buffer binding
                auto iter = uniformBlocks.find(d.descriptorID);
                if (iter == uniformBlocks.end()) {
                    CC_LOG_ERROR("Uniform block not found");
                    continue;
                }
                auto& ub = iter->second;
                assert(ub.binding == 0xFFFFFFFF);
                ub.binding = block.capacity;
                // add uniform buffer to output
                data.uniformBlocks.emplace(d.descriptorID, std::move(ub));
            }
            // update block capacity
            auto iter = data.bindingMap.find(d.descriptorID);
            if (iter != data.bindingMap.end()) {
                CC_LOG_ERROR("Duplicated descriptor name: %s", lg.valueNames[d.descriptorID.value].c_str());
                continue;
            }
            data.bindingMap.emplace(d.descriptorID, block.offset + block.capacity);
            block.capacity += d.count;
        }
        // increate total capacity
        capacity += block.capacity;
        data.capacity += block.capacity;
        if (index.descriptorType == DescriptorTypeOrder::UNIFORM_BUFFER ||
            index.descriptorType == DescriptorTypeOrder::DYNAMIC_UNIFORM_BUFFER) {
            data.uniformBlockCapacity += block.capacity;
        } else if (index.descriptorType == DescriptorTypeOrder::SAMPLER_TEXTURE) {
            data.samplerTextureCapacity += block.capacity;
        }
        data.descriptorBlocks.emplace_back(std::move(block));
    }
}

void initializeDescriptorSetLayoutInfo(
    const DescriptorSetLayoutData& layoutData,
    gfx::DescriptorSetLayoutInfo& info) {
    for (const auto& block : layoutData.descriptorBlocks) {
        auto slot = block.offset;
        for (const auto& d : block.descriptors) {
            auto& binding = info.bindings.emplace_back();
            binding.binding = slot;
            binding.descriptorType = getGfxDescriptorType(block.type);
            binding.count = d.count;
            binding.stageFlags = block.visibility;
            binding.immutableSamplers = {};

            // update slot
            slot += d.count;
        }
    }
}

namespace {

const ccstd::unordered_map<ccstd::string, uint32_t> DEFAULT_UNIFORM_COUNTS{
    {"cc_lightPos", pipeline::UBOForwardLight::LIGHTS_PER_PASS},
    {"cc_lightColor", pipeline::UBOForwardLight::LIGHTS_PER_PASS},
    {"cc_lightSizeRangeAngle", pipeline::UBOForwardLight::LIGHTS_PER_PASS},
    {"cc_lightDir", pipeline::UBOForwardLight::LIGHTS_PER_PASS},
};

const TransparentSet<ccstd::string> DYNAMIC_UNIFORM_BLOCK{
    {"CCCamera"},
    {"CCForwardLight"},
    {"CCUILocal"},
};

} // namespace

uint32_t getUniformBlockSize(const ccstd::vector<gfx::Uniform>& blockMembers) {
    uint32_t prevSize = 0;
    for (const auto& m : blockMembers) {
        if (m.count) {
            prevSize += getTypeSize(m.type) * m.count;
            continue;
        }
        auto iter = DEFAULT_UNIFORM_COUNTS.find(m.name);
        if (iter != DEFAULT_UNIFORM_COUNTS.end()) {
            prevSize += getTypeSize(m.type) * iter->second;
            continue;
        }
        if (m.name == "cc_joints") {
            const auto sz = getTypeSize(m.type) * pipeline::UBOSkinning::layout.members[0].count;
            CC_EXPECTS(sz == pipeline::UBOSkinning::size);
            prevSize += sz;
            continue;
        }
        CC_LOG_ERROR("Invalid uniform count: %s", m.name.c_str());
    }
    CC_ENSURES(prevSize);
    return prevSize;
}

bool isDynamicUniformBlock(std::string_view name) {
    return DYNAMIC_UNIFORM_BLOCK.find(name) != DYNAMIC_UNIFORM_BLOCK.end();
}

gfx::DescriptorSet* getOrCreatePerPassDescriptorSet(
    gfx::Device* device,
    LayoutGraphData& lg, LayoutGraphData::vertex_descriptor vertID) {
    auto& ppl = get(LayoutGraphData::Layout, lg, vertID);
    auto iter = ppl.descriptorSets.find(UpdateFrequency::PER_PASS);
    if (iter == ppl.descriptorSets.end()) {
        return nullptr;
    }
    auto& data = iter->second;
    if (!data.descriptorSet) {
        if (!data.descriptorSetLayout) {
            data.descriptorSetLayout = device->createDescriptorSetLayout(data.descriptorSetLayoutInfo);
        }
        CC_ENSURES(data.descriptorSetLayout);
        data.descriptorSet = device->createDescriptorSet(gfx::DescriptorSetInfo{data.descriptorSetLayout.get()});
    }
    CC_ENSURES(data.descriptorSet);
    return data.descriptorSet;
}

void generateConstantMacros(
    gfx::Device* device,
    ccstd::string& constantMacros,
    bool clusterEnabled) {
    constantMacros = StringUtil::format(
        R"(
#define CC_DEVICE_SUPPORT_FLOAT_TEXTURE %d
#define CC_ENABLE_CLUSTERED_LIGHT_CULLING %d
#define CC_DEVICE_MAX_VERTEX_UNIFORM_VECTORS %d
#define CC_DEVICE_MAX_FRAGMENT_UNIFORM_VECTORS %d
#define CC_DEVICE_CAN_BENEFIT_FROM_INPUT_ATTACHMENT %d
#define CC_PLATFORM_ANDROID_AND_WEBGL 0
#define CC_ENABLE_WEBGL_HIGHP_STRUCT_VALUES 0
<<<<<<< HEAD
=======
#define CC_JOINT_UNIFORM_CAPACITY %d
>>>>>>> 7f9934e9
        )",
        hasAnyFlags(device->getFormatFeatures(gfx::Format::RGBA32F),
                    gfx::FormatFeature::RENDER_TARGET | gfx::FormatFeature::SAMPLED_TEXTURE),
        clusterEnabled ? 1 : 0,
        device->getCapabilities().maxVertexUniformVectors,
        device->getCapabilities().maxFragmentUniformVectors,
<<<<<<< HEAD
        device->hasFeature(gfx::Feature::INPUT_ATTACHMENT_BENEFIT));
=======
        device->hasFeature(gfx::Feature::INPUT_ATTACHMENT_BENEFIT),
        pipeline::SkinningJointCapacity::jointUniformCapacity);
>>>>>>> 7f9934e9
}

namespace {

ccstd::string getName(gfx::ShaderStageFlagBit stage) {
    std::ostringstream oss;
    int count = 0;
    if (hasFlag(stage, gfx::ShaderStageFlagBit::VERTEX)) {
        if (count++) {
            oss << " | ";
        }
        oss << "Vertex";
    }
    if (hasFlag(stage, gfx::ShaderStageFlagBit::CONTROL)) {
        if (count++) {
            oss << " | ";
        }
        oss << "Control";
    }
    if (hasFlag(stage, gfx::ShaderStageFlagBit::EVALUATION)) {
        if (count++) {
            oss << " | ";
        }
        oss << "Evaluation";
    }
    if (hasFlag(stage, gfx::ShaderStageFlagBit::GEOMETRY)) {
        if (count++) {
            oss << " | ";
        }
        oss << "Geometry";
    }
    if (hasFlag(stage, gfx::ShaderStageFlagBit::FRAGMENT)) {
        if (count++) {
            oss << " | ";
        }
        oss << "Fragment";
    }
    if (hasFlag(stage, gfx::ShaderStageFlagBit::COMPUTE)) {
        if (count++) {
            oss << " | ";
        }
        oss << "Compute";
    }
    if (hasAllFlags(stage, gfx::ShaderStageFlagBit::ALL)) {
        if (count++) {
            oss << " | ";
        }
        oss << "All";
    }
    return oss.str();
}

} // namespace

void printLayoutGraphData(
    const LayoutGraphData& lg, std::ostream& oss,
    boost::container::pmr::memory_resource* scratch) {
    ccstd::pmr::string space(scratch);

    oss << "\n";

    for (const auto v : makeRange(vertices(lg))) {
        if (parent(v, lg) != LayoutGraphData::null_vertex()) {
            continue;
        }
        const auto& name = get(LayoutGraphData::Name, lg, v);
        OSS << "\"" << name << "\": ";

        visit(
            [&](auto tag) {
                oss << getName(tag);
            },
            tag(v, lg));

        oss << " {\n";
        INDENT_BEG();
        const auto& info = get(LayoutGraphData::Layout, lg, v);
        for (const auto& set : info.descriptorSets) {
            OSS << "Set<" << getName(set.first) << "> {\n";
            {
                INDENT();
                for (const auto& block : set.second.descriptorSetLayoutData.descriptorBlocks) {
                    OSS << "Block<" << getName(block.type) << ", " << getName(block.visibility) << "> {\n";
                    {
                        INDENT();
                        OSS << "capacity: " << block.capacity << ",\n";
                        OSS << "count: " << block.descriptors.size() << ",\n";
                        if (!block.descriptors.empty()) {
                            OSS << "Descriptors{ ";
                            int count = 0;
                            for (const auto& d : block.descriptors) {
                                if (count++) {
                                    oss << ", ";
                                }
                                const auto& name = lg.valueNames.at(d.descriptorID.value);
                                oss << "\"" << name;
                                if (d.count != 1) {
                                    oss << "[" << d.count << "]";
                                }
                                oss << "\"";
                            }
                            oss << " }\n";
                        }
                    }
                    OSS << "}\n";
                }
            }
            OSS << "}\n";
        }
        INDENT_END();
        OSS << "}\n";
    }
}

} // namespace render

} // namespace cc<|MERGE_RESOLUTION|>--- conflicted
+++ resolved
@@ -356,22 +356,15 @@
 #define CC_DEVICE_CAN_BENEFIT_FROM_INPUT_ATTACHMENT %d
 #define CC_PLATFORM_ANDROID_AND_WEBGL 0
 #define CC_ENABLE_WEBGL_HIGHP_STRUCT_VALUES 0
-<<<<<<< HEAD
-=======
 #define CC_JOINT_UNIFORM_CAPACITY %d
->>>>>>> 7f9934e9
         )",
         hasAnyFlags(device->getFormatFeatures(gfx::Format::RGBA32F),
                     gfx::FormatFeature::RENDER_TARGET | gfx::FormatFeature::SAMPLED_TEXTURE),
         clusterEnabled ? 1 : 0,
         device->getCapabilities().maxVertexUniformVectors,
         device->getCapabilities().maxFragmentUniformVectors,
-<<<<<<< HEAD
-        device->hasFeature(gfx::Feature::INPUT_ATTACHMENT_BENEFIT));
-=======
         device->hasFeature(gfx::Feature::INPUT_ATTACHMENT_BENEFIT),
         pipeline::SkinningJointCapacity::jointUniformCapacity);
->>>>>>> 7f9934e9
 }
 
 namespace {
