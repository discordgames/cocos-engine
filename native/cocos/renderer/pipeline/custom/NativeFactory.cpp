/****************************************************************************
 Copyright (c) 2021-2022 Xiamen Yaji Software Co., Ltd.

 http://www.cocos.com

 Permission is hereby granted, free of charge, to any person obtaining a copy
 of this software and associated engine source code (the "Software"), a limited,
 worldwide, royalty-free, non-assignable, revocable and non-exclusive license
 to use Cocos Creator solely to develop games on your target platforms. You shall
 not use Cocos Creator software for developing other software or tools that's
 used for developing games. You are not granted to publish, distribute,
 sublicense, and/or sell copies of Cocos Creator.

 The software or tools in this License Agreement are licensed, not sold.
 Xiamen Yaji Software Co., Ltd. reserves all rights not expressly granted to you.

 THE SOFTWARE IS PROVIDED "AS IS", WITHOUT WARRANTY OF ANY KIND, EXPRESS OR
 IMPLIED, INCLUDING BUT NOT LIMITED TO THE WARRANTIES OF MERCHANTABILITY,
 FITNESS FOR A PARTICULAR PURPOSE AND NONINFRINGEMENT. IN NO EVENT SHALL THE
 AUTHORS OR COPYRIGHT HOLDERS BE LIABLE FOR ANY CLAIM, DAMAGES OR OTHER
 LIABILITY, WHETHER IN AN ACTION OF CONTRACT, TORT OR OTHERWISE, ARISING FROM,
 OUT OF OR IN CONNECTION WITH THE SOFTWARE OR THE USE OR OTHER DEALINGS IN
 THE SOFTWARE.
****************************************************************************/

#include <sstream>
#include "BinaryArchive.h"
#include "LayoutGraphSerialization.h"
#include "NativePipelineTypes.h"
#include "RenderInterfaceTypes.h"
#include "RenderingModule.h"
#include "details/GslUtils.h"
#include "pipeline/custom/LayoutGraphTypes.h"
#include "pipeline/custom/details/Pmr.h"

namespace cc {

namespace render {

namespace {

NativeRenderingModule* sRenderingModule = nullptr;
NativePipeline* sPipeline = nullptr;

} // namespace

RenderingModule* Factory::init(gfx::Device* deviceIn, const ccstd::vector<unsigned char>& bufferIn) {
    std::shared_ptr<NativeProgramLibrary> ptr(
        allocatePmrUniquePtr<NativeProgramLibrary>(
            boost::container::pmr::get_default_resource()));
    {
        std::string buffer(bufferIn.begin(), bufferIn.end());
        std::istringstream iss(buffer, std::ios::binary);
        BinaryInputArchive ar(iss, boost::container::pmr::get_default_resource());
        load(ar, ptr->layoutGraph);
    }
    ptr->init(deviceIn);

    sRenderingModule = ccnew NativeRenderingModule(std::move(ptr));
    return sRenderingModule;
}

void Factory::destroy(RenderingModule* renderingModule) noexcept {
    auto* ptr = dynamic_cast<NativeRenderingModule*>(renderingModule);
    if (ptr) {
        ptr->programLibrary.reset();
        CC_EXPECTS(sRenderingModule == renderingModule);
        sRenderingModule = nullptr;
<<<<<<< HEAD
=======
        sPipeline = nullptr;
>>>>>>> 7f9934e9
    }
}

Pipeline* Factory::createPipeline() {
<<<<<<< HEAD
    auto* ptr = ccnew NativePipeline(boost::container::pmr::get_default_resource());
    CC_EXPECTS(sRenderingModule);
    sRenderingModule->programLibrary->pipeline = ptr;
    return ptr;
=======
    if (sPipeline) {
        return sPipeline;
    }
    sPipeline = ccnew NativePipeline(boost::container::pmr::get_default_resource());
    CC_EXPECTS(sRenderingModule);
    sRenderingModule->programLibrary->pipeline = sPipeline;
    return sPipeline;
>>>>>>> 7f9934e9
}

ProgramLibrary* getProgramLibrary() {
    if (!sRenderingModule) {
        return nullptr;
    }
    return sRenderingModule->programLibrary.get();
}

RenderingModule* getRenderingModule() {
<<<<<<< HEAD
    CC_EXPECTS(sRenderingModule);
=======
>>>>>>> 7f9934e9
    return sRenderingModule;
}

} // namespace render

} // namespace cc<|MERGE_RESOLUTION|>--- conflicted
+++ resolved
@@ -66,20 +66,11 @@
         ptr->programLibrary.reset();
         CC_EXPECTS(sRenderingModule == renderingModule);
         sRenderingModule = nullptr;
-<<<<<<< HEAD
-=======
         sPipeline = nullptr;
->>>>>>> 7f9934e9
     }
 }
 
 Pipeline* Factory::createPipeline() {
-<<<<<<< HEAD
-    auto* ptr = ccnew NativePipeline(boost::container::pmr::get_default_resource());
-    CC_EXPECTS(sRenderingModule);
-    sRenderingModule->programLibrary->pipeline = ptr;
-    return ptr;
-=======
     if (sPipeline) {
         return sPipeline;
     }
@@ -87,7 +78,6 @@
     CC_EXPECTS(sRenderingModule);
     sRenderingModule->programLibrary->pipeline = sPipeline;
     return sPipeline;
->>>>>>> 7f9934e9
 }
 
 ProgramLibrary* getProgramLibrary() {
@@ -98,10 +88,6 @@
 }
 
 RenderingModule* getRenderingModule() {
-<<<<<<< HEAD
-    CC_EXPECTS(sRenderingModule);
-=======
->>>>>>> 7f9934e9
     return sRenderingModule;
 }
 
