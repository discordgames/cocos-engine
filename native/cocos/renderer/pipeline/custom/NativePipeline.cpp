--- conflicted
+++ resolved
@@ -1,1790 +1,1750 @@
-/****************************************************************************
- Copyright (c) 2021-2023 Xiamen Yaji Software Co., Ltd.
-
- http://www.cocos.com
-
- Permission is hereby granted, free of charge, to any person obtaining a copy
- of this software and associated documentation files (the "Software"), to deal
- in the Software without restriction, including without limitation the rights to
- use, copy, modify, merge, publish, distribute, sublicense, and/or sell copies
- of the Software, and to permit persons to whom the Software is furnished to do so,
- subject to the following conditions:
-
- The above copyright notice and this permission notice shall be included in
- all copies or substantial portions of the Software.
-
- THE SOFTWARE IS PROVIDED "AS IS", WITHOUT WARRANTY OF ANY KIND, EXPRESS OR
- IMPLIED, INCLUDING BUT NOT LIMITED TO THE WARRANTIES OF MERCHANTABILITY,
- FITNESS FOR A PARTICULAR PURPOSE AND NONINFRINGEMENT. IN NO EVENT SHALL THE
- AUTHORS OR COPYRIGHT HOLDERS BE LIABLE FOR ANY CLAIM, DAMAGES OR OTHER
- LIABILITY, WHETHER IN AN ACTION OF CONTRACT, TORT OR OTHERWISE, ARISING FROM,
- OUT OF OR IN CONNECTION WITH THE SOFTWARE OR THE USE OR OTHER DEALINGS IN
- THE SOFTWARE.
-****************************************************************************/
-
-#include <type_traits>
-#include "cocos/renderer/pipeline/PipelineSceneData.h"
-#include "cocos/renderer/pipeline/PipelineStateManager.h"
-#include "cocos/renderer/pipeline/custom/LayoutGraphTypes.h"
-#include "cocos/renderer/pipeline/custom/LayoutGraphUtils.h"
-#include "cocos/renderer/pipeline/custom/NativeBuiltinUtils.h"
-#include "cocos/renderer/pipeline/custom/NativePipelineTypes.h"
-#include "cocos/renderer/pipeline/custom/NativeRenderGraphUtils.h"
-#include "cocos/renderer/pipeline/custom/NativeUtils.h"
-#include "cocos/renderer/pipeline/custom/RenderGraphGraphs.h"
-#include "cocos/renderer/pipeline/custom/RenderingModule.h"
-#include "cocos/renderer/pipeline/custom/details/GslUtils.h"
-#include "cocos/scene/RenderScene.h"
-#include "cocos/scene/gpu-scene/GPUScene.h"
-#include "cocos/scene/RenderWindow.h"
-#include "cocos/base/Utils.h"
-#if CC_USE_DEBUG_RENDERER
-    #include "profiler/DebugRenderer.h"
-#endif
-
-namespace cc {
-
-namespace render {
-
-template<gfx::Format>
-void addSubresourceNode(ResourceGraph::vertex_descriptor v, const ccstd::string &name, ResourceGraph &resg);
-
-template <>
-void addSubresourceNode<gfx::Format::DEPTH_STENCIL>(ResourceGraph::vertex_descriptor v, const ccstd::string &name, ResourceGraph &resg) {
-    const auto& desc = get(ResourceGraph::DescTag{}, resg, v);
-    const auto& traits = get(ResourceGraph::TraitsTag{}, resg, v);
-    const auto& samplerInfo = get(ResourceGraph::SamplerTag{}, resg, v);
-
-    SubresourceView view{
-        nullptr,
-        gfx::Format::DEPTH_STENCIL,
-        0, // indexOrFirstMipLevel
-        1, // numMipLevels
-        0, // firstArraySlice
-        1, // numArraySlices
-        0, // firstPlane
-        1, // numPlanes
-        desc.viewType,
-    };
-
-    ccstd::string depthName{name};
-    depthName += "/";
-    depthName += DEPTH_PLANE_NAME;
-    const auto depthID = addVertex(
-        SubresourceViewTag{},
-        std::forward_as_tuple(depthName.c_str()),
-        std::forward_as_tuple(desc),
-        std::forward_as_tuple(traits.residency),
-        std::forward_as_tuple(),
-        std::forward_as_tuple(samplerInfo),
-        std::forward_as_tuple(view),
-        resg,
-        v);
-
-    view.firstPlane = 1;
-    ccstd::string stencilName{name};
-    stencilName += "/";
-    stencilName += STENCIL_PLANE_NAME;
-    const auto stencilID = addVertex(
-        SubresourceViewTag{},
-        std::forward_as_tuple(stencilName.c_str()),
-        std::forward_as_tuple(desc),
-        std::forward_as_tuple(traits.residency),
-        std::forward_as_tuple(),
-        std::forward_as_tuple(samplerInfo),
-        std::forward_as_tuple(view),
-        resg,
-        v);
-}
-
-NativePipeline::NativePipeline(const allocator_type &alloc) noexcept
-: device(gfx::Device::getInstance()),
-  globalDSManager(std::make_unique<pipeline::GlobalDSManager>()),
-  programLibrary(dynamic_cast<NativeProgramLibrary *>(getProgramLibrary())),
-  pipelineSceneData(ccnew pipeline::PipelineSceneData()), // NOLINT
-  nativeContext(std::make_unique<gfx::DefaultResource>(device), alloc),
-  resourceGraph(alloc),
-  renderGraph(alloc),
-  name(alloc),
-  custom(alloc) {
-    programLibrary->setPipeline(this);
-}
-
-bool NativePipeline::getIsGPUDrivenEnabled() const {
-    return pipelineSceneData->isGPUDrivenEnabled();
-}
-
-gfx::Device *NativePipeline::getDevice() const {
-    return device;
-}
-
-PipelineType NativePipeline::getType() const {
-    return PipelineType::STANDARD;
-}
-
-PipelineCapabilities NativePipeline::getCapabilities() const {
-    return PipelineCapabilities{};
-}
-
-void NativePipeline::beginSetup() {
-    renderGraph = RenderGraph(get_allocator());
-}
-
-void NativePipeline::endSetup() {
-}
-
-bool NativePipeline::containsResource(const ccstd::string &name) const {
-    return contains(name.c_str(), resourceGraph);
-}
-
-uint32_t NativePipeline::addExternalTexture(const ccstd::string &name, gfx::Texture *texture, ResourceFlags flags) {
-    const auto &texInfo = texture->getInfo();
-    ResourceDesc desc{};
-    desc.dimension = getResourceDimension(texInfo.type);
-    desc.width = texInfo.width;
-    desc.height = texInfo.height;
-    desc.depthOrArraySize = desc.dimension == ResourceDimension::TEXTURE3D ? texInfo.depth : texInfo.layerCount;
-    desc.mipLevels = texInfo.levelCount;
-    desc.format = texture->getFormat();
-    desc.sampleCount = gfx::SampleCount::X1;
-    desc.textureFlags = texture->getInfo().flags;
-    desc.flags = flags;
-    desc.viewType = texInfo.type;
-
-    return addVertex(
-        PersistentTextureTag{},
-        std::forward_as_tuple(name.c_str()),
-        std::forward_as_tuple(desc),
-        std::forward_as_tuple(ResourceTraits{ResourceResidency::EXTERNAL}),
-        std::forward_as_tuple(),
-        std::forward_as_tuple(),
-        std::forward_as_tuple(texture),
-        resourceGraph);
-}
-
-void NativePipeline::updateExternalTexture(const ccstd::string &name, gfx::Texture *texture) {
-    auto resID = findVertex(ccstd::pmr::string(name, get_allocator()), resourceGraph);
-    if (resID == ResourceGraph::null_vertex()) {
-        return;
-    }
-    auto &desc = get(ResourceGraph::DescTag{}, resourceGraph, resID);
-    visitObject(
-        resID, resourceGraph,
-        [&](IntrusivePtr<gfx::Texture> &tex) {
-            desc.width = texture->getWidth();
-            desc.height = texture->getHeight();
-            tex = texture;
-        },
-        [](const auto & /*res*/) {});
-}
-
-// NOLINTNEXTLINE(bugprone-easily-swappable-parameters)
-uint32_t NativePipeline::addRenderWindow(const ccstd::string &name, gfx::Format format, uint32_t width, uint32_t height, scene::RenderWindow *renderWindow) {
-    ResourceDesc desc{};
-    desc.dimension = ResourceDimension::TEXTURE2D;
-    desc.width = width;
-    desc.height = height;
-    desc.depthOrArraySize = 1;
-    desc.mipLevels = 1;
-    desc.format = format;
-    desc.sampleCount = gfx::SampleCount::X1;
-    desc.textureFlags = gfx::TextureFlagBit::NONE;
-    desc.flags = ResourceFlags::COLOR_ATTACHMENT | ResourceFlags::INPUT_ATTACHMENT | ResourceFlags::SAMPLED |
-                 ResourceFlags::TRANSFER_SRC | ResourceFlags::TRANSFER_DST;
-
-    CC_EXPECTS(renderWindow);
-
-    if (!renderWindow->getSwapchain()) {
-        CC_ASSERT(renderWindow->getFramebuffer()->getColorTextures().size() == 1);
-        CC_ASSERT(renderWindow->getFramebuffer()->getColorTextures().at(0));
-        desc.sampleCount = renderWindow->getFramebuffer()->getColorTextures().at(0)->getInfo().samples;
-        return addVertex(
-            FramebufferTag{},
-            std::forward_as_tuple(name.c_str()),
-            std::forward_as_tuple(desc),
-            std::forward_as_tuple(ResourceTraits{ResourceResidency::EXTERNAL}),
-            std::forward_as_tuple(),
-            std::forward_as_tuple(),
-            std::forward_as_tuple(IntrusivePtr<gfx::Framebuffer>(renderWindow->getFramebuffer())),
-            resourceGraph);
-    }
-
-    CC_ASSERT(renderWindow->getFramebuffer()->getColorTextures().size() == 1);
-    CC_ASSERT(renderWindow->getFramebuffer()->getColorTextures().at(0));
-
-    desc.format = renderWindow->getFramebuffer()->getColorTextures()[0]->getFormat();
-
-    return addVertex(
-        SwapchainTag{},
-        std::forward_as_tuple(name.c_str()),
-        std::forward_as_tuple(desc),
-        std::forward_as_tuple(ResourceTraits{ResourceResidency::BACKBUFFER}),
-        std::forward_as_tuple(),
-        std::forward_as_tuple(),
-        std::forward_as_tuple(RenderSwapchain{renderWindow->getSwapchain()}),
-        resourceGraph);
-}
-
-// NOLINTNEXTLINE
-uint32_t NativePipeline::addStorageBuffer(const ccstd::string &name, gfx::Format format, uint32_t size, ResourceResidency residency) {
-    CC_EXPECTS(size);
-    ResourceDesc desc{};
-    desc.dimension = ResourceDimension::BUFFER;
-    desc.width = size;
-    desc.height = 1;
-    desc.depthOrArraySize = 1;
-    desc.mipLevels = 1;
-    desc.format = format;
-    desc.sampleCount = gfx::SampleCount::X1;
-    desc.textureFlags = gfx::TextureFlagBit::NONE;
-    desc.flags = ResourceFlags::STORAGE | ResourceFlags::TRANSFER_SRC | ResourceFlags::TRANSFER_DST;
-
-    return addVertex(
-        ManagedBufferTag{},
-        std::forward_as_tuple(name.c_str()),
-        std::forward_as_tuple(desc),
-        std::forward_as_tuple(ResourceTraits{residency}),
-        std::forward_as_tuple(),
-        std::forward_as_tuple(),
-        std::forward_as_tuple(),
-        resourceGraph);
-}
-
-// NOLINTNEXTLINE
-uint32_t NativePipeline::addRenderTarget(const ccstd::string &name, gfx::Format format, uint32_t width, uint32_t height, ResourceResidency residency) {
-    CC_EXPECTS(width);
-    CC_EXPECTS(height);
-    ResourceDesc desc{};
-    desc.dimension = ResourceDimension::TEXTURE2D;
-    desc.width = width;
-    desc.height = height;
-    desc.depthOrArraySize = 1;
-    desc.mipLevels = 1;
-    desc.format = format;
-    desc.sampleCount = gfx::SampleCount::X1;
-    desc.textureFlags = gfx::TextureFlagBit::NONE;
-    desc.flags = ResourceFlags::COLOR_ATTACHMENT | ResourceFlags::INPUT_ATTACHMENT | ResourceFlags::SAMPLED |
-                 ResourceFlags::TRANSFER_SRC | ResourceFlags::TRANSFER_DST;
-
-    return addVertex(
-        ManagedTextureTag{},
-        std::forward_as_tuple(name.c_str()),
-        std::forward_as_tuple(desc),
-        std::forward_as_tuple(ResourceTraits{residency}),
-        std::forward_as_tuple(),
-        std::forward_as_tuple(),
-        std::forward_as_tuple(),
-        resourceGraph);
-}
-
-// NOLINTNEXTLINE
-uint32_t NativePipeline::addDepthStencil(const ccstd::string &name, gfx::Format format, uint32_t width, uint32_t height, ResourceResidency residency) {
-    CC_EXPECTS(width);
-    CC_EXPECTS(height);
-    ResourceDesc desc{};
-    desc.dimension = ResourceDimension::TEXTURE2D;
-    desc.width = width;
-    desc.height = height;
-    desc.depthOrArraySize = 1;
-    desc.mipLevels = 1;
-    desc.format = format;
-    desc.sampleCount = gfx::SampleCount::X1;
-    desc.textureFlags = gfx::TextureFlagBit::NONE;
-    desc.flags = ResourceFlags::DEPTH_STENCIL_ATTACHMENT | ResourceFlags::INPUT_ATTACHMENT | ResourceFlags::SAMPLED |
-                 ResourceFlags::TRANSFER_SRC | ResourceFlags::TRANSFER_DST;
-
-    gfx::SamplerInfo samplerInfo{};
-    samplerInfo.magFilter = gfx::Filter::POINT;
-    samplerInfo.minFilter = gfx::Filter::POINT;
-    samplerInfo.mipFilter = gfx::Filter::NONE;
-
-    auto resID = addVertex(
-        ManagedTextureTag{},
-        std::forward_as_tuple(name.c_str()),
-        std::forward_as_tuple(desc),
-        std::forward_as_tuple(ResourceTraits{residency}),
-        std::forward_as_tuple(),
-        std::forward_as_tuple(samplerInfo),
-        std::forward_as_tuple(),
-        resourceGraph);
-
-    addSubresourceNode<gfx::Format::DEPTH_STENCIL>(resID, name, resourceGraph);
-    return resID;
-}
-
-<<<<<<< HEAD
-uint32_t NativePipeline::addResource(
-    const ccstd::string &name, ResourceDimension dimension,
-    gfx::Format format,
-    uint32_t width, uint32_t height, uint32_t depth, uint32_t arraySize, uint32_t mipLevels,
-    gfx::SampleCount sampleCount, ResourceFlags flags, ResourceResidency residency) {
-    CC_EXPECTS(width);
-    CC_EXPECTS(height);
-    CC_EXPECTS(depth);
-    CC_EXPECTS(arraySize);
-    CC_EXPECTS(mipLevels);
-=======
-uint32_t NativePipeline::addTexture(const ccstd::string &name, gfx::TextureType type, gfx::Format format, uint32_t width, uint32_t height, uint32_t depth, uint32_t arraySize, uint32_t mipLevels, gfx::SampleCount sampleCount, ResourceFlags flags, ResourceResidency residency) {
-    const auto dimension = getResourceDimension(type);
->>>>>>> 1e3155bb
-    ResourceDesc desc{
-        dimension,
-        0,
-        width,
-        height,
-        static_cast<uint16_t>(dimension == ResourceDimension::TEXTURE3D ? depth : arraySize),
-        static_cast<uint16_t>(mipLevels),
-        format,
-        sampleCount,
-        residency == ResourceResidency::MEMORYLESS ? gfx::TextureFlagBit::LAZILY_ALLOCATED : gfx::TextureFlagBit::NONE,
-        flags,
-        type
-    };
-    switch (residency) {
-        case ResourceResidency::MANAGED: {
-            if (dimension == ResourceDimension::BUFFER) {
-                return addVertex(
-                    ManagedBufferTag{},
-                    std::forward_as_tuple(name.c_str()),
-                    std::forward_as_tuple(desc),
-                    std::forward_as_tuple(ResourceTraits{residency}),
-                    std::forward_as_tuple(),
-                    std::forward_as_tuple(),
-                    std::forward_as_tuple(),
-                    resourceGraph);
-            }
-            return addVertex(
-                ManagedTextureTag{},
-                std::forward_as_tuple(name.c_str()),
-                std::forward_as_tuple(desc),
-                std::forward_as_tuple(ResourceTraits{residency}),
-                std::forward_as_tuple(),
-                std::forward_as_tuple(),
-                std::forward_as_tuple(),
-                resourceGraph);
-        } break;
-        case ResourceResidency::PERSISTENT: {
-            if (dimension == ResourceDimension::BUFFER) {
-                return addVertex(
-                    PersistentBufferTag{},
-                    std::forward_as_tuple(name.c_str()),
-                    std::forward_as_tuple(desc),
-                    std::forward_as_tuple(ResourceTraits{residency}),
-                    std::forward_as_tuple(),
-                    std::forward_as_tuple(),
-                    std::forward_as_tuple(),
-                    resourceGraph);
-            }
-            return addVertex(
-                PersistentTextureTag{},
-                std::forward_as_tuple(name.c_str()),
-                std::forward_as_tuple(desc),
-                std::forward_as_tuple(ResourceTraits{residency}),
-                std::forward_as_tuple(),
-                std::forward_as_tuple(),
-                std::forward_as_tuple(),
-                resourceGraph);
-        } break;
-        default:
-            CC_EXPECTS(false);
-    }
-    return ResourceGraph::null_vertex();
-}
-
-<<<<<<< HEAD
-namespace {
-
-void updateResourceImpl(
-    ResourceGraph &resourceGraph,
-    const ccstd::pmr::string &name, gfx::Format format,
-=======
-void NativePipeline::updateTexture(const ccstd::string &name, gfx::Format format, uint32_t width, uint32_t height, uint32_t depth, uint32_t arraySize, uint32_t mipLevels, gfx::SampleCount sampleCount) {
-    updateResource(name, format, width, height, depth, arraySize, mipLevels, sampleCount);
-}
-
-uint32_t NativePipeline::addBuffer(const ccstd::string &name, uint32_t size, ResourceFlags flags, ResourceResidency residency) {
-    ResourceDesc desc = {};
-    desc.dimension = ResourceDimension::BUFFER;
-    desc.width = size;
-    desc.flags = flags;
-    return addVertex(
-        ManagedBufferTag{},
-        std::forward_as_tuple(name.c_str()),
-        std::forward_as_tuple(desc),
-        std::forward_as_tuple(ResourceTraits{residency}),
-        std::forward_as_tuple(),
-        std::forward_as_tuple(),
-        std::forward_as_tuple(),
-        resourceGraph);
-}
-
-void NativePipeline::updateBuffer(const ccstd::string &name, uint32_t size) {
-    updateResource(name, gfx::Format::UNKNOWN, size, 0, 0, 0, 0, gfx::SampleCount::X1);
-}
-
-uint32_t NativePipeline::addResource(const ccstd::string& name, ResourceDimension dimension,
-    gfx::Format format,
-    uint32_t width, uint32_t height, uint32_t depth, uint32_t arraySize, uint32_t mipLevels,
-    gfx::SampleCount sampleCount, ResourceFlags flags, ResourceResidency residency) {
-    return dimension == ResourceDimension::BUFFER ? addBuffer(name, width, flags, residency) :
-        addTexture(name, getTextureType(dimension, arraySize), format, width, height, depth, arraySize, mipLevels, sampleCount, flags, residency);
-}
-
-void NativePipeline::updateResource(const ccstd::string& name, gfx::Format format,
->>>>>>> 1e3155bb
-    uint32_t width, uint32_t height, uint32_t depth, uint32_t arraySize, uint32_t mipLevels, // NOLINT(bugprone-easily-swappable-parameters)
-    gfx::SampleCount sampleCount) {
-    auto resID = findVertex(name, resourceGraph);
-    if (resID == ResourceGraph::null_vertex()) {
-        return;
-    }
-    auto &desc = get(ResourceGraph::DescTag{}, resourceGraph, resID);
-
-    // update format
-    if (format == gfx::Format::UNKNOWN) {
-        format = desc.format;
-    }
-    visitObject(
-        resID, resourceGraph,
-        [&](ManagedTexture &tex) {
-            uint32_t depthOrArraySize = static_cast<uint16_t>(
-                desc.dimension == ResourceDimension::TEXTURE3D ? depth : arraySize);
-            bool invalidate =
-                std::forward_as_tuple(desc.width, desc.height, desc.depthOrArraySize, desc.mipLevels, desc.format, desc.sampleCount) !=
-                std::forward_as_tuple(width, height, depthOrArraySize, mipLevels, format, sampleCount);
-            if (invalidate) {
-                desc.width = width;
-                desc.height = height;
-                desc.depthOrArraySize = depthOrArraySize;
-                desc.mipLevels = mipLevels;
-                desc.format = format;
-                desc.sampleCount = sampleCount;
-                resourceGraph.invalidatePersistentRenderPassAndFramebuffer(tex.texture.get());
-            }
-        },
-<<<<<<< HEAD
-        [&](IntrusivePtr<gfx::Texture> &tex) {
-            uint32_t depthOrArraySize = static_cast<uint16_t>(
-                desc.dimension == ResourceDimension::TEXTURE3D ? depth : arraySize);
-            bool invalidate =
-                std::forward_as_tuple(desc.width, desc.height, desc.depthOrArraySize, desc.mipLevels, desc.format, desc.sampleCount) !=
-                std::forward_as_tuple(width, height, depthOrArraySize, mipLevels, format, sampleCount);
-            if (invalidate) {
-                desc.width = width;
-                desc.height = height;
-                desc.depthOrArraySize = depthOrArraySize;
-                desc.mipLevels = mipLevels;
-                desc.format = format;
-                desc.sampleCount = sampleCount;
-                tex.reset();
-            }
-        },
-        [&](ManagedBuffer &buffer) {
-            std::ignore = buffer;
-            bool invalidate =
-                std::forward_as_tuple(desc.width) !=
-                std::forward_as_tuple(width);
-            if (invalidate) {
-                desc.width = width;
-            }
-        },
-        [&](IntrusivePtr<gfx::Buffer> &buffer) {
-            bool invalidate =
-                std::forward_as_tuple(desc.width) !=
-                std::forward_as_tuple(width);
-            if (invalidate) {
-                desc.width = width;
-                buffer.reset();
-            }
-=======
-        [&](ManagedBuffer &/*buffer*/) {
-            desc.width = width;
->>>>>>> 1e3155bb
-        },
-        [](const auto & /*res*/) {});
-}
-
-} // namespace
-
-void NativePipeline::updateResource(const ccstd::string &name, gfx::Format format,
-                                    uint32_t width, uint32_t height, uint32_t depth, uint32_t arraySize, uint32_t mipLevels, // NOLINT(bugprone-easily-swappable-parameters)
-                                    gfx::SampleCount sampleCount) {
-    updateResourceImpl(
-        resourceGraph,
-        ccstd::pmr::string(name, &unsyncPool),
-        format, width, height, depth, arraySize, mipLevels, sampleCount);
-}
-
-// NOLINTNEXTLINE
-uint32_t NativePipeline::addStorageTexture(const ccstd::string &name, gfx::Format format, uint32_t width, uint32_t height, ResourceResidency residency) {
-    CC_EXPECTS(width);
-    CC_EXPECTS(height);
-    ResourceDesc desc{};
-    desc.dimension = ResourceDimension::TEXTURE2D;
-    desc.width = width;
-    desc.height = height;
-    desc.depthOrArraySize = 1;
-    desc.mipLevels = 1;
-    desc.format = format;
-    desc.sampleCount = gfx::SampleCount::X1;
-    desc.textureFlags = gfx::TextureFlagBit::NONE;
-    desc.flags = ResourceFlags::STORAGE | ResourceFlags::SAMPLED | ResourceFlags::TRANSFER_SRC | ResourceFlags::TRANSFER_DST;
-
-    CC_EXPECTS(residency == ResourceResidency::MANAGED || residency == ResourceResidency::MEMORYLESS);
-
-    gfx::SamplerInfo samplerInfo{};
-    samplerInfo.magFilter = gfx::Filter::POINT;
-    samplerInfo.minFilter = gfx::Filter::POINT;
-    samplerInfo.mipFilter = gfx::Filter::NONE;
-    return addVertex(
-        ManagedTextureTag{},
-        std::forward_as_tuple(name.c_str()),
-        std::forward_as_tuple(desc),
-        std::forward_as_tuple(ResourceTraits{residency}),
-        std::forward_as_tuple(),
-        std::forward_as_tuple(samplerInfo),
-        std::forward_as_tuple(),
-        resourceGraph);
-}
-// NOLINTNEXTLINE
-uint32_t NativePipeline::addShadingRateTexture(const ccstd::string &name, uint32_t width, uint32_t height, ResourceResidency residency) {
-    CC_EXPECTS(width);
-    CC_EXPECTS(height);
-    ResourceDesc desc{};
-    desc.dimension = ResourceDimension::TEXTURE2D;
-    desc.width = width;
-    desc.height = height;
-    desc.depthOrArraySize = 1;
-    desc.mipLevels = 1;
-    desc.format = gfx::Format::R8UI;
-    desc.sampleCount = gfx::SampleCount::X1;
-    desc.textureFlags = gfx::TextureFlagBit::NONE;
-    desc.flags = ResourceFlags::SHADING_RATE | ResourceFlags::STORAGE | ResourceFlags::SAMPLED | ResourceFlags::TRANSFER_SRC | ResourceFlags::TRANSFER_DST;
-
-    CC_EXPECTS(residency == ResourceResidency::MANAGED || residency == ResourceResidency::MEMORYLESS);
-
-    gfx::SamplerInfo samplerInfo{};
-    samplerInfo.magFilter = gfx::Filter::POINT;
-    samplerInfo.minFilter = gfx::Filter::POINT;
-    samplerInfo.mipFilter = gfx::Filter::NONE;
-    return addVertex(
-        ManagedTextureTag{},
-        std::forward_as_tuple(name.c_str()),
-        std::forward_as_tuple(desc),
-        std::forward_as_tuple(ResourceTraits{residency}),
-        std::forward_as_tuple(),
-        std::forward_as_tuple(samplerInfo),
-        std::forward_as_tuple(),
-        resourceGraph);
-}
-
-uint32_t NativePipeline::addCustomBuffer(
-    const ccstd::string &name,
-    const gfx::BufferInfo &info, const std::string &type) {
-    if (!custom.currentContext) {
-        return ResourceGraph::null_vertex();
-    }
-    auto &ctx = *custom.currentContext;
-
-    ResourceDesc desc{};
-    desc.dimension = ResourceDimension::BUFFER;
-    desc.width = info.size;
-    desc.height = 1;
-    desc.depthOrArraySize = 1;
-    desc.mipLevels = 1;
-    desc.format = gfx::Format::UNKNOWN;
-    desc.sampleCount = gfx::SampleCount::X1;
-    desc.textureFlags = gfx::TextureFlagBit::NONE;
-    desc.flags = ResourceFlags::NONE;
-
-    auto ptr = ctx.createCustomBuffer(type, info);
-
-    return addVertex(
-        PersistentBufferTag{},
-        std::forward_as_tuple(name.c_str()),
-        std::forward_as_tuple(desc),
-        std::forward_as_tuple(ResourceTraits{ResourceResidency::EXTERNAL}),
-        std::forward_as_tuple(),
-        std::forward_as_tuple(),
-        std::forward_as_tuple(std::move(ptr)),
-        resourceGraph);
-}
-
-uint32_t NativePipeline::addCustomTexture(
-    const ccstd::string &name,
-    const gfx::TextureInfo &info, const std::string &type) {
-    if (!custom.currentContext) {
-        return ResourceGraph::null_vertex();
-    }
-    auto &ctx = *custom.currentContext;
-
-    ResourceDesc desc{};
-    desc.dimension = ResourceDimension::TEXTURE2D;
-    desc.width = info.width;
-    desc.height = info.height;
-    desc.depthOrArraySize = info.layerCount;
-    desc.mipLevels = info.levelCount;
-    desc.format = info.format;
-    desc.sampleCount = gfx::SampleCount::X1;
-    desc.textureFlags = info.flags;
-    desc.flags = ResourceFlags::NONE;
-
-    auto ptr = ctx.createCustomTexture(type, info);
-
-    return addVertex(
-        PersistentTextureTag{},
-        std::forward_as_tuple(name.c_str()),
-        std::forward_as_tuple(desc),
-        std::forward_as_tuple(ResourceTraits{ResourceResidency::EXTERNAL}),
-        std::forward_as_tuple(),
-        std::forward_as_tuple(),
-        std::forward_as_tuple(std::move(ptr)),
-        resourceGraph);
-}
-
-void NativePipeline::updateRenderWindow(const ccstd::string &name, scene::RenderWindow *renderWindow) {
-    auto resID = findVertex(ccstd::pmr::string(name, get_allocator()), resourceGraph);
-    if (resID == ResourceGraph::null_vertex()) {
-        return;
-    }
-    auto &desc = get(ResourceGraph::DescTag{}, resourceGraph, resID);
-    visitObject(
-        resID, resourceGraph,
-        [&](IntrusivePtr<gfx::Framebuffer> &fb) {
-            CC_EXPECTS(!renderWindow->getSwapchain());
-            desc.width = renderWindow->getWidth();
-            desc.height = renderWindow->getHeight();
-            fb = renderWindow->getFramebuffer();
-        },
-        [&](RenderSwapchain &sc) {
-            CC_EXPECTS(renderWindow->getSwapchain());
-            auto *newSwapchain = renderWindow->getSwapchain();
-            if (sc.generation != newSwapchain->getGeneration()) {
-                resourceGraph.invalidatePersistentRenderPassAndFramebuffer(
-                    sc.swapchain->getColorTexture());
-                sc.generation = newSwapchain->getGeneration();
-            }
-            desc.width = renderWindow->getSwapchain()->getWidth();
-            desc.height = renderWindow->getSwapchain()->getHeight();
-            sc.swapchain = renderWindow->getSwapchain();
-        },
-        [](const auto & /*res*/) {});
-}
-
-void NativePipeline::updateStorageBuffer(
-    const ccstd::string &name, uint32_t size, gfx::Format format) { // NOLINT(bugprone-easily-swappable-parameters)
-    auto resID = findVertex(ccstd::pmr::string(name, get_allocator()), resourceGraph);
-    if (resID == ResourceGraph::null_vertex()) {
-        return;
-    }
-    auto &desc = get(ResourceGraph::DescTag{}, resourceGraph, resID);
-
-    // update format
-    if (format == gfx::Format::UNKNOWN) {
-        format = desc.format;
-    }
-
-    visitObject(
-        resID, resourceGraph,
-        [&](ManagedBuffer &buffer) {
-            std::ignore = buffer;
-            bool invalidate =
-                std::forward_as_tuple(desc.width, desc.format) !=
-                std::forward_as_tuple(size, format);
-            if (invalidate) {
-                desc.width = size;
-                desc.format = format;
-                // TODO(zhouzhenglong): invalidate buffer
-            }
-        },
-        [](const auto & /*res*/) {});
-}
-
-void NativePipeline::updateRenderTarget(
-    const ccstd::string &name,
-    uint32_t width, uint32_t height, gfx::Format format) { // NOLINT(bugprone-easily-swappable-parameters)
-    auto resID = findVertex(ccstd::pmr::string(name, get_allocator()), resourceGraph);
-    if (resID == ResourceGraph::null_vertex()) {
-        return;
-    }
-    auto &desc = get(ResourceGraph::DescTag{}, resourceGraph, resID);
-
-    // update format
-    if (format == gfx::Format::UNKNOWN) {
-        format = desc.format;
-    }
-    visitObject(
-        resID, resourceGraph,
-        [&](ManagedTexture &tex) {
-            bool invalidate =
-                std::forward_as_tuple(desc.width, desc.height, desc.format) !=
-                std::forward_as_tuple(width, height, format);
-            if (invalidate) {
-                desc.width = width;
-                desc.height = height;
-                desc.format = format;
-                resourceGraph.invalidatePersistentRenderPassAndFramebuffer(tex.texture.get());
-            }
-        },
-        [](const auto & /*res*/) {});
-}
-
-void NativePipeline::updateDepthStencil(
-    const ccstd::string &name,
-    uint32_t width, uint32_t height, gfx::Format format) { // NOLINT(bugprone-easily-swappable-parameters)
-    updateRenderTarget(name, width, height, format);
-}
-
-void NativePipeline::updateStorageTexture(
-    const ccstd::string &name, uint32_t width, uint32_t height, gfx::Format format) { // NOLINT(bugprone-easily-swappable-parameters)
-    auto resID = findVertex(ccstd::pmr::string(name, get_allocator()), resourceGraph);
-    if (resID == ResourceGraph::null_vertex()) {
-        return;
-    }
-    auto &desc = get(ResourceGraph::DescTag{}, resourceGraph, resID);
-
-    // update format
-    if (format == gfx::Format::UNKNOWN) {
-        format = desc.format;
-    }
-
-    visitObject(
-        resID, resourceGraph,
-        [&](ManagedTexture &tex) {
-            std::ignore = tex;
-            bool invalidate =
-                std::forward_as_tuple(desc.width, desc.height, desc.format) !=
-                std::forward_as_tuple(width, height, format);
-            if (invalidate) {
-                desc.width = width;
-                desc.height = height;
-                desc.format = format;
-                // TODO(zhouzhenglong): invalidate storage texture
-            }
-        },
-        [](const auto & /*res*/) {});
-}
-
-void NativePipeline::updateShadingRateTexture(
-    const ccstd::string &name, uint32_t width, uint32_t height) { // NOLINT(bugprone-easily-swappable-parameters)
-    auto resID = findVertex(ccstd::pmr::string(name, get_allocator()), resourceGraph);
-    if (resID == ResourceGraph::null_vertex()) {
-        return;
-    }
-    auto &desc = get(ResourceGraph::DescTag{}, resourceGraph, resID);
-
-    // update format
-    visitObject(
-        resID, resourceGraph,
-        [&](ManagedTexture &tex) {
-            std::ignore = tex;
-            bool invalidate =
-                std::forward_as_tuple(desc.width, desc.height) !=
-                std::forward_as_tuple(width, height);
-            if (invalidate) {
-                desc.width = width;
-                desc.height = height;
-                // TODO(zhouzhenglong): invalidate shading rate texture
-            }
-        },
-        [](const auto & /*res*/) {});
-}
-
-void NativePipeline::beginFrame() {
-    // noop
-}
-
-void NativePipeline::update(const scene::Camera *camera) {
-    const auto *sceneData = getPipelineSceneData();
-    const auto *shadows = sceneData->getShadows();
-    if (shadows && shadows->isEnabled() && shadows->getType() == scene::ShadowType::SHADOW_MAP &&
-        camera && camera->getScene() && camera->getScene()->getMainLight()) {
-        sceneData->getCSMLayers()->update(sceneData, camera);
-    }
-}
-
-void NativePipeline::endFrame() {
-    // noop
-}
-
-RenderPassBuilder *NativePipeline::addRenderPass(
-    uint32_t width, uint32_t height,
-    const ccstd::string &passName) {
-    const auto &layoutGraph = programLibrary->layoutGraph;
-
-    auto [passID, passLayoutID] = addRenderPassVertex(
-        renderGraph, layoutGraph,
-        width, height, 1, 0, passName);
-
-    auto *builder = ccnew NativeRenderPassBuilder(
-        this, &renderGraph, passID, &layoutGraph, passLayoutID);
-
-    updateRasterPassConstants(width, height, *builder);
-
-    return builder;
-}
-
-MultisampleRenderPassBuilder *NativePipeline::addMultisampleRenderPass(
-    uint32_t width, uint32_t height,
-    uint32_t count, uint32_t quality,
-    const ccstd::string &passName) {
-    CC_EXPECTS(count > 1);
-    const auto &layoutGraph = programLibrary->layoutGraph;
-
-    auto [passID, passLayoutID] = addRenderPassVertex(
-        renderGraph, layoutGraph,
-        width, height, count, quality, passName);
-
-    auto &pass = get(RasterPassTag{}, passID, renderGraph);
-
-    auto [subpassID, subpassLayoutID] = addRenderSubpassVertex(
-        pass, renderGraph, passID,
-        layoutGraph, passLayoutID,
-        "", // subpassName is empty
-        count, quality);
-
-    auto *builder = ccnew NativeMultisampleRenderPassBuilder(
-        this, &renderGraph, passID, &layoutGraph, passLayoutID,
-        subpassID, subpassLayoutID);
-
-    updateRasterPassConstants(pass.width, pass.height, *builder);
-
-    return builder;
-}
-
-void NativePipeline::addResolvePass(const ccstd::vector<ResolvePair> &resolvePairs) {
-    ResolvePass pass(renderGraph.get_allocator());
-    pass.resolvePairs.reserve(resolvePairs.size());
-    for (auto &&pair : resolvePairs) {
-        pass.resolvePairs.emplace_back(pair);
-    }
-    std::string_view name("Resolve");
-    addVertex2(
-        ResolveTag{},
-        std::forward_as_tuple(name),
-        std::forward_as_tuple(),
-        std::forward_as_tuple(),
-        std::forward_as_tuple(),
-        std::forward_as_tuple(std::move(pass)),
-        renderGraph);
-}
-
-// NOLINTNEXTLINE
-ComputePassBuilder *NativePipeline::addComputePass(const ccstd::string &passName) {
-    auto passID = addVertex2(
-        ComputeTag{},
-        std::forward_as_tuple(passName),
-        std::forward_as_tuple(passName),
-        std::forward_as_tuple(),
-        std::forward_as_tuple(),
-        std::forward_as_tuple(),
-        renderGraph);
-
-    auto passLayoutID = locate(LayoutGraphData::null_vertex(), passName, programLibrary->layoutGraph);
-
-    return ccnew NativeComputePassBuilder(this, &renderGraph, passID, &programLibrary->layoutGraph, passLayoutID);
-}
-
-void NativePipeline::addMovePass(const ccstd::vector<MovePair> &movePairs) {
-    MovePass pass(renderGraph.get_allocator());
-    pass.movePairs.reserve(movePairs.size());
-    for (auto &&pair : movePairs) {
-        pass.movePairs.emplace_back(pair);
-    }
-    std::string_view name("Move");
-    addVertex2(
-        MoveTag{},
-        std::forward_as_tuple(name),
-        std::forward_as_tuple(),
-        std::forward_as_tuple(),
-        std::forward_as_tuple(),
-        std::forward_as_tuple(std::move(pass)),
-        renderGraph);
-}
-
-namespace {
-
-constexpr uint32_t getGroupCount(uint32_t x, uint32_t batch) noexcept { // NOLINT(bugprone-easily-swappable-parameters)
-    return (x + batch - 1) / batch;
-}
-
-constexpr uint32_t getHalfSize(uint32_t x) noexcept {
-    x /= 2;
-    return x ? x : 1;
-}
-
-constexpr uint32_t getMipLevels(uint32_t width, uint32_t height) noexcept {
-    uint32_t result = 1;
-    uint32_t size = std::max(width, height);
-    CC_EXPECTS(size > 0);
-
-    while (size > 1) {
-        result++;
-        size /= 2;
-    }
-
-    return result;
-}
-
-void setupGpuDrivenResources(
-    NativePipeline &ppl, const scene::Camera *camera, scene::GPUScene *gpuScene,
-    uint32_t sceneID, uint32_t cullingID, ResourceGraph &resg, const std::string &hzbName) {
-    ccstd::pmr::string name(resg.get_allocator());
-
-    auto *objectBuffer = gpuScene->getObjectBuffer();
-    auto *instanceBuffer = gpuScene->getInstanceBuffer();
-    auto *indirectBuffer = gpuScene->getIndirectBuffer();
-    {
-        name = "CCObjectBuffer";
-        name.append(std::to_string(sceneID));
-        auto resID = findVertex(name, resg);
-        if (resID == ResourceGraph::null_vertex()) {
-            ResourceDesc desc{};
-            desc.dimension = ResourceDimension::BUFFER;
-            desc.width = objectBuffer->getSize();
-            desc.height = 1;
-            desc.depthOrArraySize = 1;
-            desc.mipLevels = 1;
-            desc.format = gfx::Format::UNKNOWN;
-            desc.sampleCount = gfx::SampleCount::X1;
-            desc.textureFlags = gfx::TextureFlagBit::NONE;
-            desc.flags = ResourceFlags::STORAGE | ResourceFlags::TRANSFER_SRC | ResourceFlags::TRANSFER_DST;
-
-            resID = addVertex(
-                PersistentBufferTag{},
-                std::forward_as_tuple(name.c_str()),
-                std::forward_as_tuple(desc),
-                std::forward_as_tuple(ResourceTraits{ResourceResidency::EXTERNAL}),
-                std::forward_as_tuple(),
-                std::forward_as_tuple(),
-                std::forward_as_tuple(objectBuffer),
-                resg);
-        } else {
-            CC_EXPECTS(holds<PersistentBufferTag>(resID, resg));
-            get(PersistentBufferTag{}, resID, resg) = objectBuffer;
-        }
-    }
-    {
-        name = "CCInstanceBuffer";
-        name.append(std::to_string(sceneID));
-        auto resID = findVertex(name, resg);
-        if (resID == ResourceGraph::null_vertex()) {
-            ResourceDesc desc{};
-            desc.dimension = ResourceDimension::BUFFER;
-            desc.width = instanceBuffer->getSize();
-            desc.height = 1;
-            desc.depthOrArraySize = 1;
-            desc.mipLevels = 1;
-            desc.format = gfx::Format::UNKNOWN;
-            desc.sampleCount = gfx::SampleCount::X1;
-            desc.textureFlags = gfx::TextureFlagBit::NONE;
-            desc.flags = ResourceFlags::STORAGE | ResourceFlags::TRANSFER_SRC | ResourceFlags::TRANSFER_DST;
-
-            resID = addVertex(
-                PersistentBufferTag{},
-                std::forward_as_tuple(name.c_str()),
-                std::forward_as_tuple(desc),
-                std::forward_as_tuple(ResourceTraits{ResourceResidency::EXTERNAL}),
-                std::forward_as_tuple(),
-                std::forward_as_tuple(),
-                std::forward_as_tuple(instanceBuffer),
-                resg);
-        } else {
-            CC_EXPECTS(holds<PersistentBufferTag>(resID, resg));
-            get(PersistentBufferTag{}, resID, resg) = instanceBuffer;
-        }
-    }
-    {
-        name = "CCIndirectBuffer";
-        name.append(std::to_string(sceneID));
-        auto resID = findVertex(name, resg);
-        if (resID == ResourceGraph::null_vertex()) {
-            ResourceDesc desc{};
-            desc.dimension = ResourceDimension::BUFFER;
-            desc.width = indirectBuffer->getSize();
-            desc.height = 1;
-            desc.depthOrArraySize = 1;
-            desc.mipLevels = 1;
-            desc.format = gfx::Format::UNKNOWN;
-            desc.sampleCount = gfx::SampleCount::X1;
-            desc.textureFlags = gfx::TextureFlagBit::NONE;
-            desc.flags = ResourceFlags::STORAGE | ResourceFlags::TRANSFER_SRC | ResourceFlags::TRANSFER_DST | ResourceFlags::INDIRECT;
-            resID = addVertex(
-                PersistentBufferTag{},
-                std::forward_as_tuple(name.c_str()),
-                std::forward_as_tuple(desc),
-                std::forward_as_tuple(ResourceTraits{ResourceResidency::EXTERNAL}),
-                std::forward_as_tuple(),
-                std::forward_as_tuple(),
-                std::forward_as_tuple(indirectBuffer),
-                resg);
-        } else {
-            CC_EXPECTS(holds<PersistentBufferTag>(resID, resg));
-            get(PersistentBufferTag{}, resID, resg) = indirectBuffer;
-        }
-    }
-    {
-        name = "CCDrawIndirectBuffer";
-        name.append(std::to_string(cullingID));
-        auto resID = findVertex(name, resg);
-        if (resID == ResourceGraph::null_vertex()) {
-            ppl.addResource(std::string(name), ResourceDimension::BUFFER, gfx::Format::UNKNOWN,
-                            indirectBuffer->getSize(), 1, 1, 1, 1, gfx::SampleCount::X1,
-                            ResourceFlags::INDIRECT | ResourceFlags::STORAGE | ResourceFlags::TRANSFER_DST,
-                            ResourceResidency::MANAGED);
-        } else {
-            CC_EXPECTS(holds<ManagedBufferTag>(resID, resg));
-            ppl.updateResource(std::string(name), gfx::Format::UNKNOWN, indirectBuffer->getSize(), 1, 1, 1, 1, gfx::SampleCount::X1);
-        }
-    }
-    {
-        name = "CCDrawInstanceBuffer";
-        name.append(std::to_string(cullingID));
-        auto resID = findVertex(name, resg);
-        if (resID == ResourceGraph::null_vertex()) {
-            ppl.addStorageBuffer(std::string(name), gfx::Format::UNKNOWN, instanceBuffer->getSize(), ResourceResidency::MANAGED);
-        } else {
-            CC_EXPECTS(holds<ManagedBufferTag>(resID, resg));
-            ppl.updateStorageBuffer(std::string(name), instanceBuffer->getSize(), gfx::Format::UNKNOWN);
-        }
-    }
-    {
-        name = "CCVisibilityBuffer";
-        name.append(std::to_string(cullingID));
-        const auto bufferSize = gpuScene->getInstanceCount() * static_cast<uint32_t>(sizeof(uint32_t));
-        auto resID = findVertex(name, resg);
-        if (resID == ResourceGraph::null_vertex()) {
-            ppl.addStorageBuffer(std::string(name), gfx::Format::UNKNOWN, bufferSize, ResourceResidency::MANAGED);
-        } else {
-            CC_EXPECTS(holds<ManagedBufferTag>(resID, resg));
-            ppl.updateStorageBuffer(std::string(name), bufferSize, gfx::Format::UNKNOWN);
-        }
-    }
-    if (!hzbName.empty()) {
-        name = hzbName;
-        const auto width = utils::previousPOT(camera->getWidth());
-        const auto height = utils::previousPOT(camera->getHeight());
-        const auto mipLevels = getMipLevels(width, height);
-
-        auto resID = findVertex(name, resg);
-        if (resID == ResourceGraph::null_vertex()) {
-            ppl.addResource(std::string(name), ResourceDimension::TEXTURE2D, gfx::Format::R32F, width, height, 1, 1,
-                            mipLevels, gfx::SampleCount::X1, ResourceFlags::SAMPLED | ResourceFlags::STORAGE, ResourceResidency::MANAGED);
-        } else {
-            CC_EXPECTS(holds<ManagedTextureTag>(resID, resg));
-            ppl.updateResource(std::string(name), gfx::Format::R32F, width, height, 1, 1, mipLevels, gfx::SampleCount::X1);
-        }
-    }
-}
-
-} // namespace
-
-void NativePipeline::addBuiltinGpuCullingPass(uint32_t cullingID, 
-    const scene::Camera *camera, const std::string &hzbName, const scene::Light *light, bool bMainPass) {
-    auto *scene = camera->getScene();
-    if (!scene) {
-        return;
-    }
-
-    auto *gpuScene = scene->getGPUScene();
-    if (!gpuScene) {
-        return;
-    }
-
-    auto &sceneCulling = nativeContext.sceneCulling;
-    auto iter = sceneCulling.sceneIDs.find(scene);
-    if (iter == sceneCulling.sceneIDs.cend()) {
-        iter = sceneCulling.sceneIDs.insert({scene, sceneCulling.sceneIDs.size()}).first;
-    }
-
-    const uint32_t sceneID = iter->second;
-    setupGpuDrivenResources(*this, camera, gpuScene, sceneID, cullingID, resourceGraph, hzbName);
-
-    if (light) {
-        // build light culling pass
-        return;
-    }
-
-    const std::string objectBuffer = "CCObjectBuffer" + std::to_string(sceneID);
-    const std::string instanceBuffer = "CCInstanceBuffer" + std::to_string(sceneID);
-    const std::string indirectBuffer = "CCIndirectBuffer" + std::to_string(sceneID);
-    const std::string drawIndirectBuffer = "CCDrawIndirectBuffer" + std::to_string(cullingID);
-    const std::string drawInstanceBuffer = "CCDrawInstanceBuffer" + std::to_string(cullingID);
-    const std::string visibilityBuffer = "CCVisibilityBuffer" + std::to_string(cullingID);
-
-    // init indirect buffers
-    {
-        CopyPass copyPass{renderGraph.get_allocator()};
-        {
-            CopyPair copyPair{renderGraph.get_allocator()};
-            copyPair.source = indirectBuffer;
-            copyPair.target = drawIndirectBuffer;
-            copyPair.sourceOffset = 0;
-            copyPair.targetOffset = 0;
-            copyPair.bufferSize = gpuScene->getIndirectBuffer()->getSize();
-            copyPass.copyPairs.emplace_back(std::move(copyPair));
-        }
-
-        auto copyID = addVertex2(
-            CopyTag{},
-            std::forward_as_tuple("CopyInitialIndirectBuffer"),
-            std::forward_as_tuple(),
-            std::forward_as_tuple(),
-            std::forward_as_tuple(),
-            std::forward_as_tuple(std::move(copyPass)),
-            renderGraph);
-        CC_ENSURES(copyID != RenderGraph::null_vertex());
-    }
-    // run compute culling pass
-    {
-        std::unique_ptr<ComputePassBuilder> gpuCullPass(addComputePass("gpu-culling-cs"));
-        gpuCullPass->addStorageBuffer(objectBuffer, AccessType::READ, "CCObjectBuffer");
-        gpuCullPass->addStorageBuffer(instanceBuffer, AccessType::READ, "CCInstanceBuffer");
-        gpuCullPass->addStorageBuffer(drawIndirectBuffer, AccessType::READ_WRITE, "CCDrawIndirectBuffer");
-        gpuCullPass->addStorageBuffer(drawInstanceBuffer, AccessType::WRITE, "CCDrawInstanceBuffer");
-        gpuCullPass->addStorageBuffer(visibilityBuffer, AccessType::READ_WRITE, "CCVisibilityBuffer");
-        if (!hzbName.empty()) {
-            auto *sampler = device->getSampler({gfx::Filter::POINT, gfx::Filter::POINT, gfx::Filter::NONE,
-                                                gfx::Address::CLAMP, gfx::Address::CLAMP, gfx::Address::CLAMP});
-
-            gpuCullPass->addTexture(hzbName, "CCDepthMap", sampler, 0);
-        }
-
-        const auto materialIndex = hzbName.empty() ? 2 : (bMainPass ? 0 : 1);
-        const auto instanceCount = gpuScene->getInstanceCount();
-        const auto groupCount = getGroupCount(instanceCount, scene::CS_GPU_CULLING_LOCAL_SIZE);
-        std::unique_ptr<ComputeQueueBuilder> gpuCullQueue(gpuCullPass->addQueue());
-        gpuCullQueue->addDispatch(groupCount, 1, 1, pipelineSceneData->getGPUCullingMaterial(materialIndex), 0);
-
-        ccstd::vector<Vec4> planes;
-        const auto &frustum = camera->getFrustum();
-        for (auto *plane : frustum.planes) {
-            planes.emplace_back(Vec4{plane->n.x, plane->n.y, plane->n.z, plane->d});
-        }
-        ArrayBuffer planesBuffer(reinterpret_cast<uint8_t*>(&planes[0]), sizeof(Vec4) * 6);
-        gpuCullPass->setMat4("cc_view", camera->getMatView());
-        gpuCullPass->setMat4("cc_proj", camera->getMatProj());
-        gpuCullPass->setArrayBuffer("cc_planes", &planesBuffer);
-        gpuCullPass->setFloat("cc_znear", camera->getNearClip());
-        gpuCullPass->setFloat("cc_zfar", camera->getFarClip());
-        gpuCullPass->setFloat("cc_depthWidth", static_cast<float>(utils::previousPOT(camera->getWidth())));
-        gpuCullPass->setFloat("cc_depthHeight", static_cast<float>(utils::previousPOT(camera->getHeight())));
-        gpuCullPass->setUint("cc_isPerspective", static_cast<uint32_t>(camera->getProjectionType()));
-        gpuCullPass->setUint("cc_orientation", static_cast<uint32_t>(camera->getSurfaceTransform()));
-        gpuCullPass->setUint("cc_instanceCount", instanceCount);
-        gpuCullPass->setUint("cc_sceneFlags", 0); // Stanley TODO
-    }
-}
-
-void NativePipeline::addBuiltinHzbGenerationPass(
-    // NOLINTNEXTLINE(bugprone-easily-swappable-parameters)
-    const std::string &sourceDepthStencilName, const std::string &targetHzbName) {
-    const auto &lg = programLibrary->layoutGraph;
-    const auto sourceID = findVertex(ccstd::pmr::string{sourceDepthStencilName, &unsyncPool}, resourceGraph);
-    if (sourceID == ResourceGraph::null_vertex()) {
-        return;
-    }
-    const auto targetID = findVertex(ccstd::pmr::string{targetHzbName, &unsyncPool}, resourceGraph);
-    if (targetID == ResourceGraph::null_vertex()) {
-        return;
-    }
-
-    const auto targetDesc = get(ResourceGraph::DescTag{}, resourceGraph, targetID);
-
-    boost::container::pmr::memory_resource *scratch = &unsyncPool;
-    ccstd::pmr::string currMipName(scratch);
-    currMipName.reserve(targetHzbName.size() + 6);
-    currMipName.append(targetHzbName);
-
-    MovePass move(renderGraph.get_allocator());
-    move.movePairs.reserve(targetDesc.mipLevels);
-    // register all mips
-    {
-        CC_EXPECTS(targetDesc.mipLevels && targetDesc.mipLevels != std::numeric_limits<decltype(targetDesc.mipLevels)>::max());
-        auto desc = targetDesc;
-        desc.mipLevels = 1;
-        CC_EXPECTS(desc.depthOrArraySize == 1);
-        CC_EXPECTS(desc.sampleCount == gfx::SampleCount::X1);
-
-        for (uint32_t k = 0; k != targetDesc.mipLevels; ++k) {
-            currMipName.resize(targetHzbName.size());
-            CC_ENSURES(currMipName == std::string_view{targetHzbName});
-            currMipName.append("_Mip");
-            currMipName.append(std::to_string(k));
-
-            auto resID = findVertex(currMipName, resourceGraph);
-            if (resID == ResourceGraph::null_vertex()) {
-                resID = addVertex(
-                    ManagedTextureTag{},
-                    std::forward_as_tuple(currMipName.c_str()),
-                    std::forward_as_tuple(desc),
-                    std::forward_as_tuple(ResourceTraits{ResourceResidency::MANAGED}),
-                    std::forward_as_tuple(),
-                    std::forward_as_tuple(),
-                    std::forward_as_tuple(),
-                    resourceGraph);
-
-                    MovePair pair(move.get_allocator());
-                    pair.source = currMipName;
-                    pair.target = targetHzbName;
-                    pair.mipLevels = 1;
-                    pair.numSlices = 1;
-                    pair.targetMostDetailedMip = k;
-                    move.movePairs.emplace_back(std::move(pair));
-            } else {
-                CC_EXPECTS(holds<ManagedTextureTag>(resID, resourceGraph));
-                updateResourceImpl(
-                    resourceGraph,
-                    currMipName,
-                    desc.format,
-                    desc.width,
-                    desc.height,
-                    1, 1, 1, gfx::SampleCount::X1);
-            }
-            desc.width = getHalfSize(desc.width);
-            desc.height = getHalfSize(desc.height);
-        }
-    }
-
-    gfx::Sampler* sampler = nullptr;
-    if (device->getCapabilities().supportFilterMinMax) {
-        sampler = device->getSampler({
-            gfx::Filter::POINT,
-            gfx::Filter::POINT,
-            gfx::Filter::NONE,
-            gfx::Address::CLAMP,
-            gfx::Address::CLAMP,
-            gfx::Address::CLAMP,
-            0,
-            gfx::ComparisonFunc::ALWAYS,
-            gfx::Reduction::MAX,
-        });
-    }
-
-    // add passes
-    ccstd::pmr::string prevMipName(scratch);
-    prevMipName.reserve(targetHzbName.size() + 6);
-    prevMipName.append(std::string_view{targetHzbName});
-    uint32_t width = targetDesc.width;
-    uint32_t height = targetDesc.height;
-    for (uint32_t k = 0; k != targetDesc.mipLevels; ++k) {
-        // add HZ ComputePass
-        auto passID = addVertex2(
-            ComputeTag{},
-            std::forward_as_tuple("HZPass"),
-            std::forward_as_tuple("hiz-cs"),
-            std::forward_as_tuple(),
-            std::forward_as_tuple(),
-            std::forward_as_tuple(),
-            renderGraph);
-        auto &pass = get(ComputeTag{}, passID, renderGraph);
-        // source
-        if (k == 0) {
-            auto res = pass.computeViews.emplace(
-                std::piecewise_construct,
-                std::forward_as_tuple(std::string_view{sourceDepthStencilName}), // source depth stencil
-                std::forward_as_tuple());
-            CC_ENSURES(res.second);
-
-            auto &view = res.first->second.emplace_back();
-            view.name = "sourceImage";
-            view.accessType = AccessType::READ;
-            view.shaderStageFlags = gfx::ShaderStageFlagBit::COMPUTE;
-        } else {
-            prevMipName.resize(targetHzbName.size());
-            CC_ENSURES(prevMipName == std::string_view{targetHzbName});
-            prevMipName.append("_Mip");
-            CC_EXPECTS(k > 0);
-            prevMipName.append(std::to_string(k - 1)); // previous mip, k - 1
-
-            auto res = pass.computeViews.emplace(
-                std::piecewise_construct,
-                std::forward_as_tuple(prevMipName), // previous mip
-                std::forward_as_tuple());
-            CC_ENSURES(res.second);
-
-            auto &view = res.first->second.emplace_back();
-            view.name = "sourceImage";
-            view.accessType = AccessType::READ;
-            view.shaderStageFlags = gfx::ShaderStageFlagBit::COMPUTE;
-        }
-
-        if (sampler) {
-            auto iter = lg.attributeIndex.find(std::string_view{"sourceImage"});
-            if (iter != lg.attributeIndex.end()) {
-                auto &data = get(RenderGraph::DataTag{}, renderGraph, passID);
-                data.samplers[iter->second.value] = sampler;
-            }
-        }
-
-        // target
-        currMipName.resize(targetHzbName.size());
-        CC_ENSURES(currMipName == std::string_view{targetHzbName});
-        currMipName.append("_Mip");
-        currMipName.append(std::to_string(k));
-        auto res = pass.computeViews.emplace(
-            std::piecewise_construct,
-            std::forward_as_tuple(std::string_view{currMipName}),
-            std::forward_as_tuple());
-        CC_ENSURES(res.second);
-
-        auto &view = res.first->second.emplace_back();
-        view.name = "targetImage";
-        view.accessType = AccessType::WRITE;
-        view.shaderStageFlags = gfx::ShaderStageFlagBit::COMPUTE;
-
-        // uniforms
-        auto &data = get(RenderGraph::DataTag{}, renderGraph, passID);
-        setVec2Impl(
-            data, lg, "imageSize",
-            Vec2{
-                static_cast<float>(width),
-                static_cast<float>(height),
-            });
-
-        // add HZ Dispatch
-        CC_ENSURES(passID != RenderGraph::null_vertex());
-        auto queueID = addVertex2(
-            QueueTag{},
-            std::forward_as_tuple("HZQueue"),
-            std::forward_as_tuple(),
-            std::forward_as_tuple(),
-            std::forward_as_tuple(),
-            std::forward_as_tuple(),
-            renderGraph,
-            passID);
-
-        CC_ENSURES(queueID != RenderGraph::null_vertex());
-        auto dispatchID = addVertex2(
-            DispatchTag{},
-            std::forward_as_tuple("HZDispatch"),
-            std::forward_as_tuple(),
-            std::forward_as_tuple(),
-            std::forward_as_tuple(),
-            std::forward_as_tuple(
-                pipelineSceneData->getHizMaterial(),
-                0,
-                getGroupCount(width, scene::CS_HIZ_LOCAL_SIZE),
-                getGroupCount(height, scene::CS_HIZ_LOCAL_SIZE),
-                1),
-            renderGraph,
-            queueID);
-        CC_ENSURES(dispatchID != RenderGraph::null_vertex());
-
-        width = getHalfSize(width);
-        height = getHalfSize(height);
-    }
-
-    if (!move.movePairs.empty()) {
-        auto moveID = addVertex2(
-            MoveTag{},
-            std::forward_as_tuple("HZMove"),
-            std::forward_as_tuple(),
-            std::forward_as_tuple(),
-            std::forward_as_tuple(),
-            std::forward_as_tuple(std::move(move)),
-            renderGraph);
-        CC_ENSURES(moveID != RenderGraph::null_vertex());
-    }
-}
-
-void NativePipeline::addCopyPass(const ccstd::vector<CopyPair> &copyPairs) {
-    CopyPass pass(renderGraph.get_allocator());
-    pass.copyPairs.reserve(copyPairs.size());
-    for (auto &&pair : copyPairs) {
-        pass.copyPairs.emplace_back(pair);
-    }
-    std::string_view name("Copy");
-    addVertex2(
-        CopyTag{},
-        std::forward_as_tuple(name),
-        std::forward_as_tuple(),
-        std::forward_as_tuple(),
-        std::forward_as_tuple(),
-        std::forward_as_tuple(std::move(pass)),
-        renderGraph);
-}
-
-void NativePipeline::addUploadPass(ccstd::vector<UploadPair> &uploadPairs) {
-    CopyPass pass(renderGraph.get_allocator());
-    pass.uploadPairs.reserve(uploadPairs.size());
-    for (auto &&pair : uploadPairs) {
-        pass.uploadPairs.emplace_back(std::move(pair));
-    }
-    uploadPairs.clear();
-    std::string_view name("Upload");
-    addVertex2(
-        CopyTag{},
-        std::forward_as_tuple(name),
-        std::forward_as_tuple(),
-        std::forward_as_tuple(),
-        std::forward_as_tuple(),
-        std::forward_as_tuple(std::move(pass)),
-        renderGraph);
-}
-
-gfx::DescriptorSetLayout *NativePipeline::getDescriptorSetLayout(const ccstd::string &shaderName, UpdateFrequency freq) {
-    const auto &lg = programLibrary->layoutGraph;
-    auto iter = lg.shaderLayoutIndex.find(std::string_view{shaderName});
-    if (iter != lg.shaderLayoutIndex.end()) {
-        const auto &layouts = get(LayoutGraphData::LayoutTag{}, lg, iter->second).descriptorSets;
-        auto iter2 = layouts.find(freq);
-        if (iter2 != layouts.end()) {
-            return iter2->second.descriptorSetLayout.get();
-        }
-        return nullptr;
-    }
-    CC_EXPECTS(false);
-    return nullptr;
-}
-
-gfx::DescriptorSet *NativePipeline::getDescriptorSet() const {
-    return globalDSManager->getGlobalDescriptorSet();
-}
-
-const ccstd::vector<gfx::CommandBuffer *> &NativePipeline::getCommandBuffers() const {
-    return _commandBuffers;
-}
-
-namespace {
-
-void buildLayoutGraphNodeBuffer(
-    gfx::Device *device,
-    const DescriptorSetLayoutData &data,
-    LayoutGraphNodeResource &node) {
-    for (const auto &[nameID, uniformBlock] : data.uniformBlocks) {
-        auto res = node.uniformBuffers.emplace(
-            std::piecewise_construct,
-            std::forward_as_tuple(nameID),
-            std::forward_as_tuple());
-        CC_ENSURES(res.second);
-        auto &buffer = res.first->second;
-        CC_EXPECTS(uniformBlock.count);
-        const auto bufferSize =
-            getUniformBlockSize(uniformBlock.members) * uniformBlock.count;
-
-        CC_ENSURES(bufferSize);
-        buffer.init(device, bufferSize, false);
-    }
-}
-
-} // namespace
-
-// NOLINTNEXTLINE
-bool NativePipeline::activate(gfx::Swapchain *swapchainIn) {
-    // setMacroInt("CC_PIPELINE_TYPE", 1);
-
-    // disable gfx internal deduce
-    gfx::Device::getInstance()->enableAutoBarrier(false);
-
-    // shadowmap
-    {
-        // 0: SHADOWMAP_FLOAT, 1: SHADOWMAP_RGBE.
-        const int32_t isRGBE = pipeline::supportsR32FloatTexture(getDevice()) ? 0 : 1;
-        setValue("CC_SHADOWMAP_FORMAT", isRGBE);
-
-        // 0: SHADOWMAP_LINER_DEPTH_OFF, 1: SHADOWMAP_LINER_DEPTH_ON.
-        const int32_t isLinear = 0;
-        setValue("CC_SHADOWMAP_USE_LINEAR_DEPTH", isLinear);
-
-        // 0: UNIFORM_VECTORS_LESS_EQUAL_64, 1: UNIFORM_VECTORS_GREATER_EQUAL_125.
-        const auto csmSupported =
-            getDevice()->getCapabilities().maxFragmentUniformVectors >=
-            (pipeline::UBOGlobal::COUNT + pipeline::UBOCamera::COUNT + pipeline::UBOShadow::COUNT + pipeline::UBOCSM::COUNT) >> 2;
-        getPipelineSceneData()->setCSMSupported(csmSupported);
-        setValue("CC_SUPPORT_CASCADED_SHADOW_MAP", csmSupported);
-
-        // 0: CC_SHADOW_NONE, 1: CC_SHADOW_PLANAR, 2: CC_SHADOW_MAP
-        setValue("CC_SHADOW_TYPE", 0);
-
-        // 0: PCFType.HARD, 1: PCFType.SOFT, 2: PCFType.SOFT_2X, 3: PCFType.SOFT_4X
-        setValue("CC_DIR_SHADOW_PCF_TYPE", static_cast<int32_t>(scene::PCFType::HARD));
-
-        // 0: CC_DIR_LIGHT_SHADOW_PLANAR, 1: CC_DIR_LIGHT_SHADOW_UNIFORM, 2: CC_DIR_LIGHT_SHADOW_CASCADED, 3: CC_DIR_LIGHT_SHADOW_VARIANCE
-        setValue("CC_DIR_LIGHT_SHADOW_TYPE", 0);
-
-        // 0: CC_CASCADED_LAYERS_TRANSITION_OFF, 1: CC_CASCADED_LAYERS_TRANSITION_ON
-        setValue("CC_CASCADED_LAYERS_TRANSITION", 0);
-    }
-
-    setValue("CC_USE_HDR", getPipelineSceneData()->isHDR());
-#if ENABLE_FLOAT_OUTPUT
-    setValue("CC_USE_FLOAT_OUTPUT", true);
-#else
-    setValue("CC_USE_FLOAT_OUTPUT", false);
-#endif
-
-    swapchain = swapchainIn;
-    globalDSManager->activate(device);
-    pipelineSceneData->activate(device);
-#if CC_USE_DEBUG_RENDERER
-    DebugRenderer::getInstance()->activate(device);
-#endif
-    // generate macros here rather than construct func because _clusterEnabled
-    // switch may be changed in root.ts setRenderPipeline() function which is after
-    // pipeline construct.
-    generateConstantMacros(device, constantMacros);
-
-    _commandBuffers.resize(1, device->getCommandBuffer());
-
-    // reserve layout graph resource
-    const auto &lg = programLibrary->layoutGraph;
-    const auto numNodes = num_vertices(lg);
-    nativeContext.layoutGraphResources.reserve(numNodes);
-
-    for (uint32_t i = 0; i != numNodes; ++i) {
-        auto &node = nativeContext.layoutGraphResources.emplace_back();
-        const auto &layout = get(LayoutGraphData::LayoutTag{}, lg, i);
-        if (holds<RenderStageTag>(i, lg)) {
-            auto iter = layout.descriptorSets.find(UpdateFrequency::PER_PASS);
-            if (iter == layout.descriptorSets.end()) {
-                continue;
-            }
-            const auto &set = iter->second;
-            // reserve buffer
-            buildLayoutGraphNodeBuffer(device, set.descriptorSetLayoutData, node);
-            // reserve descriptor sets
-            node.descriptorSetPool.init(device, set.descriptorSetLayout);
-        } else {
-            auto iter = layout.descriptorSets.find(UpdateFrequency::PER_PHASE);
-            if (iter == layout.descriptorSets.end()) {
-                continue;
-            }
-            const auto &set = iter->second;
-            // reserve buffer
-            buildLayoutGraphNodeBuffer(device, set.descriptorSetLayoutData, node);
-            // reserve descriptor sets
-            node.descriptorSetPool.init(device, set.descriptorSetLayout);
-        }
-    }
-
-    // create ia
-    {
-        CC_EXPECTS(device);
-        // create vertex buffer
-        const auto vbStride = sizeof(float) * 4; // 4 float per vertex
-        const auto vbSize = vbStride * 4;        // 4 vertices
-        IntrusivePtr<gfx::Buffer> quadVB = device->createBuffer(gfx::BufferInfo{
-            gfx::BufferUsageBit::VERTEX | gfx::BufferUsageBit::TRANSFER_DST,
-            gfx::MemoryUsageBit::DEVICE | gfx::MemoryUsageBit::HOST,
-            vbSize,
-            vbStride});
-
-        CC_ENSURES(quadVB);
-
-        // update vertex buffer
-        float vbData[16] = {};
-        render::setupQuadVertexBuffer(*device, Vec4{0, 0, 1, 1}, vbData);
-        static_assert(sizeof(vbData) == 16 * 4);
-        CC_ENSURES(sizeof(vbData) == vbSize);
-        quadVB->update(vbData, sizeof(vbData));
-
-        // create index buffer
-        const auto ibStride = sizeof(uint16_t);
-        const auto ibSize = ibStride * 6;
-
-        IntrusivePtr<gfx::Buffer> quadIB = device->createBuffer(gfx::BufferInfo{
-            gfx::BufferUsageBit::INDEX | gfx::BufferUsageBit::TRANSFER_DST,
-            gfx::MemoryUsageBit::DEVICE,
-            ibSize,
-            ibStride});
-
-        CC_ENSURES(quadIB);
-
-        ccstd::vector<uint16_t> indices(6);
-        indices[0] = 0;
-        indices[1] = 1;
-        indices[2] = 2;
-        indices[3] = 1;
-        indices[4] = 3;
-        indices[5] = 2;
-
-        quadIB->update(indices.data(),
-                       static_cast<uint32_t>(indices.size() * sizeof(decltype(indices)::value_type)));
-
-        // create input assembler
-        ccstd::vector<gfx::Attribute> attributes;
-        attributes.reserve(2);
-        attributes.emplace_back(gfx::Attribute{"a_position", gfx::Format::RG32F});
-        attributes.emplace_back(gfx::Attribute{"a_texCoord", gfx::Format::RG32F});
-
-        ccstd::vector<gfx::Buffer *> buffers;
-        buffers.emplace_back(quadVB.get());
-
-        IntrusivePtr<gfx::InputAssembler> quadIA = device->createInputAssembler(
-            gfx::InputAssemblerInfo{attributes, buffers, quadIB});
-        CC_ENSURES(quadIA);
-
-        // init fullscreenQuad
-        nativeContext.fullscreenQuad.quadIB = quadIB;
-        nativeContext.fullscreenQuad.quadVB = quadVB;
-        nativeContext.fullscreenQuad.quadIA = quadIA;
-    }
-
-    return true;
-}
-
-bool NativePipeline::destroy() noexcept {
-#if CC_USE_DEBUG_RENDERER
-    DebugRenderer::getInstance()->destroy();
-#endif
-    if (globalDSManager) {
-        globalDSManager->destroy();
-        globalDSManager.reset();
-    }
-    if (pipelineSceneData) {
-        pipelineSceneData->destroy();
-        pipelineSceneData = {};
-    }
-    pipeline::PipelineStateManager::destroyAll();
-    return true;
-}
-
-void NativePipeline::render(const ccstd::vector<scene::Camera *> &cameras) {
-    std::ignore = cameras;
-    const auto *sceneData = pipelineSceneData.get();
-    auto *commandBuffer = device->getCommandBuffer();
-
-    executeRenderGraph(renderGraph);
-}
-
-const MacroRecord &NativePipeline::getMacros() const {
-    return macros;
-}
-
-pipeline::GlobalDSManager *NativePipeline::getGlobalDSManager() const {
-    return globalDSManager.get();
-}
-
-gfx::DescriptorSetLayout *NativePipeline::getDescriptorSetLayout() const {
-    return globalDSManager->getDescriptorSetLayout();
-}
-
-pipeline::PipelineSceneData *NativePipeline::getPipelineSceneData() const {
-    return pipelineSceneData;
-}
-
-const ccstd::string &NativePipeline::getConstantMacros() const {
-    return constantMacros;
-}
-
-scene::Model *NativePipeline::getProfiler() const {
-    return profiler;
-}
-
-// NOLINTNEXTLINE
-void NativePipeline::setProfiler(scene::Model *profilerIn) {
-    profiler = profilerIn;
-}
-
-pipeline::GeometryRenderer *NativePipeline::getGeometryRenderer() const {
-    return nullptr;
-}
-
-float NativePipeline::getShadingScale() const {
-    return pipelineSceneData->getShadingScale();
-}
-
-void NativePipeline::setShadingScale(float scale) {
-    pipelineSceneData->setShadingScale(scale);
-}
-
-const ccstd::string &NativePipeline::getMacroString(const ccstd::string &name) const {
-    static const ccstd::string EMPTY_STRING;
-    auto iter = macros.find(name);
-    if (iter == macros.end()) {
-        return EMPTY_STRING;
-    }
-    return ccstd::get<ccstd::string>(iter->second);
-}
-
-int32_t NativePipeline::getMacroInt(const ccstd::string &name) const {
-    auto iter = macros.find(name);
-    if (iter == macros.end()) {
-        return 0;
-    }
-    return ccstd::get<int32_t>(iter->second);
-}
-
-bool NativePipeline::getMacroBool(const ccstd::string &name) const {
-    auto iter = macros.find(name);
-    if (iter == macros.end()) {
-        return false;
-    }
-    return ccstd::get<bool>(iter->second);
-}
-
-void NativePipeline::setMacroString(const ccstd::string &name, const ccstd::string &value) {
-    macros[name] = value;
-}
-
-void NativePipeline::setMacroInt(const ccstd::string &name, int32_t value) {
-    macros[name] = value;
-}
-
-void NativePipeline::setMacroBool(const ccstd::string &name, bool value) {
-    macros[name] = value;
-}
-
-void NativePipeline::onGlobalPipelineStateChanged() {
-    pipelineSceneData->updatePipelineSceneData();
-}
-
-void NativePipeline::setValue(const ccstd::string &name, int32_t value) {
-    macros[name] = value;
-}
-
-void NativePipeline::setValue(const ccstd::string &name, bool value) {
-    macros[name] = value;
-}
-
-bool NativePipeline::isOcclusionQueryEnabled() const {
-    return false;
-}
-
-void NativePipeline::resetRenderQueue(bool reset) {
-    // noop
-}
-
-bool NativePipeline::isRenderQueueReset() const {
-    return true;
-}
-
-void NativePipeline::addCustomContext(std::string_view name, std::shared_ptr<CustomPipelineContext> ptr) {
-    custom.contexts.emplace(name, std::move(ptr));
-}
-
-void NativePipeline::addCustomRenderPass(std::string_view name, std::shared_ptr<CustomRenderPass> ptr) {
-    custom.renderPasses.emplace(name, std::move(ptr));
-}
-
-void NativePipeline::addCustomRenderSubpass(std::string_view name, std::shared_ptr<CustomRenderSubpass> ptr) {
-    custom.renderSubpasses.emplace(name, std::move(ptr));
-}
-
-void NativePipeline::addCustomComputeSubpass(std::string_view name, std::shared_ptr<CustomComputeSubpass> ptr) {
-    custom.computeSubpasses.emplace(name, std::move(ptr));
-}
-
-void NativePipeline::addCustomComputePass(std::string_view name, std::shared_ptr<CustomComputePass> ptr) {
-    custom.computePasses.emplace(name, std::move(ptr));
-}
-
-void NativePipeline::addCustomRenderQueue(std::string_view name, std::shared_ptr<CustomRenderQueue> ptr) {
-    custom.renderQueues.emplace(name, std::move(ptr));
-}
-
-void NativePipeline::addCustomRenderCommand(std::string_view name, std::shared_ptr<CustomRenderCommand> ptr) {
-    custom.renderCommands.emplace(name, std::move(ptr));
-}
-
-void NativePipeline::setCustomContext(std::string_view name) {
-    auto iter = custom.contexts.find(name);
-    if (iter != custom.contexts.end()) {
-        custom.currentContext = iter->second;
-    }
-}
-
-} // namespace render
-
-} // namespace cc+/****************************************************************************
+ Copyright (c) 2021-2023 Xiamen Yaji Software Co., Ltd.
+
+ http://www.cocos.com
+
+ Permission is hereby granted, free of charge, to any person obtaining a copy
+ of this software and associated documentation files (the "Software"), to deal
+ in the Software without restriction, including without limitation the rights to
+ use, copy, modify, merge, publish, distribute, sublicense, and/or sell copies
+ of the Software, and to permit persons to whom the Software is furnished to do so,
+ subject to the following conditions:
+
+ The above copyright notice and this permission notice shall be included in
+ all copies or substantial portions of the Software.
+
+ THE SOFTWARE IS PROVIDED "AS IS", WITHOUT WARRANTY OF ANY KIND, EXPRESS OR
+ IMPLIED, INCLUDING BUT NOT LIMITED TO THE WARRANTIES OF MERCHANTABILITY,
+ FITNESS FOR A PARTICULAR PURPOSE AND NONINFRINGEMENT. IN NO EVENT SHALL THE
+ AUTHORS OR COPYRIGHT HOLDERS BE LIABLE FOR ANY CLAIM, DAMAGES OR OTHER
+ LIABILITY, WHETHER IN AN ACTION OF CONTRACT, TORT OR OTHERWISE, ARISING FROM,
+ OUT OF OR IN CONNECTION WITH THE SOFTWARE OR THE USE OR OTHER DEALINGS IN
+ THE SOFTWARE.
+****************************************************************************/
+
+#include "cocos/base/Utils.h"
+#include "cocos/renderer/pipeline/PipelineSceneData.h"
+#include "cocos/renderer/pipeline/PipelineStateManager.h"
+#include "cocos/renderer/pipeline/custom/LayoutGraphTypes.h"
+#include "cocos/renderer/pipeline/custom/LayoutGraphUtils.h"
+#include "cocos/renderer/pipeline/custom/NativeBuiltinUtils.h"
+#include "cocos/renderer/pipeline/custom/NativePipelineTypes.h"
+#include "cocos/renderer/pipeline/custom/NativeRenderGraphUtils.h"
+#include "cocos/renderer/pipeline/custom/NativeUtils.h"
+#include "cocos/renderer/pipeline/custom/RenderGraphGraphs.h"
+#include "cocos/renderer/pipeline/custom/RenderingModule.h"
+#include "cocos/renderer/pipeline/custom/details/GslUtils.h"
+#include "cocos/scene/RenderScene.h"
+#include "cocos/scene/RenderWindow.h"
+#include "cocos/scene/gpu-scene/GPUScene.h"
+#if CC_USE_DEBUG_RENDERER
+    #include "profiler/DebugRenderer.h"
+#endif
+
+namespace cc {
+
+namespace render {
+
+template <gfx::Format>
+void addSubresourceNode(ResourceGraph::vertex_descriptor v, const ccstd::string &name, ResourceGraph &resg);
+
+template <>
+void addSubresourceNode<gfx::Format::DEPTH_STENCIL>(ResourceGraph::vertex_descriptor v, const ccstd::string &name, ResourceGraph &resg) {
+    const auto &desc = get(ResourceGraph::DescTag{}, resg, v);
+    const auto &traits = get(ResourceGraph::TraitsTag{}, resg, v);
+    const auto &samplerInfo = get(ResourceGraph::SamplerTag{}, resg, v);
+
+    SubresourceView view{
+        nullptr,
+        gfx::Format::DEPTH_STENCIL,
+        0, // indexOrFirstMipLevel
+        1, // numMipLevels
+        0, // firstArraySlice
+        1, // numArraySlices
+        0, // firstPlane
+        1, // numPlanes
+        desc.viewType,
+    };
+
+    ccstd::string depthName{name};
+    depthName += "/";
+    depthName += DEPTH_PLANE_NAME;
+    const auto depthID = addVertex(
+        SubresourceViewTag{},
+        std::forward_as_tuple(depthName.c_str()),
+        std::forward_as_tuple(desc),
+        std::forward_as_tuple(traits.residency),
+        std::forward_as_tuple(),
+        std::forward_as_tuple(samplerInfo),
+        std::forward_as_tuple(view),
+        resg,
+        v);
+
+    view.firstPlane = 1;
+    ccstd::string stencilName{name};
+    stencilName += "/";
+    stencilName += STENCIL_PLANE_NAME;
+    const auto stencilID = addVertex(
+        SubresourceViewTag{},
+        std::forward_as_tuple(stencilName.c_str()),
+        std::forward_as_tuple(desc),
+        std::forward_as_tuple(traits.residency),
+        std::forward_as_tuple(),
+        std::forward_as_tuple(samplerInfo),
+        std::forward_as_tuple(view),
+        resg,
+        v);
+}
+
+NativePipeline::NativePipeline(const allocator_type &alloc) noexcept
+: device(gfx::Device::getInstance()),
+  globalDSManager(std::make_unique<pipeline::GlobalDSManager>()),
+  programLibrary(dynamic_cast<NativeProgramLibrary *>(getProgramLibrary())),
+  pipelineSceneData(ccnew pipeline::PipelineSceneData()), // NOLINT
+  nativeContext(std::make_unique<gfx::DefaultResource>(device), alloc),
+  resourceGraph(alloc),
+  renderGraph(alloc),
+  name(alloc),
+  custom(alloc) {
+    programLibrary->setPipeline(this);
+}
+
+bool NativePipeline::getIsGPUDrivenEnabled() const {
+    return pipelineSceneData->isGPUDrivenEnabled();
+}
+
+gfx::Device *NativePipeline::getDevice() const {
+    return device;
+}
+
+PipelineType NativePipeline::getType() const {
+    return PipelineType::STANDARD;
+}
+
+PipelineCapabilities NativePipeline::getCapabilities() const {
+    return PipelineCapabilities{};
+}
+
+void NativePipeline::beginSetup() {
+    renderGraph = RenderGraph(get_allocator());
+}
+
+void NativePipeline::endSetup() {
+}
+
+bool NativePipeline::containsResource(const ccstd::string &name) const {
+    return contains(name.c_str(), resourceGraph);
+}
+
+uint32_t NativePipeline::addExternalTexture(const ccstd::string &name, gfx::Texture *texture, ResourceFlags flags) {
+    const auto &texInfo = texture->getInfo();
+    ResourceDesc desc{};
+    desc.dimension = getResourceDimension(texInfo.type);
+    desc.width = texInfo.width;
+    desc.height = texInfo.height;
+    desc.depthOrArraySize = desc.dimension == ResourceDimension::TEXTURE3D ? texInfo.depth : texInfo.layerCount;
+    desc.mipLevels = texInfo.levelCount;
+    desc.format = texture->getFormat();
+    desc.sampleCount = gfx::SampleCount::X1;
+    desc.textureFlags = texture->getInfo().flags;
+    desc.flags = flags;
+    desc.viewType = texInfo.type;
+
+    return addVertex(
+        PersistentTextureTag{},
+        std::forward_as_tuple(name.c_str()),
+        std::forward_as_tuple(desc),
+        std::forward_as_tuple(ResourceTraits{ResourceResidency::EXTERNAL}),
+        std::forward_as_tuple(),
+        std::forward_as_tuple(),
+        std::forward_as_tuple(texture),
+        resourceGraph);
+}
+
+void NativePipeline::updateExternalTexture(const ccstd::string &name, gfx::Texture *texture) {
+    auto resID = findVertex(ccstd::pmr::string(name, get_allocator()), resourceGraph);
+    if (resID == ResourceGraph::null_vertex()) {
+        return;
+    }
+    auto &desc = get(ResourceGraph::DescTag{}, resourceGraph, resID);
+    visitObject(
+        resID, resourceGraph,
+        [&](IntrusivePtr<gfx::Texture> &tex) {
+            desc.width = texture->getWidth();
+            desc.height = texture->getHeight();
+            tex = texture;
+        },
+        [](const auto & /*res*/) {});
+}
+
+// NOLINTNEXTLINE(bugprone-easily-swappable-parameters)
+uint32_t NativePipeline::addRenderWindow(const ccstd::string &name, gfx::Format format, uint32_t width, uint32_t height, scene::RenderWindow *renderWindow) {
+    ResourceDesc desc{};
+    desc.dimension = ResourceDimension::TEXTURE2D;
+    desc.width = width;
+    desc.height = height;
+    desc.depthOrArraySize = 1;
+    desc.mipLevels = 1;
+    desc.format = format;
+    desc.sampleCount = gfx::SampleCount::X1;
+    desc.textureFlags = gfx::TextureFlagBit::NONE;
+    desc.flags = ResourceFlags::COLOR_ATTACHMENT | ResourceFlags::INPUT_ATTACHMENT | ResourceFlags::SAMPLED |
+                 ResourceFlags::TRANSFER_SRC | ResourceFlags::TRANSFER_DST;
+
+    CC_EXPECTS(renderWindow);
+
+    if (!renderWindow->getSwapchain()) {
+        CC_ASSERT(renderWindow->getFramebuffer()->getColorTextures().size() == 1);
+        CC_ASSERT(renderWindow->getFramebuffer()->getColorTextures().at(0));
+        desc.sampleCount = renderWindow->getFramebuffer()->getColorTextures().at(0)->getInfo().samples;
+        return addVertex(
+            FramebufferTag{},
+            std::forward_as_tuple(name.c_str()),
+            std::forward_as_tuple(desc),
+            std::forward_as_tuple(ResourceTraits{ResourceResidency::EXTERNAL}),
+            std::forward_as_tuple(),
+            std::forward_as_tuple(),
+            std::forward_as_tuple(IntrusivePtr<gfx::Framebuffer>(renderWindow->getFramebuffer())),
+            resourceGraph);
+    }
+
+    CC_ASSERT(renderWindow->getFramebuffer()->getColorTextures().size() == 1);
+    CC_ASSERT(renderWindow->getFramebuffer()->getColorTextures().at(0));
+
+    desc.format = renderWindow->getFramebuffer()->getColorTextures()[0]->getFormat();
+
+    return addVertex(
+        SwapchainTag{},
+        std::forward_as_tuple(name.c_str()),
+        std::forward_as_tuple(desc),
+        std::forward_as_tuple(ResourceTraits{ResourceResidency::BACKBUFFER}),
+        std::forward_as_tuple(),
+        std::forward_as_tuple(),
+        std::forward_as_tuple(RenderSwapchain{renderWindow->getSwapchain()}),
+        resourceGraph);
+}
+
+// NOLINTNEXTLINE
+uint32_t NativePipeline::addStorageBuffer(const ccstd::string &name, gfx::Format format, uint32_t size, ResourceResidency residency) {
+    CC_EXPECTS(size);
+    ResourceDesc desc{};
+    desc.dimension = ResourceDimension::BUFFER;
+    desc.width = size;
+    desc.height = 1;
+    desc.depthOrArraySize = 1;
+    desc.mipLevels = 1;
+    desc.format = format;
+    desc.sampleCount = gfx::SampleCount::X1;
+    desc.textureFlags = gfx::TextureFlagBit::NONE;
+    desc.flags = ResourceFlags::STORAGE | ResourceFlags::TRANSFER_SRC | ResourceFlags::TRANSFER_DST;
+
+    return addVertex(
+        ManagedBufferTag{},
+        std::forward_as_tuple(name.c_str()),
+        std::forward_as_tuple(desc),
+        std::forward_as_tuple(ResourceTraits{residency}),
+        std::forward_as_tuple(),
+        std::forward_as_tuple(),
+        std::forward_as_tuple(),
+        resourceGraph);
+}
+
+// NOLINTNEXTLINE
+uint32_t NativePipeline::addRenderTarget(const ccstd::string &name, gfx::Format format, uint32_t width, uint32_t height, ResourceResidency residency) {
+    CC_EXPECTS(width);
+    CC_EXPECTS(height);
+    ResourceDesc desc{};
+    desc.dimension = ResourceDimension::TEXTURE2D;
+    desc.width = width;
+    desc.height = height;
+    desc.depthOrArraySize = 1;
+    desc.mipLevels = 1;
+    desc.format = format;
+    desc.sampleCount = gfx::SampleCount::X1;
+    desc.textureFlags = gfx::TextureFlagBit::NONE;
+    desc.flags = ResourceFlags::COLOR_ATTACHMENT | ResourceFlags::INPUT_ATTACHMENT | ResourceFlags::SAMPLED |
+                 ResourceFlags::TRANSFER_SRC | ResourceFlags::TRANSFER_DST;
+
+    return addVertex(
+        ManagedTextureTag{},
+        std::forward_as_tuple(name.c_str()),
+        std::forward_as_tuple(desc),
+        std::forward_as_tuple(ResourceTraits{residency}),
+        std::forward_as_tuple(),
+        std::forward_as_tuple(),
+        std::forward_as_tuple(),
+        resourceGraph);
+}
+
+// NOLINTNEXTLINE
+uint32_t NativePipeline::addDepthStencil(const ccstd::string &name, gfx::Format format, uint32_t width, uint32_t height, ResourceResidency residency) {
+    CC_EXPECTS(width);
+    CC_EXPECTS(height);
+    ResourceDesc desc{};
+    desc.dimension = ResourceDimension::TEXTURE2D;
+    desc.width = width;
+    desc.height = height;
+    desc.depthOrArraySize = 1;
+    desc.mipLevels = 1;
+    desc.format = format;
+    desc.sampleCount = gfx::SampleCount::X1;
+    desc.textureFlags = gfx::TextureFlagBit::NONE;
+    desc.flags = ResourceFlags::DEPTH_STENCIL_ATTACHMENT | ResourceFlags::INPUT_ATTACHMENT | ResourceFlags::SAMPLED |
+                 ResourceFlags::TRANSFER_SRC | ResourceFlags::TRANSFER_DST;
+
+    gfx::SamplerInfo samplerInfo{};
+    samplerInfo.magFilter = gfx::Filter::POINT;
+    samplerInfo.minFilter = gfx::Filter::POINT;
+    samplerInfo.mipFilter = gfx::Filter::NONE;
+
+    auto resID = addVertex(
+        ManagedTextureTag{},
+        std::forward_as_tuple(name.c_str()),
+        std::forward_as_tuple(desc),
+        std::forward_as_tuple(ResourceTraits{residency}),
+        std::forward_as_tuple(),
+        std::forward_as_tuple(samplerInfo),
+        std::forward_as_tuple(),
+        resourceGraph);
+
+    addSubresourceNode<gfx::Format::DEPTH_STENCIL>(resID, name, resourceGraph);
+    return resID;
+}
+
+uint32_t NativePipeline::addTexture(const ccstd::string &name, gfx::TextureType type, gfx::Format format, uint32_t width, uint32_t height, uint32_t depth, uint32_t arraySize, uint32_t mipLevels, gfx::SampleCount sampleCount, ResourceFlags flags, ResourceResidency residency) {
+    const auto dimension = getResourceDimension(type);
+    ResourceDesc desc{
+        dimension,
+        0,
+        width,
+        height,
+        static_cast<uint16_t>(dimension == ResourceDimension::TEXTURE3D ? depth : arraySize),
+        static_cast<uint16_t>(mipLevels),
+        format,
+        sampleCount,
+        residency == ResourceResidency::MEMORYLESS ? gfx::TextureFlagBit::LAZILY_ALLOCATED : gfx::TextureFlagBit::NONE,
+        flags,
+        type};
+
+    if (residency == ResourceResidency::PERSISTENT) {
+        return addVertex(
+            PersistentTextureTag{},
+            std::forward_as_tuple(name.c_str()),
+            std::forward_as_tuple(desc),
+            std::forward_as_tuple(ResourceTraits{residency}),
+            std::forward_as_tuple(),
+            std::forward_as_tuple(),
+            std::forward_as_tuple(),
+            resourceGraph);
+    }
+    return addVertex(
+        ManagedTextureTag{},
+        std::forward_as_tuple(name.c_str()),
+        std::forward_as_tuple(desc),
+        std::forward_as_tuple(ResourceTraits{residency}),
+        std::forward_as_tuple(),
+        std::forward_as_tuple(),
+        std::forward_as_tuple(),
+        resourceGraph);
+}
+
+void NativePipeline::updateTexture(const ccstd::string &name, gfx::Format format, uint32_t width, uint32_t height, uint32_t depth, uint32_t arraySize, uint32_t mipLevels, gfx::SampleCount sampleCount) {
+    updateResource(name, format, width, height, depth, arraySize, mipLevels, sampleCount);
+}
+
+uint32_t NativePipeline::addBuffer(const ccstd::string &name, uint32_t size, ResourceFlags flags, ResourceResidency residency) {
+    ResourceDesc desc = {};
+    desc.dimension = ResourceDimension::BUFFER;
+    desc.width = size;
+    desc.flags = flags;
+    if (residency == ResourceResidency::PERSISTENT) {
+        return addVertex(
+            PersistentBufferTag{},
+            std::forward_as_tuple(name.c_str()),
+            std::forward_as_tuple(desc),
+            std::forward_as_tuple(ResourceTraits{residency}),
+            std::forward_as_tuple(),
+            std::forward_as_tuple(),
+            std::forward_as_tuple(),
+            resourceGraph);
+    }
+    return addVertex(
+        ManagedBufferTag{},
+        std::forward_as_tuple(name.c_str()),
+        std::forward_as_tuple(desc),
+        std::forward_as_tuple(ResourceTraits{residency}),
+        std::forward_as_tuple(),
+        std::forward_as_tuple(),
+        std::forward_as_tuple(),
+        resourceGraph);
+}
+
+void NativePipeline::updateBuffer(const ccstd::string &name, uint32_t size) {
+    updateResource(name, gfx::Format::UNKNOWN, size, 0, 0, 0, 0, gfx::SampleCount::X1);
+}
+
+uint32_t NativePipeline::addResource(const ccstd::string &name, ResourceDimension dimension,
+                                     gfx::Format format,
+                                     uint32_t width, uint32_t height, uint32_t depth, uint32_t arraySize, uint32_t mipLevels,
+                                     gfx::SampleCount sampleCount, ResourceFlags flags, ResourceResidency residency) {
+    return dimension == ResourceDimension::BUFFER
+               ? addBuffer(name, width, flags, residency)
+               : addTexture(name, getTextureType(dimension, arraySize), format, width, height, depth, arraySize, mipLevels, sampleCount, flags, residency);
+}
+
+namespace {
+
+void updateResourceImpl(
+    ResourceGraph &resourceGraph,
+    const ccstd::pmr::string &name, gfx::Format format,
+    uint32_t width, uint32_t height, uint32_t depth, uint32_t arraySize, uint32_t mipLevels, // NOLINT(bugprone-easily-swappable-parameters)
+    gfx::SampleCount sampleCount) {
+    auto resID = findVertex(name, resourceGraph);
+    if (resID == ResourceGraph::null_vertex()) {
+        return;
+    }
+    auto &desc = get(ResourceGraph::DescTag{}, resourceGraph, resID);
+
+    // update format
+    if (format == gfx::Format::UNKNOWN) {
+        format = desc.format;
+    }
+    visitObject(
+        resID, resourceGraph,
+        [&](ManagedTexture &tex) {
+            uint32_t depthOrArraySize = static_cast<uint16_t>(
+                desc.dimension == ResourceDimension::TEXTURE3D ? depth : arraySize);
+            bool invalidate =
+                std::forward_as_tuple(desc.width, desc.height, desc.depthOrArraySize, desc.mipLevels, desc.format, desc.sampleCount) !=
+                std::forward_as_tuple(width, height, depthOrArraySize, mipLevels, format, sampleCount);
+            if (invalidate) {
+                desc.width = width;
+                desc.height = height;
+                desc.depthOrArraySize = depthOrArraySize;
+                desc.mipLevels = mipLevels;
+                desc.format = format;
+                desc.sampleCount = sampleCount;
+                resourceGraph.invalidatePersistentRenderPassAndFramebuffer(tex.texture.get());
+            }
+        },
+        [&](IntrusivePtr<gfx::Texture> &tex) {
+            uint32_t depthOrArraySize = static_cast<uint16_t>(
+                desc.dimension == ResourceDimension::TEXTURE3D ? depth : arraySize);
+            bool invalidate =
+                std::forward_as_tuple(desc.width, desc.height, desc.depthOrArraySize, desc.mipLevels, desc.format, desc.sampleCount) !=
+                std::forward_as_tuple(width, height, depthOrArraySize, mipLevels, format, sampleCount);
+            if (invalidate) {
+                desc.width = width;
+                desc.height = height;
+                desc.depthOrArraySize = depthOrArraySize;
+                desc.mipLevels = mipLevels;
+                desc.format = format;
+                desc.sampleCount = sampleCount;
+                tex.reset();
+            }
+        },
+        [&](ManagedBuffer &buffer) {
+            std::ignore = buffer;
+            bool invalidate =
+                std::forward_as_tuple(desc.width) !=
+                std::forward_as_tuple(width);
+            if (invalidate) {
+                desc.width = width;
+            }
+        },
+        [&](IntrusivePtr<gfx::Buffer> &buffer) {
+            bool invalidate =
+                std::forward_as_tuple(desc.width) !=
+                std::forward_as_tuple(width);
+            if (invalidate) {
+                desc.width = width;
+                buffer.reset();
+            }
+        },
+        [](const auto & /*res*/) {});
+}
+
+} // namespace
+
+void NativePipeline::updateResource(const ccstd::string &name, gfx::Format format,
+                                    uint32_t width, uint32_t height, uint32_t depth, uint32_t arraySize, uint32_t mipLevels, // NOLINT(bugprone-easily-swappable-parameters)
+                                    gfx::SampleCount sampleCount) {
+    updateResourceImpl(
+        resourceGraph,
+        ccstd::pmr::string(name, &unsyncPool),
+        format, width, height, depth, arraySize, mipLevels, sampleCount);
+}
+
+// NOLINTNEXTLINE
+uint32_t NativePipeline::addStorageTexture(const ccstd::string &name, gfx::Format format, uint32_t width, uint32_t height, ResourceResidency residency) {
+    CC_EXPECTS(width);
+    CC_EXPECTS(height);
+    ResourceDesc desc{};
+    desc.dimension = ResourceDimension::TEXTURE2D;
+    desc.width = width;
+    desc.height = height;
+    desc.depthOrArraySize = 1;
+    desc.mipLevels = 1;
+    desc.format = format;
+    desc.sampleCount = gfx::SampleCount::X1;
+    desc.textureFlags = gfx::TextureFlagBit::NONE;
+    desc.flags = ResourceFlags::STORAGE | ResourceFlags::SAMPLED | ResourceFlags::TRANSFER_SRC | ResourceFlags::TRANSFER_DST;
+
+    CC_EXPECTS(residency == ResourceResidency::MANAGED || residency == ResourceResidency::MEMORYLESS);
+
+    gfx::SamplerInfo samplerInfo{};
+    samplerInfo.magFilter = gfx::Filter::POINT;
+    samplerInfo.minFilter = gfx::Filter::POINT;
+    samplerInfo.mipFilter = gfx::Filter::NONE;
+    return addVertex(
+        ManagedTextureTag{},
+        std::forward_as_tuple(name.c_str()),
+        std::forward_as_tuple(desc),
+        std::forward_as_tuple(ResourceTraits{residency}),
+        std::forward_as_tuple(),
+        std::forward_as_tuple(samplerInfo),
+        std::forward_as_tuple(),
+        resourceGraph);
+}
+// NOLINTNEXTLINE
+uint32_t NativePipeline::addShadingRateTexture(const ccstd::string &name, uint32_t width, uint32_t height, ResourceResidency residency) {
+    CC_EXPECTS(width);
+    CC_EXPECTS(height);
+    ResourceDesc desc{};
+    desc.dimension = ResourceDimension::TEXTURE2D;
+    desc.width = width;
+    desc.height = height;
+    desc.depthOrArraySize = 1;
+    desc.mipLevels = 1;
+    desc.format = gfx::Format::R8UI;
+    desc.sampleCount = gfx::SampleCount::X1;
+    desc.textureFlags = gfx::TextureFlagBit::NONE;
+    desc.flags = ResourceFlags::SHADING_RATE | ResourceFlags::STORAGE | ResourceFlags::SAMPLED | ResourceFlags::TRANSFER_SRC | ResourceFlags::TRANSFER_DST;
+
+    CC_EXPECTS(residency == ResourceResidency::MANAGED || residency == ResourceResidency::MEMORYLESS);
+
+    gfx::SamplerInfo samplerInfo{};
+    samplerInfo.magFilter = gfx::Filter::POINT;
+    samplerInfo.minFilter = gfx::Filter::POINT;
+    samplerInfo.mipFilter = gfx::Filter::NONE;
+    return addVertex(
+        ManagedTextureTag{},
+        std::forward_as_tuple(name.c_str()),
+        std::forward_as_tuple(desc),
+        std::forward_as_tuple(ResourceTraits{residency}),
+        std::forward_as_tuple(),
+        std::forward_as_tuple(samplerInfo),
+        std::forward_as_tuple(),
+        resourceGraph);
+}
+
+uint32_t NativePipeline::addCustomBuffer(
+    const ccstd::string &name,
+    const gfx::BufferInfo &info, const std::string &type) {
+    if (!custom.currentContext) {
+        return ResourceGraph::null_vertex();
+    }
+    auto &ctx = *custom.currentContext;
+
+    ResourceDesc desc{};
+    desc.dimension = ResourceDimension::BUFFER;
+    desc.width = info.size;
+    desc.height = 1;
+    desc.depthOrArraySize = 1;
+    desc.mipLevels = 1;
+    desc.format = gfx::Format::UNKNOWN;
+    desc.sampleCount = gfx::SampleCount::X1;
+    desc.textureFlags = gfx::TextureFlagBit::NONE;
+    desc.flags = ResourceFlags::NONE;
+
+    auto ptr = ctx.createCustomBuffer(type, info);
+
+    return addVertex(
+        PersistentBufferTag{},
+        std::forward_as_tuple(name.c_str()),
+        std::forward_as_tuple(desc),
+        std::forward_as_tuple(ResourceTraits{ResourceResidency::EXTERNAL}),
+        std::forward_as_tuple(),
+        std::forward_as_tuple(),
+        std::forward_as_tuple(std::move(ptr)),
+        resourceGraph);
+}
+
+uint32_t NativePipeline::addCustomTexture(
+    const ccstd::string &name,
+    const gfx::TextureInfo &info, const std::string &type) {
+    if (!custom.currentContext) {
+        return ResourceGraph::null_vertex();
+    }
+    auto &ctx = *custom.currentContext;
+
+    ResourceDesc desc{};
+    desc.dimension = ResourceDimension::TEXTURE2D;
+    desc.width = info.width;
+    desc.height = info.height;
+    desc.depthOrArraySize = info.layerCount;
+    desc.mipLevels = info.levelCount;
+    desc.format = info.format;
+    desc.sampleCount = gfx::SampleCount::X1;
+    desc.textureFlags = info.flags;
+    desc.flags = ResourceFlags::NONE;
+
+    auto ptr = ctx.createCustomTexture(type, info);
+
+    return addVertex(
+        PersistentTextureTag{},
+        std::forward_as_tuple(name.c_str()),
+        std::forward_as_tuple(desc),
+        std::forward_as_tuple(ResourceTraits{ResourceResidency::EXTERNAL}),
+        std::forward_as_tuple(),
+        std::forward_as_tuple(),
+        std::forward_as_tuple(std::move(ptr)),
+        resourceGraph);
+}
+
+void NativePipeline::updateRenderWindow(const ccstd::string &name, scene::RenderWindow *renderWindow) {
+    auto resID = findVertex(ccstd::pmr::string(name, get_allocator()), resourceGraph);
+    if (resID == ResourceGraph::null_vertex()) {
+        return;
+    }
+    auto &desc = get(ResourceGraph::DescTag{}, resourceGraph, resID);
+    visitObject(
+        resID, resourceGraph,
+        [&](IntrusivePtr<gfx::Framebuffer> &fb) {
+            CC_EXPECTS(!renderWindow->getSwapchain());
+            desc.width = renderWindow->getWidth();
+            desc.height = renderWindow->getHeight();
+            fb = renderWindow->getFramebuffer();
+        },
+        [&](RenderSwapchain &sc) {
+            CC_EXPECTS(renderWindow->getSwapchain());
+            auto *newSwapchain = renderWindow->getSwapchain();
+            if (sc.generation != newSwapchain->getGeneration()) {
+                resourceGraph.invalidatePersistentRenderPassAndFramebuffer(
+                    sc.swapchain->getColorTexture());
+                sc.generation = newSwapchain->getGeneration();
+            }
+            desc.width = renderWindow->getSwapchain()->getWidth();
+            desc.height = renderWindow->getSwapchain()->getHeight();
+            sc.swapchain = renderWindow->getSwapchain();
+        },
+        [](const auto & /*res*/) {});
+}
+
+void NativePipeline::updateStorageBuffer(
+    const ccstd::string &name, uint32_t size, gfx::Format format) { // NOLINT(bugprone-easily-swappable-parameters)
+    auto resID = findVertex(ccstd::pmr::string(name, get_allocator()), resourceGraph);
+    if (resID == ResourceGraph::null_vertex()) {
+        return;
+    }
+    auto &desc = get(ResourceGraph::DescTag{}, resourceGraph, resID);
+
+    // update format
+    if (format == gfx::Format::UNKNOWN) {
+        format = desc.format;
+    }
+
+    visitObject(
+        resID, resourceGraph,
+        [&](ManagedBuffer &buffer) {
+            std::ignore = buffer;
+            bool invalidate =
+                std::forward_as_tuple(desc.width, desc.format) !=
+                std::forward_as_tuple(size, format);
+            if (invalidate) {
+                desc.width = size;
+                desc.format = format;
+                // TODO(zhouzhenglong): invalidate buffer
+            }
+        },
+        [](const auto & /*res*/) {});
+}
+
+void NativePipeline::updateRenderTarget(
+    const ccstd::string &name,
+    uint32_t width, uint32_t height, gfx::Format format) { // NOLINT(bugprone-easily-swappable-parameters)
+    auto resID = findVertex(ccstd::pmr::string(name, get_allocator()), resourceGraph);
+    if (resID == ResourceGraph::null_vertex()) {
+        return;
+    }
+    auto &desc = get(ResourceGraph::DescTag{}, resourceGraph, resID);
+
+    // update format
+    if (format == gfx::Format::UNKNOWN) {
+        format = desc.format;
+    }
+    visitObject(
+        resID, resourceGraph,
+        [&](ManagedTexture &tex) {
+            bool invalidate =
+                std::forward_as_tuple(desc.width, desc.height, desc.format) !=
+                std::forward_as_tuple(width, height, format);
+            if (invalidate) {
+                desc.width = width;
+                desc.height = height;
+                desc.format = format;
+                resourceGraph.invalidatePersistentRenderPassAndFramebuffer(tex.texture.get());
+            }
+        },
+        [](const auto & /*res*/) {});
+}
+
+void NativePipeline::updateDepthStencil(
+    const ccstd::string &name,
+    uint32_t width, uint32_t height, gfx::Format format) { // NOLINT(bugprone-easily-swappable-parameters)
+    updateRenderTarget(name, width, height, format);
+}
+
+void NativePipeline::updateStorageTexture(
+    const ccstd::string &name, uint32_t width, uint32_t height, gfx::Format format) { // NOLINT(bugprone-easily-swappable-parameters)
+    auto resID = findVertex(ccstd::pmr::string(name, get_allocator()), resourceGraph);
+    if (resID == ResourceGraph::null_vertex()) {
+        return;
+    }
+    auto &desc = get(ResourceGraph::DescTag{}, resourceGraph, resID);
+
+    // update format
+    if (format == gfx::Format::UNKNOWN) {
+        format = desc.format;
+    }
+
+    visitObject(
+        resID, resourceGraph,
+        [&](ManagedTexture &tex) {
+            std::ignore = tex;
+            bool invalidate =
+                std::forward_as_tuple(desc.width, desc.height, desc.format) !=
+                std::forward_as_tuple(width, height, format);
+            if (invalidate) {
+                desc.width = width;
+                desc.height = height;
+                desc.format = format;
+                // TODO(zhouzhenglong): invalidate storage texture
+            }
+        },
+        [](const auto & /*res*/) {});
+}
+
+void NativePipeline::updateShadingRateTexture(
+    const ccstd::string &name, uint32_t width, uint32_t height) { // NOLINT(bugprone-easily-swappable-parameters)
+    auto resID = findVertex(ccstd::pmr::string(name, get_allocator()), resourceGraph);
+    if (resID == ResourceGraph::null_vertex()) {
+        return;
+    }
+    auto &desc = get(ResourceGraph::DescTag{}, resourceGraph, resID);
+
+    // update format
+    visitObject(
+        resID, resourceGraph,
+        [&](ManagedTexture &tex) {
+            std::ignore = tex;
+            bool invalidate =
+                std::forward_as_tuple(desc.width, desc.height) !=
+                std::forward_as_tuple(width, height);
+            if (invalidate) {
+                desc.width = width;
+                desc.height = height;
+                // TODO(zhouzhenglong): invalidate shading rate texture
+            }
+        },
+        [](const auto & /*res*/) {});
+}
+
+void NativePipeline::beginFrame() {
+    // noop
+}
+
+void NativePipeline::update(const scene::Camera *camera) {
+    const auto *sceneData = getPipelineSceneData();
+    const auto *shadows = sceneData->getShadows();
+    if (shadows && shadows->isEnabled() && shadows->getType() == scene::ShadowType::SHADOW_MAP &&
+        camera && camera->getScene() && camera->getScene()->getMainLight()) {
+        sceneData->getCSMLayers()->update(sceneData, camera);
+    }
+}
+
+void NativePipeline::endFrame() {
+    // noop
+}
+
+RenderPassBuilder *NativePipeline::addRenderPass(
+    uint32_t width, uint32_t height,
+    const ccstd::string &passName) {
+    const auto &layoutGraph = programLibrary->layoutGraph;
+
+    auto [passID, passLayoutID] = addRenderPassVertex(
+        renderGraph, layoutGraph,
+        width, height, 1, 0, passName);
+
+    auto *builder = ccnew NativeRenderPassBuilder(
+        this, &renderGraph, passID, &layoutGraph, passLayoutID);
+
+    updateRasterPassConstants(width, height, *builder);
+
+    return builder;
+}
+
+MultisampleRenderPassBuilder *NativePipeline::addMultisampleRenderPass(
+    uint32_t width, uint32_t height,
+    uint32_t count, uint32_t quality,
+    const ccstd::string &passName) {
+    CC_EXPECTS(count > 1);
+    const auto &layoutGraph = programLibrary->layoutGraph;
+
+    auto [passID, passLayoutID] = addRenderPassVertex(
+        renderGraph, layoutGraph,
+        width, height, count, quality, passName);
+
+    auto &pass = get(RasterPassTag{}, passID, renderGraph);
+
+    auto [subpassID, subpassLayoutID] = addRenderSubpassVertex(
+        pass, renderGraph, passID,
+        layoutGraph, passLayoutID,
+        "", // subpassName is empty
+        count, quality);
+
+    auto *builder = ccnew NativeMultisampleRenderPassBuilder(
+        this, &renderGraph, passID, &layoutGraph, passLayoutID,
+        subpassID, subpassLayoutID);
+
+    updateRasterPassConstants(pass.width, pass.height, *builder);
+
+    return builder;
+}
+
+void NativePipeline::addResolvePass(const ccstd::vector<ResolvePair> &resolvePairs) {
+    ResolvePass pass(renderGraph.get_allocator());
+    pass.resolvePairs.reserve(resolvePairs.size());
+    for (auto &&pair : resolvePairs) {
+        pass.resolvePairs.emplace_back(pair);
+    }
+    std::string_view name("Resolve");
+    addVertex2(
+        ResolveTag{},
+        std::forward_as_tuple(name),
+        std::forward_as_tuple(),
+        std::forward_as_tuple(),
+        std::forward_as_tuple(),
+        std::forward_as_tuple(std::move(pass)),
+        renderGraph);
+}
+
+// NOLINTNEXTLINE
+ComputePassBuilder *NativePipeline::addComputePass(const ccstd::string &passName) {
+    auto passID = addVertex2(
+        ComputeTag{},
+        std::forward_as_tuple(passName),
+        std::forward_as_tuple(passName),
+        std::forward_as_tuple(),
+        std::forward_as_tuple(),
+        std::forward_as_tuple(),
+        renderGraph);
+
+    auto passLayoutID = locate(LayoutGraphData::null_vertex(), passName, programLibrary->layoutGraph);
+
+    return ccnew NativeComputePassBuilder(this, &renderGraph, passID, &programLibrary->layoutGraph, passLayoutID);
+}
+
+void NativePipeline::addMovePass(const ccstd::vector<MovePair> &movePairs) {
+    MovePass pass(renderGraph.get_allocator());
+    pass.movePairs.reserve(movePairs.size());
+    for (auto &&pair : movePairs) {
+        pass.movePairs.emplace_back(pair);
+    }
+    std::string_view name("Move");
+    addVertex2(
+        MoveTag{},
+        std::forward_as_tuple(name),
+        std::forward_as_tuple(),
+        std::forward_as_tuple(),
+        std::forward_as_tuple(),
+        std::forward_as_tuple(std::move(pass)),
+        renderGraph);
+}
+
+namespace {
+
+constexpr uint32_t getGroupCount(uint32_t x, uint32_t batch) noexcept { // NOLINT(bugprone-easily-swappable-parameters)
+    return (x + batch - 1) / batch;
+}
+
+constexpr uint32_t getHalfSize(uint32_t x) noexcept {
+    x /= 2;
+    return x ? x : 1;
+}
+
+constexpr uint32_t getMipLevels(uint32_t width, uint32_t height) noexcept {
+    uint32_t result = 1;
+    uint32_t size = std::max(width, height);
+    CC_EXPECTS(size > 0);
+
+    while (size > 1) {
+        result++;
+        size /= 2;
+    }
+
+    return result;
+}
+
+void setupGpuDrivenResources(
+    NativePipeline &ppl, const scene::Camera *camera, scene::GPUScene *gpuScene,
+    uint32_t sceneID, uint32_t cullingID, ResourceGraph &resg, const std::string &hzbName) {
+    ccstd::pmr::string name(resg.get_allocator());
+
+    auto *objectBuffer = gpuScene->getObjectBuffer();
+    auto *instanceBuffer = gpuScene->getInstanceBuffer();
+    auto *indirectBuffer = gpuScene->getIndirectBuffer();
+    {
+        name = "CCObjectBuffer";
+        name.append(std::to_string(sceneID));
+        auto resID = findVertex(name, resg);
+        if (resID == ResourceGraph::null_vertex()) {
+            ResourceDesc desc{};
+            desc.dimension = ResourceDimension::BUFFER;
+            desc.width = objectBuffer->getSize();
+            desc.height = 1;
+            desc.depthOrArraySize = 1;
+            desc.mipLevels = 1;
+            desc.format = gfx::Format::UNKNOWN;
+            desc.sampleCount = gfx::SampleCount::X1;
+            desc.textureFlags = gfx::TextureFlagBit::NONE;
+            desc.flags = ResourceFlags::STORAGE | ResourceFlags::TRANSFER_SRC | ResourceFlags::TRANSFER_DST;
+
+            resID = addVertex(
+                PersistentBufferTag{},
+                std::forward_as_tuple(name.c_str()),
+                std::forward_as_tuple(desc),
+                std::forward_as_tuple(ResourceTraits{ResourceResidency::EXTERNAL}),
+                std::forward_as_tuple(),
+                std::forward_as_tuple(),
+                std::forward_as_tuple(objectBuffer),
+                resg);
+        } else {
+            CC_EXPECTS(holds<PersistentBufferTag>(resID, resg));
+            get(PersistentBufferTag{}, resID, resg) = objectBuffer;
+        }
+    }
+    {
+        name = "CCInstanceBuffer";
+        name.append(std::to_string(sceneID));
+        auto resID = findVertex(name, resg);
+        if (resID == ResourceGraph::null_vertex()) {
+            ResourceDesc desc{};
+            desc.dimension = ResourceDimension::BUFFER;
+            desc.width = instanceBuffer->getSize();
+            desc.height = 1;
+            desc.depthOrArraySize = 1;
+            desc.mipLevels = 1;
+            desc.format = gfx::Format::UNKNOWN;
+            desc.sampleCount = gfx::SampleCount::X1;
+            desc.textureFlags = gfx::TextureFlagBit::NONE;
+            desc.flags = ResourceFlags::STORAGE | ResourceFlags::TRANSFER_SRC | ResourceFlags::TRANSFER_DST;
+
+            resID = addVertex(
+                PersistentBufferTag{},
+                std::forward_as_tuple(name.c_str()),
+                std::forward_as_tuple(desc),
+                std::forward_as_tuple(ResourceTraits{ResourceResidency::EXTERNAL}),
+                std::forward_as_tuple(),
+                std::forward_as_tuple(),
+                std::forward_as_tuple(instanceBuffer),
+                resg);
+        } else {
+            CC_EXPECTS(holds<PersistentBufferTag>(resID, resg));
+            get(PersistentBufferTag{}, resID, resg) = instanceBuffer;
+        }
+    }
+    {
+        name = "CCIndirectBuffer";
+        name.append(std::to_string(sceneID));
+        auto resID = findVertex(name, resg);
+        if (resID == ResourceGraph::null_vertex()) {
+            ResourceDesc desc{};
+            desc.dimension = ResourceDimension::BUFFER;
+            desc.width = indirectBuffer->getSize();
+            desc.height = 1;
+            desc.depthOrArraySize = 1;
+            desc.mipLevels = 1;
+            desc.format = gfx::Format::UNKNOWN;
+            desc.sampleCount = gfx::SampleCount::X1;
+            desc.textureFlags = gfx::TextureFlagBit::NONE;
+            desc.flags = ResourceFlags::STORAGE | ResourceFlags::TRANSFER_SRC | ResourceFlags::TRANSFER_DST | ResourceFlags::INDIRECT;
+            resID = addVertex(
+                PersistentBufferTag{},
+                std::forward_as_tuple(name.c_str()),
+                std::forward_as_tuple(desc),
+                std::forward_as_tuple(ResourceTraits{ResourceResidency::EXTERNAL}),
+                std::forward_as_tuple(),
+                std::forward_as_tuple(),
+                std::forward_as_tuple(indirectBuffer),
+                resg);
+        } else {
+            CC_EXPECTS(holds<PersistentBufferTag>(resID, resg));
+            get(PersistentBufferTag{}, resID, resg) = indirectBuffer;
+        }
+    }
+    {
+        name = "CCDrawIndirectBuffer";
+        name.append(std::to_string(cullingID));
+        auto resID = findVertex(name, resg);
+        if (resID == ResourceGraph::null_vertex()) {
+            ppl.addResource(std::string(name), ResourceDimension::BUFFER, gfx::Format::UNKNOWN,
+                            indirectBuffer->getSize(), 1, 1, 1, 1, gfx::SampleCount::X1,
+                            ResourceFlags::INDIRECT | ResourceFlags::STORAGE | ResourceFlags::TRANSFER_DST,
+                            ResourceResidency::MANAGED);
+        } else {
+            CC_EXPECTS(holds<ManagedBufferTag>(resID, resg));
+            ppl.updateResource(std::string(name), gfx::Format::UNKNOWN, indirectBuffer->getSize(), 1, 1, 1, 1, gfx::SampleCount::X1);
+        }
+    }
+    {
+        name = "CCDrawInstanceBuffer";
+        name.append(std::to_string(cullingID));
+        auto resID = findVertex(name, resg);
+        if (resID == ResourceGraph::null_vertex()) {
+            ppl.addStorageBuffer(std::string(name), gfx::Format::UNKNOWN, instanceBuffer->getSize(), ResourceResidency::MANAGED);
+        } else {
+            CC_EXPECTS(holds<ManagedBufferTag>(resID, resg));
+            ppl.updateStorageBuffer(std::string(name), instanceBuffer->getSize(), gfx::Format::UNKNOWN);
+        }
+    }
+    {
+        name = "CCVisibilityBuffer";
+        name.append(std::to_string(cullingID));
+        const auto bufferSize = gpuScene->getInstanceCount() * static_cast<uint32_t>(sizeof(uint32_t));
+        auto resID = findVertex(name, resg);
+        if (resID == ResourceGraph::null_vertex()) {
+            ppl.addStorageBuffer(std::string(name), gfx::Format::UNKNOWN, bufferSize, ResourceResidency::MANAGED);
+        } else {
+            CC_EXPECTS(holds<ManagedBufferTag>(resID, resg));
+            ppl.updateStorageBuffer(std::string(name), bufferSize, gfx::Format::UNKNOWN);
+        }
+    }
+    if (!hzbName.empty()) {
+        name = hzbName;
+        const auto width = utils::previousPOT(camera->getWidth());
+        const auto height = utils::previousPOT(camera->getHeight());
+        const auto mipLevels = getMipLevels(width, height);
+
+        auto resID = findVertex(name, resg);
+        if (resID == ResourceGraph::null_vertex()) {
+            ppl.addResource(std::string(name), ResourceDimension::TEXTURE2D, gfx::Format::R32F, width, height, 1, 1,
+                            mipLevels, gfx::SampleCount::X1, ResourceFlags::SAMPLED | ResourceFlags::STORAGE, ResourceResidency::MANAGED);
+        } else {
+            CC_EXPECTS(holds<ManagedTextureTag>(resID, resg));
+            ppl.updateResource(std::string(name), gfx::Format::R32F, width, height, 1, 1, mipLevels, gfx::SampleCount::X1);
+        }
+    }
+}
+
+} // namespace
+
+void NativePipeline::addBuiltinGpuCullingPass(uint32_t cullingID,
+                                              const scene::Camera *camera, const std::string &hzbName, const scene::Light *light, bool bMainPass) {
+    auto *scene = camera->getScene();
+    if (!scene) {
+        return;
+    }
+
+    auto *gpuScene = scene->getGPUScene();
+    if (!gpuScene) {
+        return;
+    }
+
+    auto &sceneCulling = nativeContext.sceneCulling;
+    auto iter = sceneCulling.sceneIDs.find(scene);
+    if (iter == sceneCulling.sceneIDs.cend()) {
+        iter = sceneCulling.sceneIDs.insert({scene, sceneCulling.sceneIDs.size()}).first;
+    }
+
+    const uint32_t sceneID = iter->second;
+    setupGpuDrivenResources(*this, camera, gpuScene, sceneID, cullingID, resourceGraph, hzbName);
+
+    if (light) {
+        // build light culling pass
+        return;
+    }
+
+    const std::string objectBuffer = "CCObjectBuffer" + std::to_string(sceneID);
+    const std::string instanceBuffer = "CCInstanceBuffer" + std::to_string(sceneID);
+    const std::string indirectBuffer = "CCIndirectBuffer" + std::to_string(sceneID);
+    const std::string drawIndirectBuffer = "CCDrawIndirectBuffer" + std::to_string(cullingID);
+    const std::string drawInstanceBuffer = "CCDrawInstanceBuffer" + std::to_string(cullingID);
+    const std::string visibilityBuffer = "CCVisibilityBuffer" + std::to_string(cullingID);
+
+    // init indirect buffers
+    {
+        CopyPass copyPass{renderGraph.get_allocator()};
+        {
+            CopyPair copyPair{renderGraph.get_allocator()};
+            copyPair.source = indirectBuffer;
+            copyPair.target = drawIndirectBuffer;
+            copyPair.sourceOffset = 0;
+            copyPair.targetOffset = 0;
+            copyPair.bufferSize = gpuScene->getIndirectBuffer()->getSize();
+            copyPass.copyPairs.emplace_back(std::move(copyPair));
+        }
+
+        auto copyID = addVertex2(
+            CopyTag{},
+            std::forward_as_tuple("CopyInitialIndirectBuffer"),
+            std::forward_as_tuple(),
+            std::forward_as_tuple(),
+            std::forward_as_tuple(),
+            std::forward_as_tuple(std::move(copyPass)),
+            renderGraph);
+        CC_ENSURES(copyID != RenderGraph::null_vertex());
+    }
+    // run compute culling pass
+    {
+        std::unique_ptr<ComputePassBuilder> gpuCullPass(addComputePass("gpu-culling-cs"));
+        gpuCullPass->addStorageBuffer(objectBuffer, AccessType::READ, "CCObjectBuffer");
+        gpuCullPass->addStorageBuffer(instanceBuffer, AccessType::READ, "CCInstanceBuffer");
+        gpuCullPass->addStorageBuffer(drawIndirectBuffer, AccessType::READ_WRITE, "CCDrawIndirectBuffer");
+        gpuCullPass->addStorageBuffer(drawInstanceBuffer, AccessType::WRITE, "CCDrawInstanceBuffer");
+        gpuCullPass->addStorageBuffer(visibilityBuffer, AccessType::READ_WRITE, "CCVisibilityBuffer");
+        if (!hzbName.empty()) {
+            auto *sampler = device->getSampler({gfx::Filter::POINT, gfx::Filter::POINT, gfx::Filter::NONE,
+                                                gfx::Address::CLAMP, gfx::Address::CLAMP, gfx::Address::CLAMP});
+
+            gpuCullPass->addTexture(hzbName, "CCDepthMap", sampler, 0);
+        }
+
+        const auto materialIndex = hzbName.empty() ? 2 : (bMainPass ? 0 : 1);
+        const auto instanceCount = gpuScene->getInstanceCount();
+        const auto groupCount = getGroupCount(instanceCount, scene::CS_GPU_CULLING_LOCAL_SIZE);
+        std::unique_ptr<ComputeQueueBuilder> gpuCullQueue(gpuCullPass->addQueue());
+        gpuCullQueue->addDispatch(groupCount, 1, 1, pipelineSceneData->getGPUCullingMaterial(materialIndex), 0);
+
+        ccstd::vector<Vec4> planes;
+        const auto &frustum = camera->getFrustum();
+        for (auto *plane : frustum.planes) {
+            planes.emplace_back(Vec4{plane->n.x, plane->n.y, plane->n.z, plane->d});
+        }
+        ArrayBuffer planesBuffer(reinterpret_cast<uint8_t *>(&planes[0]), sizeof(Vec4) * 6);
+        gpuCullPass->setMat4("cc_view", camera->getMatView());
+        gpuCullPass->setMat4("cc_proj", camera->getMatProj());
+        gpuCullPass->setArrayBuffer("cc_planes", &planesBuffer);
+        gpuCullPass->setFloat("cc_znear", camera->getNearClip());
+        gpuCullPass->setFloat("cc_zfar", camera->getFarClip());
+        gpuCullPass->setFloat("cc_depthWidth", static_cast<float>(utils::previousPOT(camera->getWidth())));
+        gpuCullPass->setFloat("cc_depthHeight", static_cast<float>(utils::previousPOT(camera->getHeight())));
+        gpuCullPass->setUint("cc_isPerspective", static_cast<uint32_t>(camera->getProjectionType()));
+        gpuCullPass->setUint("cc_orientation", static_cast<uint32_t>(camera->getSurfaceTransform()));
+        gpuCullPass->setUint("cc_instanceCount", instanceCount);
+        gpuCullPass->setUint("cc_sceneFlags", 0); // Stanley TODO
+    }
+}
+
+void NativePipeline::addBuiltinHzbGenerationPass(
+    // NOLINTNEXTLINE(bugprone-easily-swappable-parameters)
+    const std::string &sourceDepthStencilName, const std::string &targetHzbName) {
+    const auto &lg = programLibrary->layoutGraph;
+    const auto sourceID = findVertex(ccstd::pmr::string{sourceDepthStencilName, &unsyncPool}, resourceGraph);
+    if (sourceID == ResourceGraph::null_vertex()) {
+        return;
+    }
+    const auto targetID = findVertex(ccstd::pmr::string{targetHzbName, &unsyncPool}, resourceGraph);
+    if (targetID == ResourceGraph::null_vertex()) {
+        return;
+    }
+
+    const auto targetDesc = get(ResourceGraph::DescTag{}, resourceGraph, targetID);
+
+    boost::container::pmr::memory_resource *scratch = &unsyncPool;
+    ccstd::pmr::string currMipName(scratch);
+    currMipName.reserve(targetHzbName.size() + 6);
+    currMipName.append(targetHzbName);
+
+    MovePass move(renderGraph.get_allocator());
+    move.movePairs.reserve(targetDesc.mipLevels);
+    // register all mips
+    {
+        CC_EXPECTS(targetDesc.mipLevels && targetDesc.mipLevels != std::numeric_limits<decltype(targetDesc.mipLevels)>::max());
+        auto desc = targetDesc;
+        desc.mipLevels = 1;
+        CC_EXPECTS(desc.depthOrArraySize == 1);
+        CC_EXPECTS(desc.sampleCount == gfx::SampleCount::X1);
+
+        for (uint32_t k = 0; k != targetDesc.mipLevels; ++k) {
+            currMipName.resize(targetHzbName.size());
+            CC_ENSURES(currMipName == std::string_view{targetHzbName});
+            currMipName.append("_Mip");
+            currMipName.append(std::to_string(k));
+
+            auto resID = findVertex(currMipName, resourceGraph);
+            if (resID == ResourceGraph::null_vertex()) {
+                resID = addVertex(
+                    ManagedTextureTag{},
+                    std::forward_as_tuple(currMipName.c_str()),
+                    std::forward_as_tuple(desc),
+                    std::forward_as_tuple(ResourceTraits{ResourceResidency::MANAGED}),
+                    std::forward_as_tuple(),
+                    std::forward_as_tuple(),
+                    std::forward_as_tuple(),
+                    resourceGraph);
+
+                MovePair pair(move.get_allocator());
+                pair.source = currMipName;
+                pair.target = targetHzbName;
+                pair.mipLevels = 1;
+                pair.numSlices = 1;
+                pair.targetMostDetailedMip = k;
+                move.movePairs.emplace_back(std::move(pair));
+            } else {
+                CC_EXPECTS(holds<ManagedTextureTag>(resID, resourceGraph));
+                updateResourceImpl(
+                    resourceGraph,
+                    currMipName,
+                    desc.format,
+                    desc.width,
+                    desc.height,
+                    1, 1, 1, gfx::SampleCount::X1);
+            }
+            desc.width = getHalfSize(desc.width);
+            desc.height = getHalfSize(desc.height);
+        }
+    }
+
+    gfx::Sampler *sampler = nullptr;
+    if (device->getCapabilities().supportFilterMinMax) {
+        sampler = device->getSampler({
+            gfx::Filter::POINT,
+            gfx::Filter::POINT,
+            gfx::Filter::NONE,
+            gfx::Address::CLAMP,
+            gfx::Address::CLAMP,
+            gfx::Address::CLAMP,
+            0,
+            gfx::ComparisonFunc::ALWAYS,
+            gfx::Reduction::MAX,
+        });
+    }
+
+    // add passes
+    ccstd::pmr::string prevMipName(scratch);
+    prevMipName.reserve(targetHzbName.size() + 6);
+    prevMipName.append(std::string_view{targetHzbName});
+    uint32_t width = targetDesc.width;
+    uint32_t height = targetDesc.height;
+    for (uint32_t k = 0; k != targetDesc.mipLevels; ++k) {
+        // add HZ ComputePass
+        auto passID = addVertex2(
+            ComputeTag{},
+            std::forward_as_tuple("HZPass"),
+            std::forward_as_tuple("hiz-cs"),
+            std::forward_as_tuple(),
+            std::forward_as_tuple(),
+            std::forward_as_tuple(),
+            renderGraph);
+        auto &pass = get(ComputeTag{}, passID, renderGraph);
+        // source
+        if (k == 0) {
+            auto res = pass.computeViews.emplace(
+                std::piecewise_construct,
+                std::forward_as_tuple(std::string_view{sourceDepthStencilName}), // source depth stencil
+                std::forward_as_tuple());
+            CC_ENSURES(res.second);
+
+            auto &view = res.first->second.emplace_back();
+            view.name = "sourceImage";
+            view.accessType = AccessType::READ;
+            view.shaderStageFlags = gfx::ShaderStageFlagBit::COMPUTE;
+        } else {
+            prevMipName.resize(targetHzbName.size());
+            CC_ENSURES(prevMipName == std::string_view{targetHzbName});
+            prevMipName.append("_Mip");
+            CC_EXPECTS(k > 0);
+            prevMipName.append(std::to_string(k - 1)); // previous mip, k - 1
+
+            auto res = pass.computeViews.emplace(
+                std::piecewise_construct,
+                std::forward_as_tuple(prevMipName), // previous mip
+                std::forward_as_tuple());
+            CC_ENSURES(res.second);
+
+            auto &view = res.first->second.emplace_back();
+            view.name = "sourceImage";
+            view.accessType = AccessType::READ;
+            view.shaderStageFlags = gfx::ShaderStageFlagBit::COMPUTE;
+        }
+
+        if (sampler) {
+            auto iter = lg.attributeIndex.find(std::string_view{"sourceImage"});
+            if (iter != lg.attributeIndex.end()) {
+                auto &data = get(RenderGraph::DataTag{}, renderGraph, passID);
+                data.samplers[iter->second.value] = sampler;
+            }
+        }
+
+        // target
+        currMipName.resize(targetHzbName.size());
+        CC_ENSURES(currMipName == std::string_view{targetHzbName});
+        currMipName.append("_Mip");
+        currMipName.append(std::to_string(k));
+        auto res = pass.computeViews.emplace(
+            std::piecewise_construct,
+            std::forward_as_tuple(std::string_view{currMipName}),
+            std::forward_as_tuple());
+        CC_ENSURES(res.second);
+
+        auto &view = res.first->second.emplace_back();
+        view.name = "targetImage";
+        view.accessType = AccessType::WRITE;
+        view.shaderStageFlags = gfx::ShaderStageFlagBit::COMPUTE;
+
+        // uniforms
+        auto &data = get(RenderGraph::DataTag{}, renderGraph, passID);
+        setVec2Impl(
+            data, lg, "imageSize",
+            Vec2{
+                static_cast<float>(width),
+                static_cast<float>(height),
+            });
+
+        // add HZ Dispatch
+        CC_ENSURES(passID != RenderGraph::null_vertex());
+        auto queueID = addVertex2(
+            QueueTag{},
+            std::forward_as_tuple("HZQueue"),
+            std::forward_as_tuple(),
+            std::forward_as_tuple(),
+            std::forward_as_tuple(),
+            std::forward_as_tuple(),
+            renderGraph,
+            passID);
+
+        CC_ENSURES(queueID != RenderGraph::null_vertex());
+        auto dispatchID = addVertex2(
+            DispatchTag{},
+            std::forward_as_tuple("HZDispatch"),
+            std::forward_as_tuple(),
+            std::forward_as_tuple(),
+            std::forward_as_tuple(),
+            std::forward_as_tuple(
+                pipelineSceneData->getHizMaterial(),
+                0,
+                getGroupCount(width, scene::CS_HIZ_LOCAL_SIZE),
+                getGroupCount(height, scene::CS_HIZ_LOCAL_SIZE),
+                1),
+            renderGraph,
+            queueID);
+        CC_ENSURES(dispatchID != RenderGraph::null_vertex());
+
+        width = getHalfSize(width);
+        height = getHalfSize(height);
+    }
+
+    if (!move.movePairs.empty()) {
+        auto moveID = addVertex2(
+            MoveTag{},
+            std::forward_as_tuple("HZMove"),
+            std::forward_as_tuple(),
+            std::forward_as_tuple(),
+            std::forward_as_tuple(),
+            std::forward_as_tuple(std::move(move)),
+            renderGraph);
+        CC_ENSURES(moveID != RenderGraph::null_vertex());
+    }
+}
+
+void NativePipeline::addCopyPass(const ccstd::vector<CopyPair> &copyPairs) {
+    CopyPass pass(renderGraph.get_allocator());
+    pass.copyPairs.reserve(copyPairs.size());
+    for (auto &&pair : copyPairs) {
+        pass.copyPairs.emplace_back(pair);
+    }
+    std::string_view name("Copy");
+    addVertex2(
+        CopyTag{},
+        std::forward_as_tuple(name),
+        std::forward_as_tuple(),
+        std::forward_as_tuple(),
+        std::forward_as_tuple(),
+        std::forward_as_tuple(std::move(pass)),
+        renderGraph);
+}
+
+void NativePipeline::addUploadPass(ccstd::vector<UploadPair> &uploadPairs) {
+    CopyPass pass(renderGraph.get_allocator());
+    pass.uploadPairs.reserve(uploadPairs.size());
+    for (auto &&pair : uploadPairs) {
+        pass.uploadPairs.emplace_back(std::move(pair));
+    }
+    uploadPairs.clear();
+    std::string_view name("Upload");
+    addVertex2(
+        CopyTag{},
+        std::forward_as_tuple(name),
+        std::forward_as_tuple(),
+        std::forward_as_tuple(),
+        std::forward_as_tuple(),
+        std::forward_as_tuple(std::move(pass)),
+        renderGraph);
+}
+
+gfx::DescriptorSetLayout *NativePipeline::getDescriptorSetLayout(const ccstd::string &shaderName, UpdateFrequency freq) {
+    const auto &lg = programLibrary->layoutGraph;
+    auto iter = lg.shaderLayoutIndex.find(std::string_view{shaderName});
+    if (iter != lg.shaderLayoutIndex.end()) {
+        const auto &layouts = get(LayoutGraphData::LayoutTag{}, lg, iter->second).descriptorSets;
+        auto iter2 = layouts.find(freq);
+        if (iter2 != layouts.end()) {
+            return iter2->second.descriptorSetLayout.get();
+        }
+        return nullptr;
+    }
+    CC_EXPECTS(false);
+    return nullptr;
+}
+
+gfx::DescriptorSet *NativePipeline::getDescriptorSet() const {
+    return globalDSManager->getGlobalDescriptorSet();
+}
+
+const ccstd::vector<gfx::CommandBuffer *> &NativePipeline::getCommandBuffers() const {
+    return _commandBuffers;
+}
+
+namespace {
+
+void buildLayoutGraphNodeBuffer(
+    gfx::Device *device,
+    const DescriptorSetLayoutData &data,
+    LayoutGraphNodeResource &node) {
+    for (const auto &[nameID, uniformBlock] : data.uniformBlocks) {
+        auto res = node.uniformBuffers.emplace(
+            std::piecewise_construct,
+            std::forward_as_tuple(nameID),
+            std::forward_as_tuple());
+        CC_ENSURES(res.second);
+        auto &buffer = res.first->second;
+        CC_EXPECTS(uniformBlock.count);
+        const auto bufferSize =
+            getUniformBlockSize(uniformBlock.members) * uniformBlock.count;
+
+        CC_ENSURES(bufferSize);
+        buffer.init(device, bufferSize, false);
+    }
+}
+
+} // namespace
+
+// NOLINTNEXTLINE
+bool NativePipeline::activate(gfx::Swapchain *swapchainIn) {
+    // setMacroInt("CC_PIPELINE_TYPE", 1);
+
+    // disable gfx internal deduce
+    gfx::Device::getInstance()->enableAutoBarrier(false);
+
+    // shadowmap
+    {
+        // 0: SHADOWMAP_FLOAT, 1: SHADOWMAP_RGBE.
+        const int32_t isRGBE = pipeline::supportsR32FloatTexture(getDevice()) ? 0 : 1;
+        setValue("CC_SHADOWMAP_FORMAT", isRGBE);
+
+        // 0: SHADOWMAP_LINER_DEPTH_OFF, 1: SHADOWMAP_LINER_DEPTH_ON.
+        const int32_t isLinear = 0;
+        setValue("CC_SHADOWMAP_USE_LINEAR_DEPTH", isLinear);
+
+        // 0: UNIFORM_VECTORS_LESS_EQUAL_64, 1: UNIFORM_VECTORS_GREATER_EQUAL_125.
+        const auto csmSupported =
+            getDevice()->getCapabilities().maxFragmentUniformVectors >=
+            (pipeline::UBOGlobal::COUNT + pipeline::UBOCamera::COUNT + pipeline::UBOShadow::COUNT + pipeline::UBOCSM::COUNT) >> 2;
+        getPipelineSceneData()->setCSMSupported(csmSupported);
+        setValue("CC_SUPPORT_CASCADED_SHADOW_MAP", csmSupported);
+
+        // 0: CC_SHADOW_NONE, 1: CC_SHADOW_PLANAR, 2: CC_SHADOW_MAP
+        setValue("CC_SHADOW_TYPE", 0);
+
+        // 0: PCFType.HARD, 1: PCFType.SOFT, 2: PCFType.SOFT_2X, 3: PCFType.SOFT_4X
+        setValue("CC_DIR_SHADOW_PCF_TYPE", static_cast<int32_t>(scene::PCFType::HARD));
+
+        // 0: CC_DIR_LIGHT_SHADOW_PLANAR, 1: CC_DIR_LIGHT_SHADOW_UNIFORM, 2: CC_DIR_LIGHT_SHADOW_CASCADED, 3: CC_DIR_LIGHT_SHADOW_VARIANCE
+        setValue("CC_DIR_LIGHT_SHADOW_TYPE", 0);
+
+        // 0: CC_CASCADED_LAYERS_TRANSITION_OFF, 1: CC_CASCADED_LAYERS_TRANSITION_ON
+        setValue("CC_CASCADED_LAYERS_TRANSITION", 0);
+    }
+
+    setValue("CC_USE_HDR", getPipelineSceneData()->isHDR());
+#if ENABLE_FLOAT_OUTPUT
+    setValue("CC_USE_FLOAT_OUTPUT", true);
+#else
+    setValue("CC_USE_FLOAT_OUTPUT", false);
+#endif
+
+    swapchain = swapchainIn;
+    globalDSManager->activate(device);
+    pipelineSceneData->activate(device);
+#if CC_USE_DEBUG_RENDERER
+    DebugRenderer::getInstance()->activate(device);
+#endif
+    // generate macros here rather than construct func because _clusterEnabled
+    // switch may be changed in root.ts setRenderPipeline() function which is after
+    // pipeline construct.
+    generateConstantMacros(device, constantMacros);
+
+    _commandBuffers.resize(1, device->getCommandBuffer());
+
+    // reserve layout graph resource
+    const auto &lg = programLibrary->layoutGraph;
+    const auto numNodes = num_vertices(lg);
+    nativeContext.layoutGraphResources.reserve(numNodes);
+
+    for (uint32_t i = 0; i != numNodes; ++i) {
+        auto &node = nativeContext.layoutGraphResources.emplace_back();
+        const auto &layout = get(LayoutGraphData::LayoutTag{}, lg, i);
+        if (holds<RenderStageTag>(i, lg)) {
+            auto iter = layout.descriptorSets.find(UpdateFrequency::PER_PASS);
+            if (iter == layout.descriptorSets.end()) {
+                continue;
+            }
+            const auto &set = iter->second;
+            // reserve buffer
+            buildLayoutGraphNodeBuffer(device, set.descriptorSetLayoutData, node);
+            // reserve descriptor sets
+            node.descriptorSetPool.init(device, set.descriptorSetLayout);
+        } else {
+            auto iter = layout.descriptorSets.find(UpdateFrequency::PER_PHASE);
+            if (iter == layout.descriptorSets.end()) {
+                continue;
+            }
+            const auto &set = iter->second;
+            // reserve buffer
+            buildLayoutGraphNodeBuffer(device, set.descriptorSetLayoutData, node);
+            // reserve descriptor sets
+            node.descriptorSetPool.init(device, set.descriptorSetLayout);
+        }
+    }
+
+    // create ia
+    {
+        CC_EXPECTS(device);
+        // create vertex buffer
+        const auto vbStride = sizeof(float) * 4; // 4 float per vertex
+        const auto vbSize = vbStride * 4;        // 4 vertices
+        IntrusivePtr<gfx::Buffer> quadVB = device->createBuffer(gfx::BufferInfo{
+            gfx::BufferUsageBit::VERTEX | gfx::BufferUsageBit::TRANSFER_DST,
+            gfx::MemoryUsageBit::DEVICE | gfx::MemoryUsageBit::HOST,
+            vbSize,
+            vbStride});
+
+        CC_ENSURES(quadVB);
+
+        // update vertex buffer
+        float vbData[16] = {};
+        render::setupQuadVertexBuffer(*device, Vec4{0, 0, 1, 1}, vbData);
+        static_assert(sizeof(vbData) == 16 * 4);
+        CC_ENSURES(sizeof(vbData) == vbSize);
+        quadVB->update(vbData, sizeof(vbData));
+
+        // create index buffer
+        const auto ibStride = sizeof(uint16_t);
+        const auto ibSize = ibStride * 6;
+
+        IntrusivePtr<gfx::Buffer> quadIB = device->createBuffer(gfx::BufferInfo{
+            gfx::BufferUsageBit::INDEX | gfx::BufferUsageBit::TRANSFER_DST,
+            gfx::MemoryUsageBit::DEVICE,
+            ibSize,
+            ibStride});
+
+        CC_ENSURES(quadIB);
+
+        ccstd::vector<uint16_t> indices(6);
+        indices[0] = 0;
+        indices[1] = 1;
+        indices[2] = 2;
+        indices[3] = 1;
+        indices[4] = 3;
+        indices[5] = 2;
+
+        quadIB->update(indices.data(),
+                       static_cast<uint32_t>(indices.size() * sizeof(decltype(indices)::value_type)));
+
+        // create input assembler
+        ccstd::vector<gfx::Attribute> attributes;
+        attributes.reserve(2);
+        attributes.emplace_back(gfx::Attribute{"a_position", gfx::Format::RG32F});
+        attributes.emplace_back(gfx::Attribute{"a_texCoord", gfx::Format::RG32F});
+
+        ccstd::vector<gfx::Buffer *> buffers;
+        buffers.emplace_back(quadVB.get());
+
+        IntrusivePtr<gfx::InputAssembler> quadIA = device->createInputAssembler(
+            gfx::InputAssemblerInfo{attributes, buffers, quadIB});
+        CC_ENSURES(quadIA);
+
+        // init fullscreenQuad
+        nativeContext.fullscreenQuad.quadIB = quadIB;
+        nativeContext.fullscreenQuad.quadVB = quadVB;
+        nativeContext.fullscreenQuad.quadIA = quadIA;
+    }
+
+    return true;
+}
+
+bool NativePipeline::destroy() noexcept {
+#if CC_USE_DEBUG_RENDERER
+    DebugRenderer::getInstance()->destroy();
+#endif
+    if (globalDSManager) {
+        globalDSManager->destroy();
+        globalDSManager.reset();
+    }
+    if (pipelineSceneData) {
+        pipelineSceneData->destroy();
+        pipelineSceneData = {};
+    }
+    pipeline::PipelineStateManager::destroyAll();
+    return true;
+}
+
+void NativePipeline::render(const ccstd::vector<scene::Camera *> &cameras) {
+    std::ignore = cameras;
+    const auto *sceneData = pipelineSceneData.get();
+    auto *commandBuffer = device->getCommandBuffer();
+
+    executeRenderGraph(renderGraph);
+}
+
+const MacroRecord &NativePipeline::getMacros() const {
+    return macros;
+}
+
+pipeline::GlobalDSManager *NativePipeline::getGlobalDSManager() const {
+    return globalDSManager.get();
+}
+
+gfx::DescriptorSetLayout *NativePipeline::getDescriptorSetLayout() const {
+    return globalDSManager->getDescriptorSetLayout();
+}
+
+pipeline::PipelineSceneData *NativePipeline::getPipelineSceneData() const {
+    return pipelineSceneData;
+}
+
+const ccstd::string &NativePipeline::getConstantMacros() const {
+    return constantMacros;
+}
+
+scene::Model *NativePipeline::getProfiler() const {
+    return profiler;
+}
+
+// NOLINTNEXTLINE
+void NativePipeline::setProfiler(scene::Model *profilerIn) {
+    profiler = profilerIn;
+}
+
+pipeline::GeometryRenderer *NativePipeline::getGeometryRenderer() const {
+    return nullptr;
+}
+
+float NativePipeline::getShadingScale() const {
+    return pipelineSceneData->getShadingScale();
+}
+
+void NativePipeline::setShadingScale(float scale) {
+    pipelineSceneData->setShadingScale(scale);
+}
+
+const ccstd::string &NativePipeline::getMacroString(const ccstd::string &name) const {
+    static const ccstd::string EMPTY_STRING;
+    auto iter = macros.find(name);
+    if (iter == macros.end()) {
+        return EMPTY_STRING;
+    }
+    return ccstd::get<ccstd::string>(iter->second);
+}
+
+int32_t NativePipeline::getMacroInt(const ccstd::string &name) const {
+    auto iter = macros.find(name);
+    if (iter == macros.end()) {
+        return 0;
+    }
+    return ccstd::get<int32_t>(iter->second);
+}
+
+bool NativePipeline::getMacroBool(const ccstd::string &name) const {
+    auto iter = macros.find(name);
+    if (iter == macros.end()) {
+        return false;
+    }
+    return ccstd::get<bool>(iter->second);
+}
+
+void NativePipeline::setMacroString(const ccstd::string &name, const ccstd::string &value) {
+    macros[name] = value;
+}
+
+void NativePipeline::setMacroInt(const ccstd::string &name, int32_t value) {
+    macros[name] = value;
+}
+
+void NativePipeline::setMacroBool(const ccstd::string &name, bool value) {
+    macros[name] = value;
+}
+
+void NativePipeline::onGlobalPipelineStateChanged() {
+    pipelineSceneData->updatePipelineSceneData();
+}
+
+void NativePipeline::setValue(const ccstd::string &name, int32_t value) {
+    macros[name] = value;
+}
+
+void NativePipeline::setValue(const ccstd::string &name, bool value) {
+    macros[name] = value;
+}
+
+bool NativePipeline::isOcclusionQueryEnabled() const {
+    return false;
+}
+
+void NativePipeline::resetRenderQueue(bool reset) {
+    // noop
+}
+
+bool NativePipeline::isRenderQueueReset() const {
+    return true;
+}
+
+void NativePipeline::addCustomContext(std::string_view name, std::shared_ptr<CustomPipelineContext> ptr) {
+    custom.contexts.emplace(name, std::move(ptr));
+}
+
+void NativePipeline::addCustomRenderPass(std::string_view name, std::shared_ptr<CustomRenderPass> ptr) {
+    custom.renderPasses.emplace(name, std::move(ptr));
+}
+
+void NativePipeline::addCustomRenderSubpass(std::string_view name, std::shared_ptr<CustomRenderSubpass> ptr) {
+    custom.renderSubpasses.emplace(name, std::move(ptr));
+}
+
+void NativePipeline::addCustomComputeSubpass(std::string_view name, std::shared_ptr<CustomComputeSubpass> ptr) {
+    custom.computeSubpasses.emplace(name, std::move(ptr));
+}
+
+void NativePipeline::addCustomComputePass(std::string_view name, std::shared_ptr<CustomComputePass> ptr) {
+    custom.computePasses.emplace(name, std::move(ptr));
+}
+
+void NativePipeline::addCustomRenderQueue(std::string_view name, std::shared_ptr<CustomRenderQueue> ptr) {
+    custom.renderQueues.emplace(name, std::move(ptr));
+}
+
+void NativePipeline::addCustomRenderCommand(std::string_view name, std::shared_ptr<CustomRenderCommand> ptr) {
+    custom.renderCommands.emplace(name, std::move(ptr));
+}
+
+void NativePipeline::setCustomContext(std::string_view name) {
+    auto iter = custom.contexts.find(name);
+    if (iter != custom.contexts.end()) {
+        custom.currentContext = iter->second;
+    }
+}
+
+} // namespace render
+
+} // namespace cc