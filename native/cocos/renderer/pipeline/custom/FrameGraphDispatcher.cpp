--- conflicted
+++ resolved
@@ -803,10 +803,6 @@
             const auto *status = &rag.access[i];
             while (status) {
                 for (const auto &attachment : status->attachmentStatus) {
-<<<<<<< HEAD
-                    if (get(ResourceGraph::TraitsTag{}, resourceGraph, attachment.vertID).hasSideEffects()) {
-                        continue;
-=======
                     AccessStatus lastStatus{
                         static_cast<uint32_t>(i),
                         gfx::ShaderStageFlagBit::NONE,
@@ -831,7 +827,6 @@
                         if (!isTransitionStatusDependent(lastStatus, currStatus)) {
                             continue;
                         }
->>>>>>> 26d6d555
                     }
                     if (firstMeet.find(attachment.vertID) == firstMeet.end()) {
                         firstMeet.emplace(attachment.vertID);
