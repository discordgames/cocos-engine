--- conflicted
+++ resolved
@@ -52,20 +52,11 @@
 void ShadowMapBatchedQueue::gatherLightPasses(const scene::Camera *camera, const scene::Light *light, gfx::CommandBuffer *cmdBuffer) {
     clear();
 
-<<<<<<< HEAD
-    const PipelineSceneData *sceneData         = _pipeline->getPipelineSceneData();
-    const scene::Shadows *   shadows           = sceneData->getShadows();
-    const RenderObjectList & dirShadowObjects  = sceneData->getDirShadowObjects();
-    const RenderObjectList & castShadowObjects = sceneData->isCastShadowObjects();
+    const PipelineSceneData *sceneData = _pipeline->getPipelineSceneData();
+    const scene::Shadows *   shadows   = sceneData->getShadows();
     if (light && shadows->isEnabled() && shadows->getType() == scene::ShadowType::SHADOW_MAP) {
-=======
-    const PipelineSceneData *sceneData  = _pipeline->getPipelineSceneData();
-    const scene::Shadow *    shadowInfo = sceneData->getSharedData()->shadow;
-    if (light && shadowInfo->enabled && shadowInfo->shadowType == scene::ShadowType::SHADOWMAP) {
         const RenderObjectList &dirShadowObjects  = sceneData->getDirShadowObjects();
-        const RenderObjectList &castShadowObjects = sceneData->getCastShadowObjects();
-
->>>>>>> 77097c0d
+        const RenderObjectList &castShadowObjects = sceneData->isCastShadowObjects();
         switch (light->getType()) {
             case scene::LightType::DIRECTIONAL: {
                 for (const auto ro : dirShadowObjects) {
@@ -89,13 +80,8 @@
 
                     if (model->getWorldBounds()) {
                         model->getWorldBounds()->transform(matShadowViewProj, &ab);
-<<<<<<< HEAD
                         if (ab.aabbFrustum(camera->getFrustum())) {
-                            add(model, cmdBuffer);
-=======
-                        if (ab.aabbFrustum(camera->frustum)) {
                             add(model);
->>>>>>> 77097c0d
                         }
                     }
                 }
