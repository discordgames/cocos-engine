/****************************************************************************
 Copyright (c) 2019-2022 Xiamen Yaji Software Co., Ltd.

 http://www.cocos.com

 Permission is hereby granted, free of charge, to any person obtaining a copy
 of this software and associated engine source code (the "Software"), a limited,
 worldwide, royalty-free, non-assignable, revocable and non-exclusive license
 to use Cocos Creator solely to develop games on your target platforms. You shall
 not use Cocos Creator software for developing other software or tools that's
 used for developing games. You are not granted to publish, distribute,
 sublicense, and/or sell copies of Cocos Creator.

 The software or tools in this License Agreement are licensed, not sold.
 Xiamen Yaji Software Co., Ltd. reserves all rights not expressly granted to you.

 THE SOFTWARE IS PROVIDED "AS IS", WITHOUT WARRANTY OF ANY KIND, EXPRESS OR
 IMPLIED, INCLUDING BUT NOT LIMITED TO THE WARRANTIES OF MERCHANTABILITY,
 FITNESS FOR A PARTICULAR PURPOSE AND NONINFRINGEMENT. IN NO EVENT SHALL THE
 AUTHORS OR COPYRIGHT HOLDERS BE LIABLE FOR ANY CLAIM, DAMAGES OR OTHER
 LIABILITY, WHETHER IN AN ACTION OF CONTRACT, TORT OR OTHERWISE, ARISING FROM,
 OUT OF OR IN CONNECTION WITH THE SOFTWARE OR THE USE OR OTHER DEALINGS IN
 THE SOFTWARE.
****************************************************************************/

#include "GLES2Std.h"

#include "GLES2Commands.h"
#include "GLES2Device.h"
#include "GLES2Swapchain.h"
#include "GLES2Texture.h"

namespace cc {
namespace gfx {

GLES2Texture::GLES2Texture() {
    _typedID = generateObjectID<decltype(this)>();
}

GLES2Texture::~GLES2Texture() {
    destroy();
}

void GLES2Texture::doInit(const TextureInfo & /*info*/) {
    _gpuTexture             = CC_NEW(GLES2GPUTexture);
    _gpuTexture->type       = _info.type;
    _gpuTexture->format     = _info.format;
    _gpuTexture->usage      = _info.usage;
    _gpuTexture->width      = _info.width;
    _gpuTexture->height     = _info.height;
    _gpuTexture->depth      = _info.depth;
    _gpuTexture->arrayLayer = _info.layerCount;
    _gpuTexture->mipLevel   = _info.levelCount;
    _gpuTexture->samples    = _info.samples;
    _gpuTexture->flags      = _info.flags;
    _gpuTexture->size       = _size;
    _gpuTexture->isPowerOf2 = math::IsPowerOfTwo(_info.width) && math::IsPowerOfTwo(_info.height);
    _gpuTexture->glTexture  = static_cast<GLuint>(reinterpret_cast<size_t>(_info.externalRes));

    cmdFuncGLES2CreateTexture(GLES2Device::getInstance(), _gpuTexture);

    if (!_gpuTexture->memoryless) {
        GLES2Device::getInstance()->getMemoryStatus().textureSize += _size;
    }
}

<<<<<<< HEAD
void GLES2Texture::doInit(const TextureViewInfo & /*info*/) {
    CC_LOG_ERROR("GLES2 doesn't support texture view");
=======
void GLES2Texture::doInit(const TextureViewInfo& info) {
    _gpuTexture = static_cast<GLES2Texture*>(info.texture)->gpuTexture();
>>>>>>> a80f700a
}

void GLES2Texture::doDestroy() {
    if (_gpuTexture) {
        if (!_isTextureView) {
            if (!_gpuTexture->memoryless) {
                GLES2Device::getInstance()->getMemoryStatus().textureSize -= _size;
            }
            cmdFuncGLES2DestroyTexture(GLES2Device::getInstance(), _gpuTexture);
            GLES2Device::getInstance()->framebufferHub()->disengage(_gpuTexture);
            CC_DELETE(_gpuTexture);
        }
        _gpuTexture = nullptr;
    }
}

void GLES2Texture::doResize(uint32_t width, uint32_t height, uint32_t size) {
    if (!_gpuTexture->memoryless) {
        GLES2Device::getInstance()->getMemoryStatus().textureSize -= _size;
    }
    _gpuTexture->width    = width;
    _gpuTexture->height   = height;
    _gpuTexture->size     = size;
    _gpuTexture->mipLevel = _info.levelCount;
    cmdFuncGLES2ResizeTexture(GLES2Device::getInstance(), _gpuTexture);

    GLES2Device::getInstance()->framebufferHub()->update(_gpuTexture);

    if (!_gpuTexture->memoryless) {
        GLES2Device::getInstance()->getMemoryStatus().textureSize += size;
    }
}

///////////////////////////// Swapchain Specific /////////////////////////////

void GLES2Texture::doInit(const SwapchainTextureInfo & /*info*/) {
    _gpuTexture             = CC_NEW(GLES2GPUTexture);
    _gpuTexture->type       = _info.type;
    _gpuTexture->format     = _info.format;
    _gpuTexture->usage      = _info.usage;
    _gpuTexture->width      = _info.width;
    _gpuTexture->height     = _info.height;
    _gpuTexture->depth      = _info.depth;
    _gpuTexture->arrayLayer = _info.layerCount;
    _gpuTexture->mipLevel   = _info.levelCount;
    _gpuTexture->samples    = _info.samples;
    _gpuTexture->flags      = _info.flags;
    _gpuTexture->size       = _size;
    _gpuTexture->memoryless = true;
    _gpuTexture->swapchain  = static_cast<GLES2Swapchain *>(_swapchain)->gpuSwapchain();
}

} // namespace gfx
} // namespace cc<|MERGE_RESOLUTION|>--- conflicted
+++ resolved
@@ -64,13 +64,8 @@
     }
 }
 
-<<<<<<< HEAD
-void GLES2Texture::doInit(const TextureViewInfo & /*info*/) {
-    CC_LOG_ERROR("GLES2 doesn't support texture view");
-=======
 void GLES2Texture::doInit(const TextureViewInfo& info) {
     _gpuTexture = static_cast<GLES2Texture*>(info.texture)->gpuTexture();
->>>>>>> a80f700a
 }
 
 void GLES2Texture::doDestroy() {
