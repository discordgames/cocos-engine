--- conflicted
+++ resolved
@@ -661,12 +661,7 @@
             }
             case TextureType::TEX2D_ARRAY: {
                 gpuTexture->glTarget = GL_TEXTURE_3D;
-<<<<<<< HEAD
-                CC_ASSERT((std::max(std::max(gpuTexture->width, gpuTexture->height), gpuTexture->arrayLayer) <= device->getCapabilities().max3DTextureSize)
-                    && "cmdFuncGLES2CreateTexture: texture2DArray's dimension is too large");
-=======
                 CC_ASSERT((std::max(std::max(gpuTexture->width, gpuTexture->height), gpuTexture->arrayLayer) <= device->getCapabilities().max3DTextureSize) && "cmdFuncGLES2CreateTexture: texture2DArray's dimension is too large");
->>>>>>> 73d80047
                 GL_CHECK(glGenTextures(1, &gpuTexture->glTexture));
                 if (gpuTexture->size > 0) {
                     GLuint &glTexture = device->stateCache()->glTextures[device->stateCache()->texUint];
