--- conflicted
+++ resolved
@@ -197,19 +197,17 @@
          */
         ccstd::optional<IDynamicStruct> dynamic;
 
-<<<<<<< HEAD
+        ccstd::optional<bool> encoded;
+
+        ccstd::optional<bool> compressed;
+
+        ccstd::optional<bool> quantized;
+
         /**
          * @en Whether to support GPU Scene
          * @zh 是否支持 GPU Scene
          */
         ccstd::optional<bool> supportGPUScene;
-=======
-        ccstd::optional<bool> encoded;
-
-        ccstd::optional<bool> compressed;
-
-        ccstd::optional<bool> quantized;
->>>>>>> 1e3155bb
     };
 
     struct ICreateInfo {
