--- conflicted
+++ resolved
@@ -101,29 +101,18 @@
 void PhysXShape::updateEventListener(EShapeFilterFlag flag) {
 }
 
-<<<<<<< HEAD
 scene::AABB &PhysXShape::getAABB() {
     static scene::AABB aabb;
-    return aabb;
-}
-
-scene::Sphere &PhysXShape::getBoundingSphere() {
-    static scene::Sphere s;
-    return s;
-=======
-cc::pipeline::AABB& PhysXShape::getAABB() {
-    static cc::pipeline::AABB aabb;
     auto bounds = physx::PxShapeExt::getWorldBounds(getShape(), *getSharedBody().getImpl().rigidActor);
     pxSetVec3Ext(aabb.center, (bounds.maximum + bounds.minimum) / 2);
     pxSetVec3Ext(aabb.halfExtents, (bounds.maximum - bounds.minimum) / 2);
     return aabb;
 }
 
-cc::pipeline::Sphere& PhysXShape::getBoundingSphere() {
-    static cc::pipeline::Sphere sphere;
+scene::Sphere &PhysXShape::getBoundingSphere() {
+    static scene::Sphere sphere;
     sphere.define(getAABB());
     return sphere;
->>>>>>> fd74b3e7
 }
 
 void PhysXShape::updateFilterData(const physx::PxFilterData &data) {
