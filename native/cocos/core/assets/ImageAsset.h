/****************************************************************************
 Copyright (c) 2021-2023 Xiamen Yaji Software Co., Ltd.

 http://www.cocos.com

 Permission is hereby granted, free of charge, to any person obtaining a copy
 of this software and associated documentation files (the "Software"), to deal
 in the Software without restriction, including without limitation the rights to
 use, copy, modify, merge, publish, distribute, sublicense, and/or sell copies
 of the Software, and to permit persons to whom the Software is furnished to do so,
 subject to the following conditions:

 The above copyright notice and this permission notice shall be included in
 all copies or substantial portions of the Software.

 THE SOFTWARE IS PROVIDED "AS IS", WITHOUT WARRANTY OF ANY KIND, EXPRESS OR
 IMPLIED, INCLUDING BUT NOT LIMITED TO THE WARRANTIES OF MERCHANTABILITY,
 FITNESS FOR A PARTICULAR PURPOSE AND NONINFRINGEMENT. IN NO EVENT SHALL THE
 AUTHORS OR COPYRIGHT HOLDERS BE LIABLE FOR ANY CLAIM, DAMAGES OR OTHER
 LIABILITY, WHETHER IN AN ACTION OF CONTRACT, TORT OR OTHERWISE, ARISING FROM,
 OUT OF OR IN CONNECTION WITH THE SOFTWARE OR THE USE OR OTHER DEALINGS IN
 THE SOFTWARE.
****************************************************************************/

#pragma once

#include "core/assets/Asset.h"
#include "core/assets/AssetEnum.h"

#include "core/ArrayBuffer.h"

namespace cc {

class Image;

/**
 * @en Image source in memory
 * @zh 内存图像源。
 */
struct IMemoryImageSource {
    ArrayBuffer::Ptr data;
    bool compressed{false};
    uint32_t width{0};
    uint32_t height{0};
    PixelFormat format{PixelFormat::RGBA8888};
    ccstd::vector<uint32_t> mipmapLevelDataSize;
};

/**
 * @en Image Asset.
 * @zh 图像资源。
 */
class ImageAsset final : public Asset {
public:
    using Super = Asset;

    ImageAsset() = default;
    ~ImageAsset() override;

    //minggo: do not need it in c++.
    //    ccstd::any getNativeAsset() const override { return ccstd::any(_nativeData); }
    void setNativeAsset(const ccstd::any &obj) override;

    /**
     * @en Image data.
     * @zh 此图像资源的图像数据。
     */
    const uint8_t *getData() const;

    /**
     * @en The pixel width of the image.
     * @zh 此图像资源的像素宽度。
     */
    uint32_t getWidth() const;

    /**
     * @en The pixel height of the image.
     * @zh 此图像资源的像素高度。
     */
    uint32_t getHeight() const;

    /**
     * @en The pixel format of the image.
     * @zh 此图像资源的像素格式。
     */
    PixelFormat getFormat() const;

    /**
     * @en The pixel mipmap level data size of the image.
     * @zh 此图像资源的mipmap层级大小。
     */
    const ccstd::vector<uint32_t> &getMipmapLevelDataSize() const;

    /**
     * @en Whether the image is in compressed texture format.
     * @zh 此图像资源是否为压缩像素格式。
     */
    bool isCompressed() const;

    /**
     * @en The original source image URL, it could be empty.
     * @zh 此图像资源的原始图像源的 URL。当原始图像元不是 HTML 文件时可能为空。
     * @deprecated Please use [[nativeUrl]]
     */
    const ccstd::string &getUrl() const;

    // Functions for TS.
    inline void setWidth(uint32_t width) { _width = width; }
    inline void setHeight(uint32_t height) { _height = height; }
    inline void setFormat(PixelFormat format) { _format = format; }
    inline void setData(uint8_t *data) { _data = data; }
    inline void setNeedFreeData(bool v) { _needFreeData = v; }
    inline void setUrl(const ccstd::string &url) { _url = url; }
    inline void setMipmapLevelDataSize(const ccstd::vector<uint32_t> &mipmapLevelDataSize) { _mipmapLevelDataSize = mipmapLevelDataSize; }

private:
    uint8_t *_data{nullptr};

    PixelFormat _format{PixelFormat::RGBA8888};
    uint32_t _width{0};
    uint32_t _height{0};

<<<<<<< HEAD
    bool _needFreeData{false};     // Should free data if the data is assigned in C++.
=======
    bool _needFreeData{false}; // Should free data if the data is assigned in C++.
>>>>>>> 73d80047

    ArrayBuffer::Ptr _arrayBuffer; //minggo: hold the data from ImageSource.

    ccstd::string _url;

    ccstd::vector<uint32_t> _mipmapLevelDataSize;

    CC_DISALLOW_COPY_MOVE_ASSIGN(ImageAsset);
};

} // namespace cc<|MERGE_RESOLUTION|>--- conflicted
+++ resolved
@@ -120,11 +120,7 @@
     uint32_t _width{0};
     uint32_t _height{0};
 
-<<<<<<< HEAD
-    bool _needFreeData{false};     // Should free data if the data is assigned in C++.
-=======
     bool _needFreeData{false}; // Should free data if the data is assigned in C++.
->>>>>>> 73d80047
 
     ArrayBuffer::Ptr _arrayBuffer; //minggo: hold the data from ImageSource.
 
