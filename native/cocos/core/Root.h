/****************************************************************************
 Copyright (c) 2021-2023 Xiamen Yaji Software Co., Ltd.

 http://www.cocos.com

 Permission is hereby granted, free of charge, to any person obtaining a copy
 of this software and associated documentation files (the "Software"), to deal
 in the Software without restriction, including without limitation the rights to
 use, copy, modify, merge, publish, distribute, sublicense, and/or sell copies
 of the Software, and to permit persons to whom the Software is furnished to do so,
 subject to the following conditions:

 The above copyright notice and this permission notice shall be included in
 all copies or substantial portions of the Software.

 THE SOFTWARE IS PROVIDED "AS IS", WITHOUT WARRANTY OF ANY KIND, EXPRESS OR
 IMPLIED, INCLUDING BUT NOT LIMITED TO THE WARRANTIES OF MERCHANTABILITY,
 FITNESS FOR A PARTICULAR PURPOSE AND NONINFRINGEMENT. IN NO EVENT SHALL THE
 AUTHORS OR COPYRIGHT HOLDERS BE LIABLE FOR ANY CLAIM, DAMAGES OR OTHER
 LIABILITY, WHETHER IN AN ACTION OF CONTRACT, TORT OR OTHERWISE, ARISING FROM,
 OUT OF OR IN CONNECTION WITH THE SOFTWARE OR THE USE OR OTHER DEALINGS IN
 THE SOFTWARE.
****************************************************************************/
#pragma once

#include <cstdint>
//#include "3d/skeletal-animation/DataPoolManager.h"
#include "bindings/event/EventDispatcher.h"
#include "core/event/Event.h"
#include "core/memop/Pool.h"
#include "renderer/pipeline/RenderPipeline.h"
#include "scene/DrawBatch2D.h"
#include "scene/Light.h"
#include "scene/Model.h"
#include "scene/RenderScene.h"
#include "scene/RenderWindow.h"
#include "scene/SphereLight.h"

namespace cc {
class IXRInterface;
namespace scene {
class Camera;
class DrawBatch2D;
} // namespace scene
namespace gfx {
class SwapChain;
class Device;
} // namespace gfx
namespace render {
class PipelineRuntime;
class Pipeline;
} // namespace render
class Batcher2d;

struct CC_DLL DebugViewConfig {
    uint8_t singleMode;
    uint8_t compositeModeBitCount;
    uint32_t compositeModeValue;
    bool lightingWithAlbedo;
    bool csmLayerColoration;
};

struct ISystemWindowInfo;
class ISystemWindow;

class Root final {
    IMPL_EVENT_TARGET(Root)
    DECLARE_TARGET_EVENT_BEGIN(Root)
    TARGET_EVENT_ARG0(BeforeCommit)
    TARGET_EVENT_ARG0(BeforeRender)
    TARGET_EVENT_ARG0(AfterRender)
<<<<<<< HEAD
=======
    TARGET_EVENT_ARG0(PipelineChanged)
>>>>>>> 73d80047
    DECLARE_TARGET_EVENT_END()
public:
    static Root *getInstance(); // cjh todo: put Root Managerment to Director class.
    explicit Root(gfx::Device *device);
    ~Root();

    // @minggo IRootInfo seems is not use, and how to return Promise?
    void initialize(gfx::Swapchain *swapchain);
    void destroy();

    /**
     * @zh
     * 重置大小
     * @param width 窗口宽度
     * @param height 窗口高度
     * @param windowId 窗口 ID
     */
    void resize(uint32_t width, uint32_t height, uint32_t windowId);

    bool setRenderPipeline(pipeline::RenderPipeline *rppl = nullptr);
    void onGlobalPipelineStateChanged();

    /**
     * @zh
     * 激活指定窗口为当前窗口
     * @param window GFX 窗口
     */
    void activeWindow(scene::RenderWindow *);

    /**
     * @zh
     * 重置累计时间
     */
    void resetCumulativeTime();

    /**
     * @zh
     * 每帧执行函数
     * @param deltaTime 间隔时间
     */
    void frameMove(float deltaTime, int32_t totalFrames); // NOTE: c++ doesn't have a Director, so totalFrames need to be set from JS

    /**
     * @zh
     * 创建窗口
     * @param info GFX 窗口描述信息
     */
    scene::RenderWindow *createWindow(scene::IRenderWindowInfo &);

    /**
     * @zh
     * 销毁指定的窗口
     * @param window GFX 窗口
     */
    void destroyWindow(scene::RenderWindow *);

    /**
     * @zh
     * 销毁全部窗口
     */
    void destroyWindows();

    /**
     * @zh
     * 创建一个系统窗口
     * @param info 系统窗口描述信息
     * @return 新创建的系统窗口 ID
     */
    static uint32_t createSystemWindow(const cc::ISystemWindowInfo &info);

    /**
     * @zh
     * 创建渲染场景
     * @param info 渲染场景描述信息
     */
    scene::RenderScene *createScene(const scene::IRenderSceneInfo &);

    /**
     * @zh
     * 销毁指定的渲染场景
     * @param scene 渲染场景
     */
    void destroyScene(scene::RenderScene *);

    /**
     * @zh
     * 销毁全部场景
     */
    void destroyScenes();

#ifndef SWIGCOCOS
    template <typename T, typename = std::enable_if_t<std::is_base_of<scene::Model, T>::value>>
    T *createModel() {
        // cjh TODO: need use model pool?
        T *model = ccnew T();
        model->initialize();
        return model;
    }
#endif

    void destroyModel(scene::Model *model);

#ifndef SWIGCOCOS
    template <typename T, typename = std::enable_if_t<std::is_base_of<scene::Light, T>::value>>
    T *createLight() {
        // TODO(xwx): need use model pool?
        T *light = ccnew T();
        light->initialize();
        return light;
    }
#endif

    void destroyLight(scene::Light *light);

    scene::Camera *createCamera() const;
    /**
     * @zh
     * GFX 设备
     */
    inline gfx::Device *getDevice() const { return _device; }
    inline void setDevice(gfx::Device *device) { _device = device; }

    /**
     * @zh
     * 主窗口
     */
    inline scene::RenderWindow *getMainWindow() const { return _mainRenderWindow.get(); }

    /**
     * @zh
     * 当前窗口
     */
    inline void setCurWindow(scene::RenderWindow *window) { _curRenderWindow = window; }

    inline scene::RenderWindow *getCurWindow() const { return _curRenderWindow.get(); }

    /**
     * @zh
     * 临时窗口（用于数据传输）
     */
    void setTempWindow(scene::RenderWindow *window) { _tempWindow = window; }

    inline scene::RenderWindow *getTempWindow() const { return _tempWindow.get(); }

    /**
     * @zh
     * 窗口列表
     */
    inline const ccstd::vector<IntrusivePtr<scene::RenderWindow>> &getWindows() const { return _renderWindows; }

    /**
     * @zh
     * 是否启用自定义渲染管线
     */
    inline bool usesCustomPipeline() const { return _usesCustomPipeline; }

    /**
     * @zh
     * 渲染管线
     */
    inline render::PipelineRuntime *getPipeline() const { return _pipelineRuntime.get(); }

    /**
     * @zh
     * 自定义渲染管线
     */
    render::Pipeline *getCustomPipeline() const;

    /**
     * @zh
     * UI实例
     * 引擎内部使用，用户无需调用此接口
     */
    inline Batcher2d *getBatcher2D() const { return _batcher; }

    /**
     * @zh
     * 场景列表
     */
    inline const ccstd::vector<IntrusivePtr<scene::RenderScene>> &getScenes() const { return _scenes; }

    /**
     * @zh
     * 渲染调试数据
     */
    inline void setDebugViewConfig(const DebugViewConfig &config) { _debugViewConfig = config; }
    inline const DebugViewConfig &getDebugViewConfig() const { return _debugViewConfig; }

    /**
     * @zh
     * 累计时间（秒）
     */
    inline float getCumulativeTime() const { return _cumulativeTime; }

    /**
     * @zh
     * 帧时间（秒）
     */
    inline float getFrameTime() const { return _frameTime; }

    /**
     * @zh
     * 一秒内的累计帧数
     */
    inline uint32_t getFrameCount() const { return _frameCount; }

    /**
     * @zh
     * 每秒帧率
     */
    inline uint32_t getFps() const { return _fps; }

    /**
     * @zh
     * 每秒固定帧率
     */
    void setFixedFPS(uint32_t fps) { _fixedFPS = fps; }

    inline uint32_t getFixedFPS() const { return _fixedFPS; }

    //    inline DataPoolManager *getDataPoolManager() { return _dataPoolMgr.get(); }

    inline bool isUsingDeferredPipeline() const { return _useDeferredPipeline; }

    scene::RenderWindow *createRenderWindowFromSystemWindow(uint32_t windowId);
    scene::RenderWindow *createRenderWindowFromSystemWindow(cc::ISystemWindow *window);

    const ccstd::vector<scene::Camera *> &getCameraList() const {
        return _cameraList;
    }

private:
    void frameMoveBegin();
    void frameMoveProcess(bool isNeedUpdateScene, int32_t totalFrames);
    void frameMoveEnd();
    void doXRFrameMove(int32_t totalFrames);
    void addWindowEventListener();
    void removeWindowEventListener();

    gfx::Device *_device{nullptr};
    gfx::Swapchain *_swapchain{nullptr};
    Batcher2d *_batcher{nullptr};
    IntrusivePtr<scene::RenderWindow> _mainRenderWindow;
    IntrusivePtr<scene::RenderWindow> _curRenderWindow;
    IntrusivePtr<scene::RenderWindow> _tempWindow;
    ccstd::vector<IntrusivePtr<scene::RenderWindow>> _renderWindows;
    IntrusivePtr<pipeline::RenderPipeline> _pipeline{nullptr};
    std::unique_ptr<render::PipelineRuntime> _pipelineRuntime;
    //    IntrusivePtr<DataPoolManager>                  _dataPoolMgr;
    ccstd::vector<IntrusivePtr<scene::RenderScene>> _scenes;
    DebugViewConfig _debugViewConfig;
    float _cumulativeTime{0.F};
    float _frameTime{0.F};
    float _fpsTime{0.F};
    uint32_t _frameCount{0};
    uint32_t _fps{0};
    uint32_t _fixedFPS{0};
    bool _useDeferredPipeline{false};
    bool _usesCustomPipeline{true};
    IXRInterface *_xr{nullptr};
    events::WindowDestroy::Listener _windowDestroyListener;
    events::WindowRecreated::Listener _windowRecreatedListener;

    // Cache ccstd::vector to avoid allocate every frame in frameMove
    ccstd::vector<scene::Camera *> _cameraList;
    ccstd::vector<gfx::Swapchain *> _swapchains;
    //
};
} // namespace cc<|MERGE_RESOLUTION|>--- conflicted
+++ resolved
@@ -69,10 +69,7 @@
     TARGET_EVENT_ARG0(BeforeCommit)
     TARGET_EVENT_ARG0(BeforeRender)
     TARGET_EVENT_ARG0(AfterRender)
-<<<<<<< HEAD
-=======
     TARGET_EVENT_ARG0(PipelineChanged)
->>>>>>> 73d80047
     DECLARE_TARGET_EVENT_END()
 public:
     static Root *getInstance(); // cjh todo: put Root Managerment to Director class.
