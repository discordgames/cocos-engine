/****************************************************************************
 Copyright (c) 2021-2023 Xiamen Yaji Software Co., Ltd.

 http://www.cocos.com

 Permission is hereby granted, free of charge, to any person obtaining a copy
 of this software and associated documentation files (the "Software"), to deal
 in the Software without restriction, including without limitation the rights to
 use, copy, modify, merge, publish, distribute, sublicense, and/or sell copies
 of the Software, and to permit persons to whom the Software is furnished to do so,
 subject to the following conditions:

 The above copyright notice and this permission notice shall be included in
 all copies or substantial portions of the Software.

 THE SOFTWARE IS PROVIDED "AS IS", WITHOUT WARRANTY OF ANY KIND, EXPRESS OR
 IMPLIED, INCLUDING BUT NOT LIMITED TO THE WARRANTIES OF MERCHANTABILITY,
 FITNESS FOR A PARTICULAR PURPOSE AND NONINFRINGEMENT. IN NO EVENT SHALL THE
 AUTHORS OR COPYRIGHT HOLDERS BE LIABLE FOR ANY CLAIM, DAMAGES OR OTHER
 LIABILITY, WHETHER IN AN ACTION OF CONTRACT, TORT OR OTHERWISE, ARISING FROM,
 OUT OF OR IN CONNECTION WITH THE SOFTWARE OR THE USE OR OTHER DEALINGS IN
 THE SOFTWARE.
****************************************************************************/

#include "AABB.h"
#include "base/Macros.h"
#include "cocos/core/geometry/Enums.h"
#include "cocos/core/geometry/Sphere.h"

namespace cc {
namespace geometry {

Sphere *AABB::toBoundingSphere(Sphere *out, const AABB &a) {
    out->setCenter(a.getCenter());
    out->setRadius(a.getHalfExtents().length());
    return out;
}

AABB *AABB::fromPoints(const Vec3 &minPos, const Vec3 &maxPos, AABB *dst) {
    Vec3 center{(minPos + maxPos) * 0.5F};
    Vec3 halfExtents{(maxPos - minPos) * 0.5F};
    dst->setCenter(center);
    dst->setHalfExtents(halfExtents);
    return dst;
}

AABB *AABB::merge(AABB *out, const AABB &a, const AABB &b) {
    Vec3 minCornor;
    Vec3 maxCorner;
    Vec3::max(a.getCenter() + a.getHalfExtents(), b.getCenter() + b.getHalfExtents(), &maxCorner);
    Vec3::min(a.getCenter() - a.getHalfExtents(), b.getCenter() - b.getHalfExtents(), &minCornor);
    return AABB::fromPoints(minCornor, maxCorner, out);
}

void AABB::merge(const cc::Vec3 &point) {
    cc::Vec3 minPos = getCenter() - getHalfExtents();
    cc::Vec3 maxPos = getCenter() + getHalfExtents();
    if (point.x < minPos.x) {
        minPos.x = point.x;
    }
    if (point.y < minPos.y) {
        minPos.y = point.y;
    }
    if (point.z < minPos.z) {
        minPos.z = point.z;
    }
    if (point.x > maxPos.x) {
        maxPos.x = point.x;
    }
    if (point.y > maxPos.y) {
        maxPos.y = point.y;
    }
    if (point.z > maxPos.z) {
        maxPos.z = point.z;
    }

    const Vec3 center = (minPos + maxPos) * 0.5F;
    setCenter(center);
    setHalfExtents(maxPos.x - center.x, maxPos.y - center.y, maxPos.z - center.z);
}

void AABB::merge(const ccstd::vector<cc::Vec3> &points) {
    for (const auto &p : points) {
        merge(p);
    }
}

void AABB::merge(const Frustum &frustum) {
    const ccstd::array<Vec3, 8> &vertices = frustum.vertices;
    for (size_t i = 0; i < vertices.max_size(); ++i) {
        merge(vertices[i]);
    }
}

bool AABB::aabbAabb(const AABB &aabb) const {
    Vec3 aMin;
    Vec3 aMax;
    Vec3 bMin;
    Vec3 bMax;
    Vec3::subtract(getCenter(), getHalfExtents(), &aMin);
    Vec3::add(getCenter(), getHalfExtents(), &aMax);
    Vec3::subtract(aabb.getCenter(), aabb.getHalfExtents(), &bMin);
    Vec3::add(aabb.getCenter(), aabb.getHalfExtents(), &bMax);
    return (aMin.x <= bMax.x && aMax.x >= bMin.x) &&
           (aMin.y <= bMax.y && aMax.y >= bMin.y) &&
           (aMin.z <= bMax.z && aMax.z >= bMin.z);
}

int AABB::aabbPlane(const Plane &plane) const {
    auto r = getHalfExtents().x * std::abs(plane.n.x) +
             getHalfExtents().y * std::abs(plane.n.y) +
             getHalfExtents().z * std::abs(plane.n.z);
    auto dot = Vec3::dot(plane.n, getCenter());
    if (dot + r < plane.d) {
        return -1;
    }
    if (dot - r > plane.d) {
        return 0;
    }
    return 1;
}

bool AABB::aabbFrustum(const Frustum &frustum) const {
    const auto &planes = frustum.planes;
    const auto *self = this;
    return std::all_of(planes.begin(),
                       planes.end(),
                       // frustum plane normal points to the inside
                       [self](const Plane *plane) { return self->aabbPlane(*plane) != -1; });
}

void AABB::getBoundary(cc::Vec3 *minPos, cc::Vec3 *maxPos) const {
    *maxPos = getCenter() + getHalfExtents();
    *minPos = getCenter() - getHalfExtents();
}

void AABB::merge(const AABB &aabb) {
    AABB::merge(this, aabb, *this);
}

void AABB::set(const cc::Vec3 &centerVal, const cc::Vec3 &halfExtentVal) {
    setCenter(centerVal);
    setHalfExtents(halfExtentVal);
}

void AABB::transform(const Mat4 &m, AABB *out) const {
    Vec3::transformMat4(center, m, &out->center);
    transformExtentM4(&out->halfExtents, getHalfExtents(), m);
}

bool AABB::contain(const cc::Vec3 &point) const {
    cc::Vec3 minPos = getCenter() - getHalfExtents();
    cc::Vec3 maxPos = getCenter() + getHalfExtents();

    return !(point.x > maxPos.x || point.x < minPos.x ||
             point.y > maxPos.y || point.y < minPos.y ||
             point.z > maxPos.z || point.z < minPos.z);
}

// https://zeuxcg.org/2010/10/17/aabb-from-obb-with-component-wise-abs/
void AABB::transformExtentM4(Vec3 *out, const Vec3 &extent, const Mat4 &m4) {
    Mat3 m3Tmp;
    m3Tmp.m[0] = std::abs(m4.m[0]);
    m3Tmp.m[1] = std::abs(m4.m[1]);
    m3Tmp.m[2] = std::abs(m4.m[2]);
    m3Tmp.m[3] = std::abs(m4.m[4]);
    m3Tmp.m[4] = std::abs(m4.m[5]);
    m3Tmp.m[5] = std::abs(m4.m[6]);
    m3Tmp.m[6] = std::abs(m4.m[8]);
    m3Tmp.m[7] = std::abs(m4.m[9]);
    m3Tmp.m[8] = std::abs(m4.m[10]);
    out->transformMat3(extent, m3Tmp);
}

<<<<<<< HEAD

AABB::AABB(float px, float py, float pz, float hw, float hh, float hl):AABB() {
=======
AABB::AABB(float px, float py, float pz, float hw, float hh, float hl) : AABB() {
>>>>>>> 73d80047
    setCenter(px, py, pz);
    setHalfExtents(hw, hh, hl);
}

} // namespace geometry
} // namespace cc<|MERGE_RESOLUTION|>--- conflicted
+++ resolved
@@ -172,12 +172,7 @@
     out->transformMat3(extent, m3Tmp);
 }
 
-<<<<<<< HEAD
-
-AABB::AABB(float px, float py, float pz, float hw, float hh, float hl):AABB() {
-=======
 AABB::AABB(float px, float py, float pz, float hw, float hh, float hl) : AABB() {
->>>>>>> 73d80047
     setCenter(px, py, pz);
     setHalfExtents(hw, hh, hl);
 }
