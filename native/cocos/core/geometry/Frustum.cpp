--- conflicted
+++ resolved
@@ -176,11 +176,7 @@
     planes[5]->define(vertices[7], vertices[5], vertices[6]);
 }
 
-<<<<<<< HEAD
-Frustum::Frustum():ShapeBase(ShapeEnum::SHAPE_FRUSTUM) {
-=======
 Frustum::Frustum() : ShapeBase(ShapeEnum::SHAPE_FRUSTUM) {
->>>>>>> 73d80047
     init();
 }
 
