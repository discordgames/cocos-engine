/****************************************************************************
 Copyright (c) 2017-2021 Xiamen Yaji Software Co., Ltd.

 http://www.cocos.com

 Permission is hereby granted, free of charge, to any person obtaining a copy
 of this software and associated engine source code (the "Software"), a limited,
 worldwide, royalty-free, non-assignable, revocable and non-exclusive license
 to use Cocos Creator solely to develop games on your target platforms. You shall
 not use Cocos Creator software for developing other software or tools that's
 used for developing games. You are not granted to publish, distribute,
 sublicense, and/or sell copies of Cocos Creator.

 The software or tools in this License Agreement are licensed, not sold.
 Xiamen Yaji Software Co., Ltd. reserves all rights not expressly granted to you.

 THE SOFTWARE IS PROVIDED "AS IS", WITHOUT WARRANTY OF ANY KIND, EXPRESS OR
 IMPLIED, INCLUDING BUT NOT LIMITED TO THE WARRANTIES OF MERCHANTABILITY,
 FITNESS FOR A PARTICULAR PURPOSE AND NONINFRINGEMENT. IN NO EVENT SHALL THE
 AUTHORS OR COPYRIGHT HOLDERS BE LIABLE FOR ANY CLAIM, DAMAGES OR OTHER
 LIABILITY, WHETHER IN AN ACTION OF CONTRACT, TORT OR OTHERWISE, ARISING FROM,
 OUT OF OR IN CONNECTION WITH THE SOFTWARE OR THE USE OR OTHER DEALINGS IN
 THE SOFTWARE.
****************************************************************************/

#include "jsb_cocos_manual.h"

#include "cocos/bindings/jswrapper/SeApi.h"
#include "cocos/bindings/manual/jsb_conversions.h"
#include "cocos/bindings/manual/jsb_global_init.h"
#include "cocos/bindings/auto/jsb_cocos_auto.h"

#include "storage/local-storage/LocalStorage.h"

extern se::Object *__jsb_cc_FileUtils_proto; // NOLINT(readability-redundant-declaration)

static bool jsb_ccx_empty_func(const se::State &/*s*/) { // NOLINT(readability-identifier-naming)
    return true;
}
SE_BIND_FUNC(jsb_ccx_empty_func) // NOLINT(readability-identifier-naming)

class JSPlistDelegator : public cc::SAXDelegator {
public:
    static JSPlistDelegator *getInstance() {
        static JSPlistDelegator *pInstance = nullptr;
        if (pInstance == nullptr) {
            pInstance = new (std::nothrow) JSPlistDelegator();
        }
        return pInstance;
    };

    ~JSPlistDelegator() override;

    cc::SAXParser *getParser();

    std::string parse(const std::string &path);
    std::string parseText(const std::string &text);

    // implement pure virtual methods of SAXDelegator
    void startElement(void *ctx, const char *name, const char **atts) override;
    void endElement(void *ctx, const char *name) override;
    void textHandler(void *ctx, const char *ch, int len) override;

private:
    cc::SAXParser _parser;
    std::string _result;
    bool _isStoringCharacters;
    std::string _currentValue;
};

// cc.PlistParser.getInstance()
static bool js_PlistParser_getInstance(se::State &s) { // NOLINT(readability-identifier-naming)
    JSPlistDelegator *delegator = JSPlistDelegator::getInstance();
    cc::SAXParser *parser = delegator->getParser();

    if (parser) {
        native_ptr_to_rooted_seval<cc::SAXParser>(parser, __jsb_cc_SAXParser_class, &s.rval());
        return true;
    }
    return false;
}
SE_BIND_FUNC(js_PlistParser_getInstance) // NOLINT(readability-identifier-naming)

// cc.PlistParser.getInstance().parse(text)
static bool js_PlistParser_parse(se::State &s) { // NOLINT(readability-identifier-naming)
    const auto &args = s.args();
    size_t argc = args.size();
    JSPlistDelegator *delegator = JSPlistDelegator::getInstance();

    bool ok = true;
    if (argc == 1) {
        std::string arg0;
        ok &= seval_to_std_string(args[0], &arg0);
        SE_PRECONDITION2(ok, false, "Error processing arguments");

        std::string parsedStr = delegator->parseText(arg0);
        std::replace(parsedStr.begin(), parsedStr.end(), '\n', ' ');

        se::Value strVal;
        std_string_to_seval(parsedStr, &strVal);

        se::HandleObject robj(se::Object::createJSONObject(strVal.toString()));
        s.rval().setObject(robj);
        return true;
    }
    SE_REPORT_ERROR("js_PlistParser_parse : wrong number of arguments: %d, was expecting %d", (int)argc, 1);
    return false;
}
SE_BIND_FUNC(js_PlistParser_parse)

cc::SAXParser *JSPlistDelegator::getParser() {
    return &_parser;
}

std::string JSPlistDelegator::parse(const std::string &path) {
    _result.clear();

    cc::SAXParser parser;
    if (parser.init("UTF-8")) {
        parser.setDelegator(this);
        parser.parse(cc::FileUtils::getInstance()->fullPathForFilename(path));
    }

    return _result;
}

JSPlistDelegator::~JSPlistDelegator() {
    CC_LOG_INFO("deallocing __JSSAXDelegator: %p", this);
}

std::string JSPlistDelegator::parseText(const std::string &text) {
    _result.clear();

    cc::SAXParser parser;
    if (parser.init("UTF-8")) {
        parser.setDelegator(this);
        parser.parse(text.c_str(), text.size());
    }

    return _result;
}

void JSPlistDelegator::startElement(void */*ctx*/, const char *name, const char **/*atts*/) {
    _isStoringCharacters = true;
    _currentValue.clear();

    std::string elementName{name};

    auto end = static_cast<int>(_result.size()) - 1;
    if (end >= 0 && _result[end] != '{' && _result[end] != '[' && _result[end] != ':') {
        _result += ",";
    }

    if (elementName == "dict") {
        _result += "{";
    } else if (elementName == "array") {
        _result += "[";
    }
}

void JSPlistDelegator::endElement(void */*ctx*/, const char *name) {
    _isStoringCharacters = false;
    std::string elementName{name};

    if (elementName == "dict") {
        _result += "}";
    } else if (elementName == "array") {
        _result += "]";
    } else if (elementName == "key") {
        _result += "\"" + _currentValue + "\":";
    } else if (elementName == "string") {
        _result += "\"" + _currentValue + "\"";
    } else if (elementName == "false" || elementName == "true") {
        _result += elementName;
    } else if (elementName == "real" || elementName == "integer") {
        _result += _currentValue;
    }
}

void JSPlistDelegator::textHandler(void */*unused*/, const char *ch, int len) {
    std::string text(ch, 0, len);

    if (_isStoringCharacters) {
        _currentValue += text;
    }
}

static bool register_plist_parser(se::Object */*obj*/) { // NOLINT(readability-identifier-naming)
    se::Value v;
    __jsbObj->getProperty("PlistParser", &v);
    assert(v.isObject());
    v.toObject()->defineFunction("getInstance", _SE(js_PlistParser_getInstance));

    __jsb_cc_SAXParser_proto->defineFunction("parse", _SE(js_PlistParser_parse));

    se::ScriptEngine::getInstance()->clearException();

    return true;
}

// cc.sys.localStorage

static bool JSB_localStorageGetItem(se::State &s) { // NOLINT(readability-identifier-naming)
    const auto &args = s.args();
    size_t argc = args.size();
    if (argc == 1) {
        bool ok = true;
        std::string key;
        ok = seval_to_std_string(args[0], &key);
        SE_PRECONDITION2(ok, false, "Error processing arguments");
        std::string value;
        ok = localStorageGetItem(key, &value);
        if (ok) {
            s.rval().setString(value);
        }
        else {
            s.rval().setNull(); // Should return null to make JSB behavior same as Browser since returning undefined will make JSON.parse(undefined) trigger exception.
        }

        return true;
    }

    SE_REPORT_ERROR("Invalid number of arguments");
    return false;
}
SE_BIND_FUNC(JSB_localStorageGetItem) // NOLINT(readability-identifier-naming)

static bool JSB_localStorageRemoveItem(const se::State &s) { // NOLINT(readability-identifier-naming)
    const auto &args = s.args();
    size_t argc = args.size();
    if (argc == 1) {
        bool ok = true;
        std::string key;
        ok = seval_to_std_string(args[0], &key);
        SE_PRECONDITION2(ok, false, "Error processing arguments");
        localStorageRemoveItem(key);
        return true;
    }

    SE_REPORT_ERROR("Invalid number of arguments");
    return false;
}
SE_BIND_FUNC(JSB_localStorageRemoveItem) // NOLINT(readability-identifier-naming)

static bool JSB_localStorageSetItem(const se::State &s) { // NOLINT(readability-identifier-naming)
    const auto &args = s.args();
    size_t argc = args.size();
    if (argc == 2) {
        bool ok = true;
        std::string key;
        ok = seval_to_std_string(args[0], &key);
        SE_PRECONDITION2(ok, false, "Error processing arguments");

        std::string value;
        ok = seval_to_std_string(args[1], &value);
        SE_PRECONDITION2(ok, false, "Error processing arguments");
        localStorageSetItem(key, value);
        return true;
    }

    SE_REPORT_ERROR("Invalid number of arguments");
    return false;
}
SE_BIND_FUNC(JSB_localStorageSetItem) // NOLINT(readability-identifier-naming)

static bool JSB_localStorageClear(const se::State &s) { // NOLINT(readability-identifier-naming)
    const auto &args = s.args();
    size_t argc = args.size();
    if (argc == 0) {
        localStorageClear();
        return true;
    }

    SE_REPORT_ERROR("Invalid number of arguments");
    return false;
}
SE_BIND_FUNC(JSB_localStorageClear) // NOLINT(readability-identifier-naming)

static bool JSB_localStorageKey(se::State &s) { // NOLINT(readability-identifier-naming)
    const auto &args = s.args();
    size_t argc = args.size();
    if (argc == 1) {
        bool ok = true;
        int nIndex = 0;
        ok = seval_to_int32(args[0], &nIndex);
        SE_PRECONDITION2(ok, false, "Error processing arguments");
        std::string value;
        localStorageGetKey(nIndex, &value);
        s.rval().setString(value);
        return true;
    }

    SE_REPORT_ERROR("Invalid number of arguments");
    return false;
}
SE_BIND_FUNC(JSB_localStorageKey) // NOLINT(readability-identifier-naming)

static bool JSB_localStorage_getLength(se::State &s) { // NOLINT(readability-identifier-naming)
    const auto &args = s.args();
    size_t argc = args.size();
    if (argc == 0) {
        int nLength = 0;

        localStorageGetLength(nLength);
        s.rval().setInt32(nLength);
        return true;
    }

    SE_REPORT_ERROR("Invalid number of arguments");
    return false;
}
SE_BIND_PROP_GET(JSB_localStorage_getLength); // NOLINT(readability-identifier-naming)

static bool register_sys_localStorage(se::Object *obj) { // NOLINT(readability-identifier-naming)
    se::Value sys;
    if (!obj->getProperty("sys", &sys)) {
        se::HandleObject sysObj(se::Object::createPlainObject());
        obj->setProperty("sys", se::Value(sysObj));
        sys.setObject(sysObj);
    }

    se::HandleObject localStorageObj(se::Object::createPlainObject());
    sys.toObject()->setProperty("localStorage", se::Value(localStorageObj));

    localStorageObj->defineFunction("getItem", _SE(JSB_localStorageGetItem));
    localStorageObj->defineFunction("removeItem", _SE(JSB_localStorageRemoveItem));
    localStorageObj->defineFunction("setItem", _SE(JSB_localStorageSetItem));
    localStorageObj->defineFunction("clear", _SE(JSB_localStorageClear));
    localStorageObj->defineFunction("key", _SE(JSB_localStorageKey));
    localStorageObj->defineProperty("length", _SE(JSB_localStorage_getLength), nullptr);

    std::string strFilePath = cc::FileUtils::getInstance()->getWritablePath();
    strFilePath += "/jsb.sqlite";
    localStorageInit(strFilePath);

    se::ScriptEngine::getInstance()->addBeforeCleanupHook([]() {
        localStorageFree();
    });

    se::ScriptEngine::getInstance()->clearException();

    return true;
}

//IDEA:  move to auto bindings.
static bool js_CanvasRenderingContext2D_setCanvasBufferUpdatedCallback(se::State &s) { // NOLINT(readability-identifier-naming)
    auto *cobj = static_cast<cc::CanvasRenderingContext2D *>(s.nativeThisObject());
    SE_PRECONDITION2(cobj, false, "js_CanvasRenderingContext2D_setCanvasBufferUpdatedCallback : Invalid Native Object");
    const auto &args = s.args();
    size_t argc = args.size();
    CC_UNUSED bool ok = true;
    if (argc == 1) {
        std::function<void(const cc::Data &)> arg0;
        do {
            if (args[0].isObject() && args[0].toObject()->isFunction()) {
                se::Value jsThis(s.thisObject());
                se::Value jsFunc(args[0]);
                jsThis.toObject()->attachObject(jsFunc.toObject());
                auto lambda = [=](const cc::Data &larg0) -> void {
                    se::ScriptEngine::getInstance()->clearException();
                    se::AutoHandleScope hs;

                    CC_UNUSED bool ok = true;
                    se::ValueArray args;
                    args.resize(1);
                    ok &= Data_to_seval(larg0, &args[0]);
                    se::Value rval;
                    se::Object *thisObj = jsThis.isObject() ? jsThis.toObject() : nullptr;
                    se::Object *funcObj = jsFunc.toObject();
                    bool succeed = funcObj->call(args, thisObj, &rval);
                    if (!succeed) {
                        se::ScriptEngine::getInstance()->clearException();
                    }
                };
                // Add an unroot to avoid the root of the copy constructor caused by the internal reference of Lambda.
                if (jsThis.isObject()) {
                    jsThis.toObject()->unroot();
                }
                jsFunc.toObject()->unroot();
                arg0 = lambda;
            } else {
                arg0 = nullptr;
            }
        } while (false);
        SE_PRECONDITION2(ok, false, "js_CanvasRenderingContext2D_setCanvasBufferUpdatedCallback : Error processing arguments");
        cobj->setCanvasBufferUpdatedCallback(arg0);
        return true;
    }
    SE_REPORT_ERROR("wrong number of arguments: %d, was expecting %d", (int)argc, 1);
    return false;
}
SE_BIND_FUNC(js_CanvasRenderingContext2D_setCanvasBufferUpdatedCallback) // NOLINT(readability-identifier-naming)

static void setCanvasRenderingContext2DProps(cc::CanvasRenderingContext2D *context, const se::Value &val) {
    se::Object *props = val.toObject();
    se::Value propVal;

    props->getProperty("lineWidth", &propVal);
    if (!propVal.isUndefined()) context->setLineWidth(propVal.toFloat());

    props->getProperty("lineJoin", &propVal);
    if (!propVal.isUndefined()) context->setLineJoin(propVal.toString());

    props->getProperty("fillStyle", &propVal);
    if (!propVal.isUndefined()) context->setFillStyle(propVal.toString());

    props->getProperty("font", &propVal);
    if (!propVal.isUndefined()) context->setFont(propVal.toString());

    props->getProperty("lineCap", &propVal);
    if (!propVal.isUndefined()) context->setLineCap(propVal.toString());

    props->getProperty("textAlign", &propVal);
    if (!propVal.isUndefined()) context->setTextAlign(propVal.toString());

    props->getProperty("textBaseline", &propVal);
    if (!propVal.isUndefined()) context->setTextBaseline(propVal.toString());

    props->getProperty("strokeStyle", &propVal);
    if (!propVal.isUndefined()) context->setStrokeStyle(propVal.toString());

    props->getProperty("globalCompositeOperation", &propVal);
    if (!propVal.isUndefined()) context->setGlobalCompositeOperation(propVal.toString());
}

static bool js_engine_CanvasRenderingContext2D_measureText(se::State &s) { // NOLINT(readability-identifier-naming)
    auto *cobj = static_cast<cc::CanvasRenderingContext2D *>(s.nativeThisObject());
    SE_PRECONDITION2(cobj, false, "js_engine_CanvasRenderingContext2D_measureText : Invalid Native Object");
    const auto &args = s.args();
    size_t argc = args.size();
    CC_UNUSED bool ok = true;
    if (argc == 2) {
        std::string arg0;
        ok &= seval_to_std_string(args[0], &arg0);
        SE_PRECONDITION2(ok, false, "js_engine_CanvasRenderingContext2D_measureText : Error processing arguments");
        SE_PRECONDITION2(args[1].isObject(), false, "js_engine_CanvasRenderingContext2D_fillText : no attributes set.");
        setCanvasRenderingContext2DProps(cobj, args[1]);
        cc::Size result = cobj->measureText(arg0);
        ok &= Size_to_seval(result, &s.rval());
        SE_PRECONDITION2(ok, false, "js_engine_CanvasRenderingContext2D_measureText : Error processing arguments");
        return true;
    }
    SE_REPORT_ERROR("wrong number of arguments: %d, was expecting %d", (int)argc, 1);
    return false;
}
SE_BIND_FUNC(js_engine_CanvasRenderingContext2D_measureText) // NOLINT(readability-identifier-naming)

static bool js_engine_CanvasRenderingContext2D_fillRect(const se::State &s) { // NOLINT(readability-identifier-naming)
    auto *cobj = static_cast<cc::CanvasRenderingContext2D *>(s.nativeThisObject());
    SE_PRECONDITION2(cobj, false, "js_engine_CanvasRenderingContext2D_fillRect : Invalid Native Object");
    const auto &args = s.args();
    size_t argc = args.size();
    CC_UNUSED bool ok = true;
    if (argc == 5) {
        float arg0 = 0;
        float arg1 = 0;
        float arg2 = 0;
        float arg3 = 0;
        ok &= seval_to_float(args[0], &arg0);
        ok &= seval_to_float(args[1], &arg1);
        ok &= seval_to_float(args[2], &arg2);
        ok &= seval_to_float(args[3], &arg3);
        SE_PRECONDITION2(args[4].isObject(), false, "js_engine_CanvasRenderingContext2D_fillText : no attributes set.");
        setCanvasRenderingContext2DProps(cobj, args[4]);
        SE_PRECONDITION2(ok, false, "js_engine_CanvasRenderingContext2D_fillRect : Error processing arguments");
        cobj->fillRect(arg0, arg1, arg2, arg3);
        return true;
    }
    SE_REPORT_ERROR("wrong number of arguments: %d, was expecting %d", (int)argc, 4);
    return false;
}
SE_BIND_FUNC(js_engine_CanvasRenderingContext2D_fillRect) // NOLINT(readability-identifier-naming)

static bool js_engine_CanvasRenderingContext2D_fillText(const se::State &s) { // NOLINT(readability-identifier-naming)
    auto *cobj = static_cast<cc::CanvasRenderingContext2D *>(s.nativeThisObject());
    SE_PRECONDITION2(cobj, false, "js_engine_CanvasRenderingContext2D_fillText : Invalid Native Object");
    const auto &args = s.args();
    size_t argc = args.size();
    CC_UNUSED bool ok = true;
    if (argc == 5) {
        std::string arg0;
        float arg1 = 0;
        float arg2 = 0;
        float arg3 = 0;
        ok &= seval_to_std_string(args[0], &arg0);
        ok &= seval_to_float(args[1], &arg1);
        ok &= seval_to_float(args[2], &arg2);
        SE_PRECONDITION2(args[4].isObject(), false, "js_engine_CanvasRenderingContext2D_fillText : no attributes set.");
        setCanvasRenderingContext2DProps(cobj, args[4]);
        if (args[3].isUndefined()) {
            SE_PRECONDITION2(ok, false, "js_engine_CanvasRenderingContext2D_fillText : Error processing arguments");
            cobj->fillText(arg0, arg1, arg2);
        } else {
            ok &= seval_to_float(args[3], &arg3);
            SE_PRECONDITION2(ok, false, "js_engine_CanvasRenderingContext2D_fillText : Error processing arguments");
            cobj->fillText(arg0, arg1, arg2, arg3);
        }
        return true;
    }
    SE_REPORT_ERROR("wrong number of arguments: %d, was expecting %d", (int)argc, 4);
    return false;
}
SE_BIND_FUNC(js_engine_CanvasRenderingContext2D_fillText) // NOLINT(readability-identifier-naming)

static bool js_engine_CanvasRenderingContext2D_strokeText(const se::State &s) { // NOLINT(readability-identifier-naming)
    auto *cobj = static_cast<cc::CanvasRenderingContext2D *>(s.nativeThisObject());
    SE_PRECONDITION2(cobj, false, "js_engine_CanvasRenderingContext2D_strokeText : Invalid Native Object");
    const auto &args = s.args();
    size_t argc = args.size();
    bool ok = true;
    if (argc == 5) {
        std::string arg0;
        float arg1 = 0;
        float arg2 = 0;
        float arg3 = 0;
        ok &= seval_to_std_string(args[0], &arg0);
        ok &= seval_to_float(args[1], &arg1);
        ok &= seval_to_float(args[2], &arg2);
        SE_PRECONDITION2(args[4].isObject(), false, "js_engine_CanvasRenderingContext2D_strokeText : no attributes set.");
        setCanvasRenderingContext2DProps(cobj, args[4]);
        if (!args[3].isUndefined()) {
            ok &= seval_to_float(args[3], &arg3);
            SE_PRECONDITION2(ok, false, "js_engine_CanvasRenderingContext2D_strokeText : Error processing arguments");
            cobj->strokeText(arg0, arg1, arg2, arg3);
        } else {
            SE_PRECONDITION2(ok, false, "js_engine_CanvasRenderingContext2D_strokeText : Error processing arguments");
            cobj->strokeText(arg0, arg1, arg2);
        }

        return true;
    }
    SE_REPORT_ERROR("wrong number of arguments: %d, was expecting %d", (int)argc, 4);
    return false;
}
SE_BIND_FUNC(js_engine_CanvasRenderingContext2D_strokeText) // NOLINT(readability-identifier-naming)

static se::Object *deviceMotionObject = nullptr;
static bool JSB_getDeviceMotionValue(se::State &s) { // NOLINT(readability-identifier-naming)
    if (deviceMotionObject == nullptr) {
        deviceMotionObject = se::Object::createArrayObject(9);
        deviceMotionObject->root();
    }

    const auto &v = cc::Device::getDeviceMotionValue();

    deviceMotionObject->setArrayElement(0, se::Value(v.accelerationX));
    deviceMotionObject->setArrayElement(1, se::Value(v.accelerationY));
    deviceMotionObject->setArrayElement(2, se::Value(v.accelerationZ));
    deviceMotionObject->setArrayElement(3, se::Value(v.accelerationIncludingGravityX));
    deviceMotionObject->setArrayElement(4, se::Value(v.accelerationIncludingGravityY));
    deviceMotionObject->setArrayElement(5, se::Value(v.accelerationIncludingGravityZ));
    deviceMotionObject->setArrayElement(6, se::Value(v.rotationRateAlpha));
    deviceMotionObject->setArrayElement(7, se::Value(v.rotationRateBeta));
    deviceMotionObject->setArrayElement(8, se::Value(v.rotationRateGamma));

    s.rval().setObject(deviceMotionObject);
    return true;
}
SE_BIND_FUNC(JSB_getDeviceMotionValue) // NOLINT(readability-identifier-naming)

static bool register_device(se::Object */*obj*/) { // NOLINT(readability-identifier-naming)
    se::Value device;
    __jsbObj->getProperty("Device", &device);

    device.toObject()->defineFunction("getDeviceMotionValue", _SE(JSB_getDeviceMotionValue));

    se::ScriptEngine::getInstance()->addBeforeCleanupHook([]() {
        if (deviceMotionObject != nullptr) {
            deviceMotionObject->unroot();
            deviceMotionObject->decRef();
            deviceMotionObject = nullptr;
        }
    });

    se::ScriptEngine::getInstance()->clearException();
    return true;
}

static bool register_canvas_context2d(se::Object */*obj*/) { // NOLINT(readability-identifier-naming)
    __jsb_cc_CanvasRenderingContext2D_proto->defineFunction("_setCanvasBufferUpdatedCallback", _SE(js_CanvasRenderingContext2D_setCanvasBufferUpdatedCallback));
    __jsb_cc_CanvasRenderingContext2D_proto->defineFunction("fillText", _SE(js_engine_CanvasRenderingContext2D_fillText));
    __jsb_cc_CanvasRenderingContext2D_proto->defineFunction("strokeText", _SE(js_engine_CanvasRenderingContext2D_strokeText));
    __jsb_cc_CanvasRenderingContext2D_proto->defineFunction("fillRect", _SE(js_engine_CanvasRenderingContext2D_fillRect));
    __jsb_cc_CanvasRenderingContext2D_proto->defineFunction("measureText", _SE(js_engine_CanvasRenderingContext2D_measureText));

    se::ScriptEngine::getInstance()->clearException();

    return true;
}

static bool js_engine_FileUtils_listFilesRecursively(const se::State &s) { // NOLINT(readability-identifier-naming)
    auto *cobj = static_cast<cc::FileUtils *>(s.nativeThisObject());
    SE_PRECONDITION2(cobj, false, "js_engine_FileUtils_listFilesRecursively : Invalid Native Object");
    const auto &args = s.args();
    size_t argc = args.size();
    CC_UNUSED bool ok = true;
    if (argc == 2) {
        std::string arg0;
        std::vector<std::string> arg1;
        ok &= seval_to_std_string(args[0], &arg0);
        SE_PRECONDITION2(ok, false, "js_engine_FileUtils_listFilesRecursively : Error processing arguments");
        cobj->listFilesRecursively(arg0, &arg1);
        se::Object *list = args[1].toObject();
        SE_PRECONDITION2(args[1].isObject() && list->isArray(), false, "js_engine_FileUtils_listFilesRecursively : 2nd argument should be an Array");
        for (uint i = 0; i < static_cast<uint>(arg1.size()); i++) {
            list->setArrayElement(i, se::Value(arg1[i]));
        }
<<<<<<< HEAD
        list->setProperty("length", se::Value(static_cast<std::uint32_t>(arg1.size())));
=======
        list->setProperty("length", se::Value(static_cast<uint32_t>(arg1.size())));
>>>>>>> 502deafb
        return true;
    }
    SE_REPORT_ERROR("wrong number of arguments: %d, was expecting %d", (int)argc, 2);
    return false;
}
SE_BIND_FUNC(js_engine_FileUtils_listFilesRecursively) // NOLINT(readability-identifier-naming)

static bool js_se_setExceptionCallback(se::State &s) { // NOLINT(readability-identifier-naming)
    const auto &args = s.args();
    if (args.size() != 1 || !args[0].isObject() || !args[0].toObject()->isFunction()) {
        SE_REPORT_ERROR("expect 1 arguments of Function type, %d provided", (int)args.size());
        return false;
    }

    se::Object *objFunc = args[0].toObject();
    // se::Value::reset will invoke decRef() while destroying s.args()
    // increase ref here
    objFunc->incRef();
    if (s.thisObject()) {
        s.thisObject()->attachObject(objFunc); // prevent GC
    } else {
        //prevent GC in C++ & JS
        objFunc->root();
    }

    se::ScriptEngine::getInstance()->setJSExceptionCallback([objFunc](const char *location, const char *message, const char *stack) {
        se::ValueArray jsArgs;
        jsArgs.resize(3);
        jsArgs[0] = se::Value(location);
        jsArgs[1] = se::Value(message);
        jsArgs[2] = se::Value(stack);
        objFunc->call(jsArgs, nullptr);
    });
    return true;
}
SE_BIND_FUNC(js_se_setExceptionCallback) // NOLINT(readability-identifier-naming)

static bool register_filetuils_ext(se::Object */*obj*/) { // NOLINT(readability-identifier-naming)
    __jsb_cc_FileUtils_proto->defineFunction("listFilesRecursively", _SE(js_engine_FileUtils_listFilesRecursively));
    return true;
}

static bool register_se_setExceptionCallback(se::Object *obj) { // NOLINT(readability-identifier-naming)
    se::Value jsb;
    if (!obj->getProperty("jsb", &jsb)) {
        jsb.setObject(se::Object::createPlainObject());
        obj->setProperty("jsb", jsb);
    }
    auto *jsbObj = jsb.toObject();
    jsbObj->defineFunction("onError", _SE(js_se_setExceptionCallback));

    return true;
}

bool register_all_cocos_manual(se::Object *obj) {
    register_plist_parser(obj);
    register_sys_localStorage(obj);
    register_device(obj);
    register_canvas_context2d(obj);
    register_filetuils_ext(obj);
    register_se_setExceptionCallback(obj);
    return true;
}<|MERGE_RESOLUTION|>--- conflicted
+++ resolved
@@ -605,11 +605,7 @@
         for (uint i = 0; i < static_cast<uint>(arg1.size()); i++) {
             list->setArrayElement(i, se::Value(arg1[i]));
         }
-<<<<<<< HEAD
-        list->setProperty("length", se::Value(static_cast<std::uint32_t>(arg1.size())));
-=======
         list->setProperty("length", se::Value(static_cast<uint32_t>(arg1.size())));
->>>>>>> 502deafb
         return true;
     }
     SE_REPORT_ERROR("wrong number of arguments: %d, was expecting %d", (int)argc, 2);
