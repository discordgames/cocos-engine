/****************************************************************************
 Copyright (c) 2013-2016 Chukong Technologies Inc.
 Copyright (c) 2017-2021 Xiamen Yaji Software Co., Ltd.

 http://www.cocos.com

 Permission is hereby granted, free of charge, to any person obtaining a copy
 of this software and associated engine source code (the "Software"), a limited,
 worldwide, royalty-free, non-assignable, revocable and non-exclusive license
 to use Cocos Creator solely to develop games on your target platforms. You shall
 not use Cocos Creator software for developing other software or tools that's
 used for developing games. You are not granted to publish, distribute,
 sublicense, and/or sell copies of Cocos Creator.

 The software or tools in this License Agreement are licensed, not sold.
 Xiamen Yaji Software Co., Ltd. reserves all rights not expressly granted to you.

 THE SOFTWARE IS PROVIDED "AS IS", WITHOUT WARRANTY OF ANY KIND, EXPRESS OR
 IMPLIED, INCLUDING BUT NOT LIMITED TO THE WARRANTIES OF MERCHANTABILITY,
 FITNESS FOR A PARTICULAR PURPOSE AND NONINFRINGEMENT. IN NO EVENT SHALL THE
 AUTHORS OR COPYRIGHT HOLDERS BE LIABLE FOR ANY CLAIM, DAMAGES OR OTHER
 LIABILITY, WHETHER IN AN ACTION OF CONTRACT, TORT OR OTHERWISE, ARISING FROM,
 OUT OF OR IN CONNECTION WITH THE SOFTWARE OR THE USE OR OTHER DEALINGS IN
 THE SOFTWARE.
****************************************************************************/

#include "cocos/bindings/manual/JavaScriptJavaBridge.h"
#include "cocos/base/UTF8.h"
#include "cocos/bindings/jswrapper/SeApi.h"
#include "cocos/bindings/manual/jsb_conversions.h"
#include "platform/java/jni/JniHelper.h"

#if CC_PLATFORM == CC_PLATFORM_ANDROID
    #include <android/log.h>
#elif CC_PLATFORM == CC_PLATFORM_OHOS
    #include <hilog/log.h>
#endif
#include <string>
#include <vector>

#ifdef LOG_TAG
    #undef LOG_TAG
#endif

#define LOG_TAG "JavaScriptJavaBridge"

#ifndef ORG_JAVABRIDGE_CLASS_NAME
    #define ORG_JAVABRIDGE_CLASS_NAME com_cocos_lib_CocosJavascriptJavaBridge
#endif
#define JNI_JSJAVABRIDGE(FUNC) JNI_METHOD1(ORG_JAVABRIDGE_CLASS_NAME, FUNC)

extern "C" {

JNIEXPORT jint JNICALL JNI_JSJAVABRIDGE(evalString)(JNIEnv *env, jclass /*cls*/, jstring value) {
    if (!se::ScriptEngine::getInstance()->isValid()) {
        CC_LOG_DEBUG("ScriptEngine has not been initialized");
        return 0;
    }

    se::AutoHandleScope hs;
    bool                strFlag  = false;
    std::string         strValue = cc::StringUtils::getStringUTFCharsJNI(env, value, &strFlag);
    if (!strFlag) {
        CC_LOG_DEBUG("JavaScriptJavaBridge_evalString error, invalid string code");
        return 0;
    }
    se::ScriptEngine::getInstance()->evalString(strValue.c_str());
    return 1;
}

} // extern "C"

#define JSJ_ERR_OK                 (0)
#define JSJ_ERR_TYPE_NOT_SUPPORT   (-1)
#define JSJ_ERR_INVALID_SIGNATURES (-2)
#define JSJ_ERR_METHOD_NOT_FOUND   (-3)
#define JSJ_ERR_EXCEPTION_OCCURRED (-4)
#define JSJ_ERR_VM_THREAD_DETACHED (-5)
#define JSJ_ERR_VM_FAILURE         (-6)
#define JSJ_ERR_CLASS_NOT_FOUND    (-7)

class JavaScriptJavaBridge {
public:
    enum class ValueType : char {
        INVALID,
        VOID,
        INTEGER,
        LONG,
        FLOAT,
        BOOLEAN,
        STRING,
        VECTOR,
        FUNCTION
    };

    using ValueTypes = std::vector<ValueType>;

    using ReturnValue = union {
        int          intValue;
        int64_t      longValue;
        float        floatValue;
        int          boolValue;
        std::string *stringValue;
    };

    class CallInfo {
    public:
        CallInfo(const char *className, const char *methodName, const char *methodSig)
        : _mValid(false),
          _mError(JSJ_ERR_OK),
          _mClassName(className),
          _mMethodName(methodName),
          _mMethodSig(methodSig),
          _mReturnType(ValueType::VOID),
          _mArgumentsCount(0),
          _mRetjstring(nullptr),
          _mEnv(nullptr),
          _mClassID(nullptr),
          _mMethodID(nullptr) {
            memset(&_mRet, 0, sizeof(_mRet));
            _mValid = validateMethodSig() && getMethodInfo();
        }
        ~CallInfo();

        bool isValid() const {
            return _mValid;
        }

        int getErrorCode() const {
            return _mError;
        }

        void tryThrowJSException() const {
            if (_mError != JSJ_ERR_OK) {
                se::ScriptEngine::getInstance()->throwException(getErrorMessage());
            }
        }

        const char *getErrorMessage() const {
            switch (_mError) {
                case JSJ_ERR_TYPE_NOT_SUPPORT:
                    return "argument type is not supported";
                case JSJ_ERR_INVALID_SIGNATURES:
                    return "invalid signature";
                case JSJ_ERR_METHOD_NOT_FOUND:
                    return "method not found";
                case JSJ_ERR_EXCEPTION_OCCURRED:
                    return "excpected occurred";
                case JSJ_ERR_VM_THREAD_DETACHED:
                    return "vm thread detached";
                case JSJ_ERR_VM_FAILURE:
                    return "vm failure";
                case JSJ_ERR_CLASS_NOT_FOUND:
                    return "class not found";
                case JSJ_ERR_OK:
                default:
                    return "NOERROR";
            }
        }

        JNIEnv *getEnv() {
            return _mEnv;
        }

        ValueType argumentTypeAtIndex(size_t index) {
            return _mArgumentsType.at(index);
        }

        int getArgumentsCount() const {
            return _mArgumentsCount;
        }

        ValueType getReturnValueType() {
            return _mReturnType;
        }

        ReturnValue getReturnValue() {
            return _mRet;
        }

        bool execute();
        bool executeWithArgs(jvalue *args);

    private:
        bool _mValid;
        int  _mError;

        std::string _mClassName;
        std::string _mMethodName;
        std::string _mMethodSig;
        int         _mArgumentsCount;
        ValueTypes  _mArgumentsType;
        ValueType   _mReturnType;

        ReturnValue _mRet;
        jstring     _mRetjstring;

        JNIEnv *  _mEnv;
        jclass    _mClassID;
        jmethodID _mMethodID;

        bool      validateMethodSig();
        bool      getMethodInfo();
        ValueType checkType(const std::string &sig, size_t *pos);
    };

    static bool convertReturnValue(ReturnValue retValue, ValueType type, se::Value *ret);
};

JavaScriptJavaBridge::CallInfo::~CallInfo() {
    if (_mReturnType == ValueType::STRING && _mRet.stringValue) {
        delete _mRet.stringValue;
    }
}

bool JavaScriptJavaBridge::CallInfo::execute() {
    switch (_mReturnType) {
        case JavaScriptJavaBridge::ValueType::VOID:
            _mEnv->CallStaticVoidMethod(_mClassID, _mMethodID);
            break;

        case JavaScriptJavaBridge::ValueType::INTEGER:
            _mRet.intValue = _mEnv->CallStaticIntMethod(_mClassID, _mMethodID);
            break;

        case JavaScriptJavaBridge::ValueType::LONG:
            _mRet.longValue = _mEnv->CallStaticLongMethod(_mClassID, _mMethodID);
            break;

        case JavaScriptJavaBridge::ValueType::FLOAT:
            _mRet.floatValue = _mEnv->CallStaticFloatMethod(_mClassID, _mMethodID);
            break;

        case JavaScriptJavaBridge::ValueType::BOOLEAN:
            _mRet.boolValue = _mEnv->CallStaticBooleanMethod(_mClassID, _mMethodID);
            break;

        case JavaScriptJavaBridge::ValueType::STRING: {
            _mRetjstring = static_cast<jstring>(_mEnv->CallStaticObjectMethod(_mClassID, _mMethodID));
            if (_mRetjstring) {
                std::string strValue = cc::StringUtils::getStringUTFCharsJNI(_mEnv, _mRetjstring);
                _mRet.stringValue    = new std::string(strValue);
            } else {
                _mRet.stringValue = nullptr;
            }

            break;
        }

        default:
            _mError = JSJ_ERR_TYPE_NOT_SUPPORT;
            SE_LOGD("Return type '%d' is not supported", static_cast<int>(_mReturnType));
            return false;
    }

    if (_mEnv->ExceptionCheck() == JNI_TRUE) {
        _mEnv->ExceptionDescribe();
        _mEnv->ExceptionClear();
        _mError = JSJ_ERR_EXCEPTION_OCCURRED;
        return false;
    }

    return true;
}

bool JavaScriptJavaBridge::CallInfo::executeWithArgs(jvalue *args) {
    switch (_mReturnType) {
        case JavaScriptJavaBridge::ValueType::VOID:
            _mEnv->CallStaticVoidMethodA(_mClassID, _mMethodID, args);
            break;

        case JavaScriptJavaBridge::ValueType::INTEGER:
            _mRet.intValue = _mEnv->CallStaticIntMethodA(_mClassID, _mMethodID, args);
            break;

        case JavaScriptJavaBridge::ValueType::LONG:
<<<<<<< HEAD
            m_ret.longValue = m_env->CallStaticLongMethodA(m_classID, m_methodID, args);
=======
            _mRet.longValue = _mEnv->CallStaticIntMethodA(_mClassID, _mMethodID, args);
>>>>>>> 502deafb
            break;

        case JavaScriptJavaBridge::ValueType::FLOAT:
            _mRet.floatValue = _mEnv->CallStaticFloatMethodA(_mClassID, _mMethodID, args);
            break;

        case JavaScriptJavaBridge::ValueType::BOOLEAN:
            _mRet.boolValue = _mEnv->CallStaticBooleanMethodA(_mClassID, _mMethodID, args);
            break;

        case JavaScriptJavaBridge::ValueType::STRING: {
            _mRetjstring         = static_cast<jstring>(_mEnv->CallStaticObjectMethodA(_mClassID, _mMethodID, args));
            std::string strValue = cc::StringUtils::getStringUTFCharsJNI(_mEnv, _mRetjstring);
            _mRet.stringValue    = new std::string(strValue);
            break;
        }

        default:
            _mError = JSJ_ERR_TYPE_NOT_SUPPORT;
            SE_LOGD("Return type '%d' is not supported", static_cast<int>(_mReturnType));
            return false;
    }

    if (_mEnv->ExceptionCheck() == JNI_TRUE) {
        _mEnv->ExceptionDescribe();
        _mEnv->ExceptionClear();
        _mError = JSJ_ERR_EXCEPTION_OCCURRED;
        return false;
    }

    return true;
}

bool JavaScriptJavaBridge::CallInfo::validateMethodSig() {
    size_t len = _mMethodSig.length();
    if (len < 3 || _mMethodSig[0] != '(') // min sig is "()V"
    {
        _mError = JSJ_ERR_INVALID_SIGNATURES;
        return false;
    }

    size_t pos = 1;
    while (pos < len && _mMethodSig[pos] != ')') {
        JavaScriptJavaBridge::ValueType type = checkType(_mMethodSig, &pos);
        if (type == ValueType::INVALID) return false;

        _mArgumentsCount++;
        _mArgumentsType.push_back(type);
        pos++;
    }

    if (pos >= len || _mMethodSig[pos] != ')') {
        _mError = JSJ_ERR_INVALID_SIGNATURES;
        return false;
    }

    pos++;
    _mReturnType = checkType(_mMethodSig, &pos);
    return true;
}

JavaScriptJavaBridge::ValueType JavaScriptJavaBridge::CallInfo::checkType(const std::string &sig, size_t *pos) {
    switch (sig[*pos]) {
        case 'I':
            return JavaScriptJavaBridge::ValueType::INTEGER;
        case 'J':
            return JavaScriptJavaBridge::ValueType::LONG;
        case 'F':
            return JavaScriptJavaBridge::ValueType::FLOAT;
        case 'Z':
            return JavaScriptJavaBridge::ValueType::BOOLEAN;
        case 'V':
            return JavaScriptJavaBridge::ValueType::VOID;
        case 'L':
            size_t pos2 = sig.find_first_of(';', *pos + 1);
            if (pos2 == std::string::npos) {
                _mError = JSJ_ERR_INVALID_SIGNATURES;
                return ValueType::INVALID;
            }

            const std::string t = sig.substr(*pos, pos2 - *pos + 1);
            if (t == "Ljava/lang/String;") {
                *pos = pos2;
                return ValueType::STRING;
            }

            if (t == "Ljava/util/Vector;") {
                *pos = pos2;
                return ValueType::VECTOR;
            }

            _mError = JSJ_ERR_TYPE_NOT_SUPPORT;
            return ValueType::INVALID;
    }

    _mError = JSJ_ERR_TYPE_NOT_SUPPORT;
    return ValueType::INVALID;
}

bool JavaScriptJavaBridge::CallInfo::getMethodInfo() {
    _mMethodID = nullptr;
    _mEnv      = nullptr;

    JavaVM *jvm = cc::JniHelper::getJavaVM();
    jint    ret = jvm->GetEnv(reinterpret_cast<void **>(&_mEnv), JNI_VERSION_1_4);
    switch (ret) {
        case JNI_OK:
            break;

        case JNI_EDETACHED:
#if CC_PLATFORM == CC_PLATFORM_ANDROID
            if (jvm->AttachCurrentThread(&_mEnv, nullptr) < 0) {
#else
            if (jvm->AttachCurrentThread(reinterpret_cast<void **>(&_mEnv), nullptr) < 0) {
#endif
                SE_LOGD("%s", "Failed to get the environment using AttachCurrentThread()");
                _mError = JSJ_ERR_VM_THREAD_DETACHED;
                return false;
            }
            break;

        case JNI_EVERSION:
        default:
            SE_LOGD("%s", "Failed to get the environment using GetEnv()");
            _mError = JSJ_ERR_VM_FAILURE;
            return false;
    }
    jstring jstrClassName = _mEnv->NewStringUTF(_mClassName.c_str());
    _mClassID             = static_cast<jclass>(_mEnv->CallObjectMethod(cc::JniHelper::classloader,
                                                            cc::JniHelper::loadclassMethodMethodId,
                                                            jstrClassName));

    if (nullptr == _mClassID) {
        SE_LOGD("Classloader failed to find class of %s", _mClassName.c_str());
        ccDeleteLocalRef(_mEnv, jstrClassName);
        _mEnv->ExceptionClear();
        _mError = JSJ_ERR_CLASS_NOT_FOUND;
        return false;
    }

    ccDeleteLocalRef(_mEnv, jstrClassName);
    _mMethodID = _mEnv->GetStaticMethodID(_mClassID, _mMethodName.c_str(), _mMethodSig.c_str());
    if (!_mMethodID) {
        _mEnv->ExceptionClear();
        SE_LOGD("Failed to find method id of %s.%s %s",
                _mClassName.c_str(),
                _mMethodName.c_str(),
                _mMethodSig.c_str());
        _mError = JSJ_ERR_METHOD_NOT_FOUND;
        return false;
    }

    return true;
}

bool JavaScriptJavaBridge::convertReturnValue(ReturnValue retValue, ValueType type, se::Value *ret) {
    assert(ret != nullptr);
    switch (type) {
        case JavaScriptJavaBridge::ValueType::INTEGER:
            ret->setInt32(retValue.intValue);
            break;
        case JavaScriptJavaBridge::ValueType::LONG:
            ret->setDouble(static_cast<double>(retValue.longValue));
            break;
        case JavaScriptJavaBridge::ValueType::FLOAT:
            ret->setFloat(retValue.floatValue);
            break;
        case JavaScriptJavaBridge::ValueType::BOOLEAN:
            ret->setBoolean(retValue.boolValue);
            break;
        case JavaScriptJavaBridge::ValueType::STRING:
            if (retValue.stringValue) {
                ret->setString(*retValue.stringValue);
            } else {
                ret->setNull();
            }
            break;
        default:
            ret->setUndefined();
            break;
    }

    return true;
}

se::Class *__jsb_JavaScriptJavaBridge_class = nullptr; // NOLINT

static bool JavaScriptJavaBridge_finalize(se::State &s) { //NOLINT(readability-identifier-naming)
    auto *cobj = static_cast<JavaScriptJavaBridge *>(s.nativeThisObject());
    delete cobj;
    return true;
}
SE_BIND_FINALIZE_FUNC(JavaScriptJavaBridge_finalize)

static bool JavaScriptJavaBridge_constructor(se::State &s) { //NOLINT(readability-identifier-naming)
    auto *cobj = new (std::nothrow) JavaScriptJavaBridge();
    s.thisObject()->setPrivateData(cobj);
    return true;
}
SE_BIND_CTOR(JavaScriptJavaBridge_constructor, __jsb_JavaScriptJavaBridge_class, JavaScriptJavaBridge_finalize)

static bool JavaScriptJavaBridge_callStaticMethod(se::State &s) { //NOLINT(readability-identifier-naming)
    const auto &args = s.args();
    auto        argc = static_cast<int>(args.size());

    if (argc == 3) {
        bool        ok = false;
        std::string clsName;
        std::string methodName;
        std::string methodSig;
        ok = seval_to_std_string(args[0], &clsName);
        SE_PRECONDITION2(ok, false, "Converting class name failed!");

        ok = seval_to_std_string(args[1], &methodName);
        SE_PRECONDITION2(ok, false, "Converting method name failed!");

        ok = seval_to_std_string(args[2], &methodSig);
        SE_PRECONDITION2(ok, false, "Converting method signature failed!");

        JavaScriptJavaBridge::CallInfo call(clsName.c_str(), methodName.c_str(), methodSig.c_str());
        if (call.isValid()) {
            ok            = call.execute();
            int errorCode = call.getErrorCode();
            if (!ok || errorCode < 0) {
                call.tryThrowJSException();
                SE_REPORT_ERROR("call result code: %d", call.getErrorCode());
                return false;
            }
            JavaScriptJavaBridge::convertReturnValue(call.getReturnValue(), call.getReturnValueType(), &s.rval());
            return true;
        }
        call.tryThrowJSException();
        SE_REPORT_ERROR("JavaScriptJavaBridge::CallInfo isn't valid!");
        return false;
    }

    if (argc > 3) {
        bool        ok = false;
        std::string clsName;
        std::string methodName;
        std::string methodSig;
        ok = seval_to_std_string(args[0], &clsName);
        SE_PRECONDITION2(ok, false, "Converting class name failed!");

        ok = seval_to_std_string(args[1], &methodName);
        SE_PRECONDITION2(ok, false, "Converting method name failed!");

        ok = seval_to_std_string(args[2], &methodSig);
        SE_PRECONDITION2(ok, false, "Converting method signature failed!");

        JavaScriptJavaBridge::CallInfo call(clsName.c_str(), methodName.c_str(), methodSig.c_str());
        if (call.isValid() && call.getArgumentsCount() == (argc - 3)) {
            int                  count = argc - 3;
            auto *               jargs = new jvalue[count];
            std::vector<jobject> toReleaseObjects;
            for (int i = 0; i < count; ++i) {
                int index = i + 3;
                switch (call.argumentTypeAtIndex(i)) {
                    case JavaScriptJavaBridge::ValueType::INTEGER: {
                        int integer = 0;
                        seval_to_int32(args[index], &integer);
                        jargs[i].i = integer;
                        break;
                    }
                    case JavaScriptJavaBridge::ValueType::LONG: {
                        int64_t longVal = 0L;
                        sevalue_to_native(args[index], &longVal, nullptr);
                        jargs[i].j = longVal;
                        break;
                    }
                    case JavaScriptJavaBridge::ValueType::FLOAT: {
                        float floatNumber = 0.0F;
                        seval_to_float(args[index], &floatNumber);
                        jargs[i].f = floatNumber;
                        break;
                    }
                    case JavaScriptJavaBridge::ValueType::BOOLEAN: {
                        jargs[i].z = args[index].isBoolean() && args[index].toBoolean() ? JNI_TRUE : JNI_FALSE;
                        break;
                    }
                    case JavaScriptJavaBridge::ValueType::STRING: {
                        const auto &arg = args[index];
                        if (arg.isNull() || arg.isUndefined()) {
                            jargs[i].l = nullptr;
                        } else {
                            std::string str;
                            seval_to_std_string(args[index], &str);
                            jargs[i].l = call.getEnv()->NewStringUTF(str.c_str());
                            toReleaseObjects.push_back(jargs[i].l);
                        }

                        break;
                    }
                    default:
                        SE_REPORT_ERROR("Unsupport type of parameter %d", i);
                        break;
                }
            }
            ok = call.executeWithArgs(jargs);
            for (const auto &obj : toReleaseObjects) {
                ccDeleteLocalRef(call.getEnv(), obj);
            }
            delete[] jargs;
            int errorCode = call.getErrorCode();
            if (!ok || errorCode < 0) {
                call.tryThrowJSException();
                SE_REPORT_ERROR("js_JSJavaBridge : call result code: %d", errorCode);
                return false;
            }

            JavaScriptJavaBridge::convertReturnValue(call.getReturnValue(), call.getReturnValueType(), &s.rval());
            return true;
        }
        call.tryThrowJSException();
        SE_REPORT_ERROR("call valid: %d, call.getArgumentsCount()= %d", call.isValid(), call.getArgumentsCount());
        return false;
    }
    SE_REPORT_ERROR("wrong number of arguments: %d, was expecting >=3", argc);
    return false;
}
SE_BIND_FUNC(JavaScriptJavaBridge_callStaticMethod)

bool register_javascript_java_bridge(se::Object *obj) { //NOLINT(readability-identifier-naming)
    se::Class *cls = se::Class::create("JavascriptJavaBridge", obj, nullptr, _SE(JavaScriptJavaBridge_constructor));
    cls->defineFinalizeFunction(_SE(JavaScriptJavaBridge_finalize));

    cls->defineFunction("callStaticMethod", _SE(JavaScriptJavaBridge_callStaticMethod));

    cls->install();
    __jsb_JavaScriptJavaBridge_class = cls;

    se::ScriptEngine::getInstance()->clearException();

    return true;
}<|MERGE_RESOLUTION|>--- conflicted
+++ resolved
@@ -274,11 +274,7 @@
             break;
 
         case JavaScriptJavaBridge::ValueType::LONG:
-<<<<<<< HEAD
-            m_ret.longValue = m_env->CallStaticLongMethodA(m_classID, m_methodID, args);
-=======
-            _mRet.longValue = _mEnv->CallStaticIntMethodA(_mClassID, _mMethodID, args);
->>>>>>> 502deafb
+            _mRet.longValue = _mEnv->CallStaticLongMethodA(_mClassID, _mMethodID, args);
             break;
 
         case JavaScriptJavaBridge::ValueType::FLOAT:
