--- conflicted
+++ resolved
@@ -221,30 +221,19 @@
     // TODO(mingo): support caps lock?
 };
 union EventParameterType {
-    void *  ptrVal;
-    int32_t longVal;
+	void *  ptrVal;
+	int32_t longVal;
     int     intVal;
     int16_t shortVal;
     char    charVal;
     bool    boolVal;
 };
+
 class CustomEvent : public OSEvent {
 public:
     CONSTRUCT_EVENT(CustomEvent, OSEventType::CUSTOM_OSEVENT)
-<<<<<<< HEAD
     ccstd::string name;
-    union {
-        void *ptrVal;
-        int32_t longVal;
-        int intVal;
-        int16_t shortVal;
-        char charVal;
-        bool boolVal;
-    } args[10] = {};
-=======
-    std::string name;
     EventParameterType args[10];
->>>>>>> 9be02257
 
     virtual ~CustomEvent() = default; // NOLINT(modernize-use-nullptr)
 };
@@ -257,20 +246,8 @@
         DEVICE_ORIENTATION,
         UNKNOWN
     };
-<<<<<<< HEAD
-    union {
-        void *ptrVal;
-        int32_t longVal;
-        int intVal;
-        int16_t shortVal;
-        char charVal;
-        bool boolVal;
-    } args[3] = {};
+    EventParameterType args[3];
     Type type{Type::DEVICE_MEMORY}; // NOLINT(modernize-use-nullptr)
-=======
-    EventParameterType args[3];
-    Type type = Type::DEVICE_MEMORY;
->>>>>>> 9be02257
 };
 
 class EventDispatcher {
@@ -301,12 +278,8 @@
     static void dispatchCustomEvent(const CustomEvent &event);
 
 private:
-<<<<<<< HEAD
-    static void doDispatchEvent(const char *eventName, const char *jsFunctionName, const ccstd::vector<se::Value> &args);
-=======
     static void doDispatchJsEvent(const char *jsFunctionName, const std::vector<se::Value> &args);
     static void dispatchCustomEvent(const char *eventName, int argNum, ...);
->>>>>>> 9be02257
 
     struct Node {
         CustomEventListener listener;
