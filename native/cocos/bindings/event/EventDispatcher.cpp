--- conflicted
+++ resolved
@@ -244,13 +244,8 @@
     prevTime = std::chrono::steady_clock::now();
 
     se::ValueArray args;
-<<<<<<< HEAD
     int64_t        milliSeconds = std::chrono::duration_cast<std::chrono::milliseconds>(prevTime - se::ScriptEngine::getInstance()->getStartTime()).count();
-    args.push_back(se::Value(static_cast<double>(milliSeconds)));
-=======
-    int64_t      milliSeconds = std::chrono::duration_cast<std::chrono::milliseconds>(prevTime - se::ScriptEngine::getInstance()->getStartTime()).count();
     args.emplace_back(se::Value(static_cast<double>(milliSeconds)));
->>>>>>> cf6e3f6f
 
     tickVal.toObject()->call(args, nullptr);
 }
