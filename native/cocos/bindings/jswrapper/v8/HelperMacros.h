--- conflicted
+++ resolved
@@ -105,33 +105,19 @@
                            se_finalize_ptr finalizeCb,
                            se::Class *,
                            const char *);
-<<<<<<< HEAD
-void jsbGetterWrapper(const v8::FunctionCallbackInfo<v8::Value>&,
-                      se_function_ptr,
-                      const char *);
-void jsbSetterWrapper(const v8::FunctionCallbackInfo<v8::Value>&,
-=======
 void jsbGetterWrapper(const v8::FunctionCallbackInfo<v8::Value> &,
                       se_function_ptr,
                       const char *);
 void jsbSetterWrapper(const v8::FunctionCallbackInfo<v8::Value> &,
->>>>>>> 73d80047
                       se_function_ptr,
                       const char *);
 
     #ifdef __GNUC__
         #define SE_UNUSED __attribute__((unused))
-<<<<<<< HEAD
-        #define SE_HOT __attribute__((hot))
-    #else
-        #define SE_UNUSED
-        #define SE_HOT 
-=======
         #define SE_HOT    __attribute__((hot))
     #else
         #define SE_UNUSED
         #define SE_HOT
->>>>>>> 73d80047
     #endif
 
     #define SAFE_INC_REF(obj) \
@@ -172,18 +158,6 @@
         void funcName##Registry(se::Object *thisObject);
 
     // v8 doesn't need to create a new JSObject in SE_BIND_CTOR while SpiderMonkey needs.
-<<<<<<< HEAD
-    #define SE_BIND_CTOR(funcName, cls, finalizeCb)                                                \
-        void funcName##Registry(const v8::FunctionCallbackInfo<v8::Value> &_v8args) {              \
-            JsbInvokeScope(#funcName);                                                             \
-            jsbConstructorWrapper(_v8args, funcName, _SE(finalizeCb), cls, #funcName); \
-        }
-
-    #define SE_BIND_PROP_GET_IMPL(funcName, postFix)                                                                              \
-        void funcName##postFix##Registry(const v8::FunctionCallbackInfo<v8::Value>& _v8args) { \
-            JsbInvokeScope(#funcName);                                                                                            \
-            jsbGetterWrapper(_v8args, funcName, #funcName);                                                                       \
-=======
     #define SE_BIND_CTOR(funcName, cls, finalizeCb)                                    \
         void funcName##Registry(const v8::FunctionCallbackInfo<v8::Value> &_v8args) {  \
             JsbInvokeScope(#funcName);                                                 \
@@ -194,23 +168,15 @@
         void funcName##postFix##Registry(const v8::FunctionCallbackInfo<v8::Value> &_v8args) { \
             JsbInvokeScope(#funcName);                                                         \
             jsbGetterWrapper(_v8args, funcName, #funcName);                                    \
->>>>>>> 73d80047
         }
 
     #define SE_BIND_PROP_GET(funcName)         SE_BIND_PROP_GET_IMPL(funcName, )
     #define SE_BIND_FUNC_AS_PROP_GET(funcName) SE_BIND_PROP_GET_IMPL(funcName, _asGetter)
 
-<<<<<<< HEAD
-    #define SE_BIND_PROP_SET_IMPL(funcName, postFix)                                                                                                      \
-        void funcName##postFix##Registry(const v8::FunctionCallbackInfo<v8::Value>& _v8args) { \
-            JsbInvokeScope(#funcName);                                                                                                                    \
-            jsbSetterWrapper(_v8args, funcName, #funcName);                                                                                       \
-=======
     #define SE_BIND_PROP_SET_IMPL(funcName, postFix)                                           \
         void funcName##postFix##Registry(const v8::FunctionCallbackInfo<v8::Value> &_v8args) { \
             JsbInvokeScope(#funcName);                                                         \
             jsbSetterWrapper(_v8args, funcName, #funcName);                                    \
->>>>>>> 73d80047
         }
 
     #define SE_BIND_PROP_SET(funcName)         SE_BIND_PROP_SET_IMPL(funcName, )
@@ -231,11 +197,7 @@
             do {                                                                                                            \
                 if (!(cond)) {                                                                                              \
                     selogMessage(cc::LogLevel::ERR, "[SE_ASSERT]", (" (%s, %d): " fmt), __FILE__, __LINE__, ##__VA_ARGS__); \
-<<<<<<< HEAD
-                    CC_ABORT();                                                                                       \
-=======
                     CC_ABORT();                                                                                             \
->>>>>>> 73d80047
                 }                                                                                                           \
             } while (false)
 
