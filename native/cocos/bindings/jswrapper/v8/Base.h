/****************************************************************************
 Copyright (c) 2016 Chukong Technologies Inc.
 Copyright (c) 2017-2022 Xiamen Yaji Software Co., Ltd.

 http://www.cocos.com

 Permission is hereby granted, free of charge, to any person obtaining a copy
 of this software and associated engine source code (the "Software"), a limited,
 worldwide, royalty-free, non-assignable, revocable and non-exclusive license
 to use Cocos Creator solely to develop games on your target platforms. You shall
 not use Cocos Creator software for developing other software or tools that's
 used for developing games. You are not granted to publish, distribute,
 sublicense, and/or sell copies of Cocos Creator.

 The software or tools in this License Agreement are licensed, not sold.
 Xiamen Yaji Software Co., Ltd. reserves all rights not expressly granted to you.

 THE SOFTWARE IS PROVIDED "AS IS", WITHOUT WARRANTY OF ANY KIND, EXPRESS OR
 IMPLIED, INCLUDING BUT NOT LIMITED TO THE WARRANTIES OF MERCHANTABILITY,
 FITNESS FOR A PARTICULAR PURPOSE AND NONINFRINGEMENT. IN NO EVENT SHALL THE
 AUTHORS OR COPYRIGHT HOLDERS BE LIABLE FOR ANY CLAIM, DAMAGES OR OTHER
 LIABILITY, WHETHER IN AN ACTION OF CONTRACT, TORT OR OTHERWISE, ARISING FROM,
 OUT OF OR IN CONNECTION WITH THE SOFTWARE OR THE USE OR OTHER DEALINGS IN
 THE SOFTWARE.
****************************************************************************/

#pragma once

#include "libplatform/libplatform.h"

//#define V8_DEPRECATION_WARNINGS 1
//#define V8_IMMINENT_DEPRECATION_WARNINGS 1
//#define V8_HAS_ATTRIBUTE_DEPRECATED_MESSAGE 1

#include "v8.h"

#include <assert.h>
#include <string.h>  // Resolves that memset, memcpy aren't found while APP_PLATFORM >= 22 on Android
#include <algorithm> // for std::find
#include <chrono>
#include <functional>
#include <string>
#include <unordered_map>
#include <vector>
<<<<<<< HEAD
#include "../PrivateObject.h"
=======
>>>>>>> 77097c0d

#include "HelperMacros.h"

namespace se {
using V8FinalizeFunc = void (*)(PrivateObjectBase *nativeObj);
} // namespace se<|MERGE_RESOLUTION|>--- conflicted
+++ resolved
@@ -42,10 +42,7 @@
 #include <string>
 #include <unordered_map>
 #include <vector>
-<<<<<<< HEAD
 #include "../PrivateObject.h"
-=======
->>>>>>> 77097c0d
 
 #include "HelperMacros.h"
 
