--- conflicted
+++ resolved
@@ -81,17 +81,11 @@
 
     std::stringstream ss;
     {
-<<<<<<< HEAD
-        ss << "window.innerWidth = " << static_cast<int>(viewSize.width / dpr) << ";";
-        ss << "window.innerHeight = " << static_cast<int>(viewSize.height / dpr) << ";";
-        ss << "window.windowHandler = ";
-=======
         ss << "globalThis.jsb = globalThis.jsb || {}; " << std::endl;
         ss << "jsb.window = jsb.window || {}; " << std::endl;
         ss << "jsb.window.innerWidth = " << static_cast<int>(viewSize.width / dpr) << ";" << std::endl;
         ss << "jsb.window.innerHeight = " << static_cast<int>(viewSize.height / dpr) << ";" << std::endl;
         ss << "jsb.window.windowHandler = ";
->>>>>>> 73d80047
         if (sizeof(handler) == 8) { // use bigint
             ss << static_cast<uint64_t>(handler) << "n;";
         }
@@ -250,11 +244,7 @@
     }
     BasePlatform *platform = BasePlatform::getPlatform();
     platform->setFps(fps);
-<<<<<<< HEAD
-    _prefererredNanosecondsPerFrame = static_cast<long>(1.0 / fps * NANOSECONDS_PER_SECOND); //NOLINT(google-runtime-int)
-=======
     _prefererredNanosecondsPerFrame = static_cast<long>(1.0 / fps * NANOSECONDS_PER_SECOND); // NOLINT(google-runtime-int)
->>>>>>> 73d80047
 }
 
 void Engine::tick() {
@@ -341,10 +331,7 @@
         isHandled = true;
     } else if (ev.type == WindowEvent::Type::CLOSE) {
         emit<EngineStatusChange>(ON_CLOSE);
-<<<<<<< HEAD
-=======
         events::Close::broadcast();
->>>>>>> 73d80047
         isHandled = true;
     } else if (ev.type == WindowEvent::Type::QUIT) {
         // There is no need to process the quit message,
