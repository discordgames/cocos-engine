--- conflicted
+++ resolved
@@ -43,10 +43,6 @@
      */
     virtual ~OSInterface() = default;
 
-<<<<<<< HEAD
-
-=======
->>>>>>> 73d80047
 private:
     CC_DISALLOW_COPY_MOVE_ASSIGN(OSInterface);
 };
