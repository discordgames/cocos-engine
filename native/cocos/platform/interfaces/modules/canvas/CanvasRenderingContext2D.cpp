/****************************************************************************
 Copyright (c) 2021-2022 Xiamen Yaji Software Co., Ltd.

 http://www.cocos.com

 Permission is hereby granted, free of charge, to any person obtaining a copy
 of this software and associated engine source code (the "Software"), a limited,
 worldwide, royalty-free, non-assignable, revocable and non-exclusive license
 to use Cocos Creator solely to develop games on your target platforms. You shall
 not use Cocos Creator software for developing other software or tools that's
 used for developing games. You are not granted to publish, distribute,
 sublicense, and/or sell copies of Cocos Creator.

 The software or tools in this License Agreement are licensed, not sold.
 Xiamen Yaji Software Co., Ltd. reserves all rights not expressly granted to you.

 THE SOFTWARE IS PROVIDED "AS IS", WITHOUT WARRANTY OF ANY KIND, EXPRESS OR
 IMPLIED, INCLUDING BUT NOT LIMITED TO THE WARRANTIES OF MERCHANTABILITY,
 FITNESS FOR A PARTICULAR PURPOSE AND NONINFRINGEMENT. IN NO EVENT SHALL THE
 AUTHORS OR COPYRIGHT HOLDERS BE LIABLE FOR ANY CLAIM, DAMAGES OR OTHER
 LIABILITY, WHETHER IN AN ACTION OF CONTRACT, TORT OR OTHERWISE, ARISING FROM,
 OUT OF OR IN CONNECTION WITH THE SOFTWARE OR THE USE OR OTHER DEALINGS IN
 THE SOFTWARE.
****************************************************************************/

#include "platform/interfaces/modules/canvas/CanvasRenderingContext2D.h"

#include <cstdint>
#include <regex>
#include "base/csscolorparser.h"
#include "cocos/bindings/jswrapper/SeApi.h"
#include "cocos/bindings/manual/jsb_platform.h"
#include "math/Math.h"
#include "platform/FileUtils.h"

#if (CC_PLATFORM == CC_PLATFORM_WINDOWS)
    #include "platform/win32/modules/CanvasRenderingContext2DDelegate.h"
#elif (CC_PLATFORM == CC_PLATFORM_ANDROID || CC_PLATFORM == CC_PLATFORM_OHOS)
    #include "platform/java/modules/CanvasRenderingContext2DDelegate.h"
#elif (CC_PLATFORM == CC_PLATFORM_MAC_OSX || CC_PLATFORM == CC_PLATFORM_MAC_IOS)
    #include "platform/apple/modules/CanvasRenderingContext2DDelegate.h"
#elif (CC_PLATFORM == CC_PLATFORM_LINUX)
    #include "platform/linux/modules/CanvasRenderingContext2DDelegate.h"
#elif (CC_PLATFORM == CC_PLATFORM_QNX)
    #include "platform/qnx/modules/CanvasRenderingContext2DDelegate.h"
#endif

using Vec2    = ccstd::array<float, 2>;
using Color4F = ccstd::array<float, 4>;

namespace {
void fillRectWithColor(uint8_t *buf, uint32_t totalWidth, uint32_t totalHeight, uint32_t x, uint32_t y, uint32_t width, uint32_t height, uint8_t r, uint8_t g, uint8_t b, uint8_t a) {
    assert(x + width <= totalWidth);
    assert(y + height <= totalHeight);

    uint32_t y0 = y;
    uint32_t y1 = y + height;
    uint8_t *p;
    for (uint32_t offsetY = y0; offsetY < y1; ++offsetY) {
        for (uint32_t offsetX = x; offsetX < (x + width); ++offsetX) {
            p    = buf + (totalWidth * offsetY + offsetX) * 4;
            *p++ = r;
            *p++ = g;
            *p++ = b;
            *p++ = a;
        }
    }
}
} // namespace

namespace cc {
//using Size    = ccstd::array<float, 2>;
CanvasGradient::CanvasGradient() = default;

CanvasGradient::~CanvasGradient() = default;

void CanvasGradient::addColorStop(float offset, const ccstd::string &color) {
    //SE_LOGD("CanvasGradient::addColorStop: %p\n", this);
}

// CanvasRenderingContext2D

CanvasRenderingContext2D::CanvasRenderingContext2D(float width, float height)
: _width(width),
  _height(height) {
    _delegate = ccnew CanvasRenderingContext2DDelegate();
    //SE_LOGD("CanvasRenderingContext2D constructor: %p, width: %f, height: %f\n", this, width, height);
}

CanvasRenderingContext2D::~CanvasRenderingContext2D() {
    delete _delegate;
}

void CanvasRenderingContext2D::clearRect(float x, float y, float width, float height) {
    //SE_LOGD("CanvasRenderingContext2D::clearRect: %p, %f, %f, %f, %f\n", this, x, y, width, height);
    recreateBufferIfNeeded();
    _delegate->clearRect(x, y, width, height);
}

void CanvasRenderingContext2D::fillRect(float x, float y, float width, float height) {
    recreateBufferIfNeeded();
    _delegate->fillRect(x, y, width, height);
}

void CanvasRenderingContext2D::fillText(const ccstd::string &text, float x, float y, float maxWidth) {
    //SE_LOGD("CanvasRenderingContext2D::fillText: %s, offset: (%f, %f), %f\n", text.c_str(), x, y, maxWidth);
    if (text.empty()) {
        return;
    }
    recreateBufferIfNeeded();
    _delegate->fillText(text, x, y, maxWidth);
}

void CanvasRenderingContext2D::strokeText(const ccstd::string &text, float x, float y, float maxWidth) {
    //SE_LOGD("CanvasRenderingContext2D::strokeText: %s, %f, %f, %f\n", text.c_str(), x, y, maxWidth);
    if (text.empty()) {
        return;
    }
    recreateBufferIfNeeded();
    _delegate->strokeText(text, x, y, maxWidth);
}

cc::Size CanvasRenderingContext2D::measureText(const ccstd::string &text) {
    //SE_LOGD("CanvasRenderingContext2D::measureText: %s\n", text.c_str());
    recreateBufferIfNeeded();
    auto s = _delegate->measureText(text);
    return cc::Size(s[0], s[1]);
}

ICanvasGradient *CanvasRenderingContext2D::createLinearGradient(float /*x0*/, float /*y0*/, float /*x1*/, float /*y1*/) {
    return nullptr;
}

void CanvasRenderingContext2D::save() {
    //SE_LOGD("CanvasRenderingContext2D::save\n");
    _delegate->saveContext();
}

void CanvasRenderingContext2D::beginPath() {
    //SE_LOGD("\n-----------begin------------------\nCanvasRenderingContext2D::beginPath\n");
    recreateBufferIfNeeded();
    _delegate->beginPath();
}

void CanvasRenderingContext2D::closePath() {
    //SE_LOGD("CanvasRenderingContext2D::closePath\n");
    _delegate->closePath();
}

void CanvasRenderingContext2D::moveTo(float x, float y) {
    //SE_LOGD("CanvasRenderingContext2D::moveTo\n");
    _delegate->moveTo(x, y);
}

void CanvasRenderingContext2D::lineTo(float x, float y) {
    //SE_LOGD("CanvasRenderingContext2D::lineTo\n");
    _delegate->lineTo(x, y);
}

void CanvasRenderingContext2D::stroke() {
    //SE_LOGD("CanvasRenderingContext2D::stroke\n");
    recreateBufferIfNeeded();
    _delegate->stroke();
}

void CanvasRenderingContext2D::restore() {
    //SE_LOGD("CanvasRenderingContext2D::restore\n");
    _delegate->restoreContext();
}

void CanvasRenderingContext2D::setCanvasBufferUpdatedCallback(const CanvasBufferUpdatedCallback &cb) {
    _canvasBufferUpdatedCB = cb;
}

void CanvasRenderingContext2D::fetchData() {
    recreateBufferIfNeeded();
    _delegate->updateData();
    if (_canvasBufferUpdatedCB != nullptr) {
        _canvasBufferUpdatedCB(_delegate->getDataRef());
    }
}

void CanvasRenderingContext2D::setWidth(float width) {
    //SE_LOGD("CanvasRenderingContext2D::set__width: %f\n", width);
    if (math::IsEqualF(width, _width)) return;
    _width             = width;
    _isBufferSizeDirty = true;
}

void CanvasRenderingContext2D::setHeight(float height) {
    //SE_LOGD("CanvasRenderingContext2D::set__height: %f\n", height);
    if (math::IsEqualF(height, _height)) return;
    _height            = height;
    _isBufferSizeDirty = true;
}

void CanvasRenderingContext2D::setLineWidth(float lineWidth) {
    //SE_LOGD("CanvasRenderingContext2D::set_lineWidth %d\n", lineWidth);
    _lineWidth = lineWidth;
    _delegate->setLineWidth(lineWidth);
}

void CanvasRenderingContext2D::setLineCap(const ccstd::string &lineCap) {
    //SE_LOGE("%s isn't implemented!\n", __FUNCTION__);
#if CC_PLATFORM == CC_PLATFORM_WINDOWS

#elif CC_PLATFORM == CC_PLATFORM_ANDROID
    if (lineCap.empty()) return;
    _delegate->setLineCap(lineCap);
#endif
}

void CanvasRenderingContext2D::setLineJoin(const ccstd::string &lineJoin) {
    //SE_LOGE("%s isn't implemented!\n", __FUNCTION__);
    _delegate->setLineJoin(lineJoin);
}

void CanvasRenderingContext2D::fill() {
    // SE_LOGE("%s isn't implemented!\n", __FUNCTION__);
#if CC_PLATFORM == CC_PLATFORM_WINDOWS

#elif CC_PLATFORM == CC_PLATFORM_ANDROID
    _delegate->fill();
#endif
}

void CanvasRenderingContext2D::rect(float x, float y, float w, float h) {
    recreateBufferIfNeeded();
#if CC_PLATFORM == CC_PLATFORM_WINDOWS
    // SE_LOGE("%s isn't implemented!\n", __FUNCTION__);
#elif CC_PLATFORM == CC_PLATFORM_ANDROID
    // SE_LOGD("CanvasRenderingContext2D::rect: %p, %f, %f, %f, %f\n", this, x, y, width, height);
    _delegate->rect(x, y, w, h);
#endif
}

<<<<<<< HEAD
void CanvasRenderingContext2D::setFont(const ccstd::string &font) {
=======
void CanvasRenderingContext2D::setFont(const std::string &font) {
    recreateBufferIfNeeded();
>>>>>>> 32812789
#if CC_PLATFORM == CC_PLATFORM_WINDOWS
    if (_font != font) {
        _font = font;

        ccstd::string boldStr;
        ccstd::string fontName    = "Arial";
        ccstd::string fontSizeStr = "30";

        // support get font name from `60px American` or `60px "American abc-abc_abc"`
        std::regex                                        re("(bold)?\\s*((\\d+)([\\.]\\d+)?)px\\s+([\\w-]+|\"[\\w -]+\"$)");
        std::match_results<ccstd::string::const_iterator> results;
        if (std::regex_search(_font.cbegin(), _font.cend(), results, re)) {
            boldStr     = results[1].str();
            fontSizeStr = results[2].str();
            fontName    = results[5].str();
        }

        auto fontSize = static_cast<float>(atof(fontSizeStr.c_str()));
        //SE_LOGD("CanvasRenderingContext2D::set_font: %s, Size: %f, isBold: %b\n", fontName.c_str(), fontSize, !boldStr.empty());
        _delegate->updateFont(fontName, fontSize, !boldStr.empty(), false, false, false);
    }
#elif CC_PLATFORM == CC_PLATFORM_QNX
    if (_font != font) {
        _font = font;

        ccstd::string boldStr;
        ccstd::string fontName    = "Arial";
        ccstd::string fontSizeStr = "30";

        // support get font name from `60px American` or `60px "American abc-abc_abc"`
        std::regex                                        re("(bold)?\\s*((\\d+)([\\.]\\d+)?)px\\s+([\\w-]+|\"[\\w -]+\"$)");
        std::match_results<ccstd::string::const_iterator> results;
        if (std::regex_search(_font.cbegin(), _font.cend(), results, re)) {
            boldStr     = results[1].str();
            fontSizeStr = results[2].str();
            fontName    = results[5].str();
        }
        bool isItalic = font.find("italic", 0) != ccstd::string::npos;
        auto fontSize = static_cast<float>(atof(fontSizeStr.c_str()));
        //SE_LOGD("CanvasRenderingContext2D::set_font: %s, Size: %f, isBold: %b\n", fontName.c_str(), fontSize, !boldStr.empty());
        _delegate->updateFont(fontName, fontSize, !boldStr.empty(), isItalic, false, false);
    }
#elif CC_PLATFORM == CC_PLATFORM_LINUX
    if (_font != font) {
        _font = font;

        ccstd::string                                     fontName    = "sans-serif";
        ccstd::string                                     fontSizeStr = "30";
        std::regex                                        re(R"(\s*((\d+)([\.]\d+)?)px\s+([^\r\n]*))");
        std::match_results<ccstd::string::const_iterator> results;
        if (std::regex_search(_font.cbegin(), _font.cend(), results, re)) {
            fontSizeStr = results[2].str();
            // support get font name from `60px American` or `60px "American abc-abc_abc"`
            // support get font name contain space,example `times new roman`
            // if regex rule that does not conform to the rules,such as Chinese,it defaults to sans-serif
            std::match_results<ccstd::string::const_iterator> fontResults;
            std::regex                                        fontRe(R"(([\w\s-]+|"[\w\s-]+"$))");
            ccstd::string                                     tmp(results[4].str());
            if (std::regex_match(tmp, fontResults, fontRe)) {
                //fontName = results[4].str();
            }
        }

        bool  isBold   = font.find("bold", 0) != ccstd::string::npos;
        bool  isItalic = font.find("italic", 0) != ccstd::string::npos;
        float fontSize = static_cast<float>(atof(fontSizeStr.c_str()));
        //SE_LOGD("CanvasRenderingContext2D::set_font: %s, Size: %f, isBold: %b\n", fontName.c_str(), fontSize, !boldStr.empty());
        _delegate->updateFont(fontName, fontSize, isBold, isItalic, false, false);
    }
#elif CC_PLATFORM == CC_PLATFORM_ANDROID || CC_PLATFORM == CC_PLATFORM_OHOS
    if (_font != font) {
        _font                                                         = font;
        ccstd::string                                     fontName    = "sans-serif";
        ccstd::string                                     fontSizeStr = "30";
        std::regex                                        re(R"(\s*((\d+)([\.]\d+)?)px\s+([^\r\n]*))");
        std::match_results<ccstd::string::const_iterator> results;
        if (std::regex_search(_font.cbegin(), _font.cend(), results, re)) {
            fontSizeStr = results[2].str();
            // support get font name from `60px American` or `60px "American abc-abc_abc"`
            // support get font name contain space,example `times new roman`
            // if regex rule that does not conform to the rules,such as Chinese,it defaults to sans-serif
            std::match_results<ccstd::string::const_iterator> fontResults;
            std::regex                                        fontRe(R"(([\w\s-]+|"[\w\s-]+"$))");
            ccstd::string                                     tmp(results[4].str());
            if (std::regex_match(tmp, fontResults, fontRe)) {
                fontName = results[4].str();
            }
        }

        double fontSize    = atof(fontSizeStr.c_str());
        bool   isBold      = font.find("bold", 0) != ccstd::string::npos;
        bool   isItalic    = font.find("italic", 0) != ccstd::string::npos;
        bool   isSmallCaps = font.find("small-caps", 0) != ccstd::string::npos;
        bool   isOblique   = font.find("oblique", 0) != ccstd::string::npos;
        //font-style: italic, oblique, normal
        //font-weight: normal, bold
        //font-variant: normal, small-caps
        _delegate->updateFont(fontName, static_cast<float>(fontSize), isBold, isItalic, isOblique, isSmallCaps);
    }
#elif CC_PLATFORM == CC_PLATFORM_MAC_OSX || CC_PLATFORM == CC_PLATFORM_MAC_IOS
    if (_font != font) {
        _font = font;

        ccstd::string boldStr;
        ccstd::string fontName    = "Arial";
        ccstd::string fontSizeStr = "30";

        // support get font name from `60px American` or `60px "American abc-abc_abc"`
        std::regex                                        re("(bold)?\\s*((\\d+)([\\.]\\d+)?)px\\s+([\\w-]+|\"[\\w -]+\"$)");
        std::match_results<ccstd::string::const_iterator> results;
        if (std::regex_search(_font.cbegin(), _font.cend(), results, re)) {
            boldStr     = results[1].str();
            fontSizeStr = results[2].str();
            fontName    = results[5].str();
        }
        float fontSize = atof(fontSizeStr.c_str());
        bool  isBold   = !boldStr.empty();
        _delegate->updateFont(fontName, static_cast<float>(fontSize), isBold, false, false, false);
    }
#endif
}

void CanvasRenderingContext2D::setTextAlign(const ccstd::string &textAlign) {
    //SE_LOGD("CanvasRenderingContext2D::set_textAlign: %s\n", textAlign.c_str());
    if (textAlign == "left") {
        _delegate->setTextAlign(CanvasTextAlign::LEFT);
    } else if (textAlign == "center" || textAlign == "middle") {
        _delegate->setTextAlign(CanvasTextAlign::CENTER);
    } else if (textAlign == "right") {
        _delegate->setTextAlign(CanvasTextAlign::RIGHT);
    } else {
        assert(false);
    }
}

void CanvasRenderingContext2D::setTextBaseline(const ccstd::string &textBaseline) {
    //SE_LOGD("CanvasRenderingContext2D::set_textBaseline: %s\n", textBaseline.c_str());
    if (textBaseline == "top") {
        _delegate->setTextBaseline(CanvasTextBaseline::TOP);
    } else if (textBaseline == "middle") {
        _delegate->setTextBaseline(CanvasTextBaseline::MIDDLE);
    } else if (textBaseline == "bottom") //REFINE:, how to deal with alphabetic, currently we handle it as bottom mode.
    {
        _delegate->setTextBaseline(CanvasTextBaseline::BOTTOM);
    } else if (textBaseline == "alphabetic") {
        _delegate->setTextBaseline(CanvasTextBaseline::ALPHABETIC);
    } else {
        assert(false);
    }
}

void CanvasRenderingContext2D::setFillStyle(const ccstd::string &fillStyle) {
    CSSColorParser::Color color = CSSColorParser::parse(fillStyle);
    _delegate->setFillStyle(static_cast<float>(color.r) / 255.0F,
                            static_cast<float>(color.g) / 255.0F,
                            static_cast<float>(color.b) / 255.0F,
                            color.a);
    //SE_LOGD("CanvasRenderingContext2D::set_fillStyle: %s, (%d, %d, %d, %f)\n", fillStyle.c_str(), color.r, color.g, color.b, color.a);
}

void CanvasRenderingContext2D::setStrokeStyle(const ccstd::string &strokeStyle) {
    CSSColorParser::Color color = CSSColorParser::parse(strokeStyle);
    _delegate->setStrokeStyle(static_cast<float>(color.r) / 255.0F,
                              static_cast<float>(color.g) / 255.0F,
                              static_cast<float>(color.b) / 255.0F,
                              color.a);
}

void CanvasRenderingContext2D::setGlobalCompositeOperation(const ccstd::string &globalCompositeOperation) {
    //SE_LOGE("%s isn't implemented!\n", __FUNCTION__);
}

void CanvasRenderingContext2D::fillImageData(const Data &imageData, float imageWidth, float imageHeight, float offsetX, float offsetY) {
    recreateBufferIfNeeded();
    //SE_LOGE("%s isn't implemented!\n", __FUNCTION__);
#if CC_PLATFORM == CC_PLATFORM_WINDOWS
#elif CC_PLATFORM == CC_PLATFORM_ANDROID
    _delegate->fillImageData(imageData, imageWidth, imageHeight, offsetX, offsetY);
#endif
}
// transform
//REFINE:

void CanvasRenderingContext2D::translate(float x, float y) {
    //SE_LOGE("%s isn't implemented!\n", __FUNCTION__);
}

void CanvasRenderingContext2D::scale(float x, float y) {
    //SE_LOGE("%s isn't implemented!\n", __FUNCTION__);
}

void CanvasRenderingContext2D::rotate(float angle) {
    //SE_LOGE("%s isn't implemented!\n", __FUNCTION__);
}

void CanvasRenderingContext2D::transform(float a, float b, float c, float d, float e, float f) {
    //SE_LOGE("%s isn't implemented!\n", __FUNCTION__);
}

void CanvasRenderingContext2D::setTransform(float a, float b, float c, float d, float e, float f) {
    //SE_LOGE("%s isn't implemented!\n", __FUNCTION__);
}

void CanvasRenderingContext2D::recreateBufferIfNeeded() {
    if (_isBufferSizeDirty) {
        _isBufferSizeDirty = false;
        //SE_LOGD("Recreate buffer %p, w: %f, h:%f\n", this, __width, __height);
        _delegate->recreateBuffer(_width, _height);
    }
}

} // namespace cc<|MERGE_RESOLUTION|>--- conflicted
+++ resolved
@@ -122,7 +122,6 @@
 
 cc::Size CanvasRenderingContext2D::measureText(const ccstd::string &text) {
     //SE_LOGD("CanvasRenderingContext2D::measureText: %s\n", text.c_str());
-    recreateBufferIfNeeded();
     auto s = _delegate->measureText(text);
     return cc::Size(s[0], s[1]);
 }
@@ -234,12 +233,8 @@
 #endif
 }
 
-<<<<<<< HEAD
 void CanvasRenderingContext2D::setFont(const ccstd::string &font) {
-=======
-void CanvasRenderingContext2D::setFont(const std::string &font) {
-    recreateBufferIfNeeded();
->>>>>>> 32812789
+    recreateBufferIfNeeded();
 #if CC_PLATFORM == CC_PLATFORM_WINDOWS
     if (_font != font) {
         _font = font;
