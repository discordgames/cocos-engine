--- conflicted
+++ resolved
@@ -44,18 +44,6 @@
 
     int32_t loop() override;
 
-<<<<<<< HEAD
-    // override from SystemWindow::Delegate
-    bool      createWindow(const char *title,
-                           int x, int y, int w,
-                           int h, int flags) override;
-    uintptr_t getWindowHandler() const override;
-
-private:
-    void pollEvent() override;
-
-=======
->>>>>>> e0d52b3a
 private:
     bool _quit{false};
 };
