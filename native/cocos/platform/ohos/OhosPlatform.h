/****************************************************************************
 Copyright (c) 2021-2023 Xiamen Yaji Software Co., Ltd.

 http://www.cocos.com

 Permission is hereby granted, free of charge, to any person obtaining a copy
 of this software and associated documentation files (the "Software"), to deal
 in the Software without restriction, including without limitation the rights to
 use, copy, modify, merge, publish, distribute, sublicense, and/or sell copies
 of the Software, and to permit persons to whom the Software is furnished to do so,
 subject to the following conditions:

 The above copyright notice and this permission notice shall be included in
 all copies or substantial portions of the Software.

 THE SOFTWARE IS PROVIDED "AS IS", WITHOUT WARRANTY OF ANY KIND, EXPRESS OR
 IMPLIED, INCLUDING BUT NOT LIMITED TO THE WARRANTIES OF MERCHANTABILITY,
 FITNESS FOR A PARTICULAR PURPOSE AND NONINFRINGEMENT. IN NO EVENT SHALL THE
 AUTHORS OR COPYRIGHT HOLDERS BE LIABLE FOR ANY CLAIM, DAMAGES OR OTHER
 LIABILITY, WHETHER IN AN ACTION OF CONTRACT, TORT OR OTHERWISE, ARISING FROM,
 OUT OF OR IN CONNECTION WITH THE SOFTWARE OR THE USE OR OTHER DEALINGS IN
 THE SOFTWARE.
****************************************************************************/

#pragma once

#include "platform/UniversalPlatform.h"

namespace cc {
class JniNativeGlue;
class CC_DLL OhosPlatform : public UniversalPlatform {
public:
    OhosPlatform();
    int init() override;
    void pollEvent() override;
    int32_t run(int argc, const char **argv) override;
    int getSdkVersion() const override;
    int32_t loop() override;
    ISystemWindow *createNativeWindow(uint32_t windowId, void *externalHandle) override;
<<<<<<< HEAD
=======

>>>>>>> 73d80047
private:
    void waitWindowInitialized();

    JniNativeGlue *_jniNativeGlue;
};
} // namespace cc<|MERGE_RESOLUTION|>--- conflicted
+++ resolved
@@ -37,10 +37,7 @@
     int getSdkVersion() const override;
     int32_t loop() override;
     ISystemWindow *createNativeWindow(uint32_t windowId, void *externalHandle) override;
-<<<<<<< HEAD
-=======
 
->>>>>>> 73d80047
 private:
     void waitWindowInitialized();
 
