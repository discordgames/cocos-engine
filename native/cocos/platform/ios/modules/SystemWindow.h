--- conflicted
+++ resolved
@@ -36,12 +36,6 @@
     SystemWindow() = default;
     ~SystemWindow() override;
 
-<<<<<<< HEAD
-    bool      createWindow(const char *title,
-                           int x, int y, int w,
-                           int h, int flags) override;
-=======
->>>>>>> e0d52b3a
     uintptr_t getWindowHandler() const override;
 
     Size getViewSize() const override;
@@ -49,7 +43,7 @@
      @brief enable/disable(lock) the cursor, default is enabled
      */
     void setCursorEnabled(bool value) override;
-    void copyTextToClipboard(const ccstd::string &text) override;
+    void copyTextToClipboard(const std::string& text) override;
 
 private:
     int32_t _width{0};
