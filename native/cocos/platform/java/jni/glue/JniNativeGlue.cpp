--- conflicted
+++ resolved
@@ -37,22 +37,22 @@
 namespace cc {
 JniNativeGlue::~JniNativeGlue() = default;
 
-JniNativeGlue *JniNativeGlue::getInstance() {
+JniNativeGlue* JniNativeGlue::getInstance() {
     static JniNativeGlue jniNativeGlue;
     return &jniNativeGlue;
 }
 
-void JniNativeGlue::start(int argc, const char **argv) {
+void JniNativeGlue::start(int argc, const char** argv) {
     _messagePipe = std::make_unique<MessagePipe>();
 
-    BasePlatform *platform = cc::BasePlatform::getPlatform();
+    BasePlatform* platform = cc::BasePlatform::getPlatform();
     if (platform->init()) {
         LOGV("Platform initialization failed");
     }
     platform->run(argc, argv);
 }
 
-void JniNativeGlue::setWindowHandler(NativeWindowType *window) {
+void JniNativeGlue::setWindowHandler(NativeWindowType* window) {
     if (_pendingWindow) {
         writeCommandSync(JniCommand::JNI_CMD_TERM_WINDOW);
     }
@@ -62,9 +62,6 @@
     }
 }
 
-<<<<<<< HEAD
-void JniNativeGlue::setResourceManager(ResourceManagerType *resourceManager) {
-=======
 void JniNativeGlue::setActivityGetter(std::function<NativeActivity(void)> getter) {
     _activityGetter = std::move(getter);
 }
@@ -82,15 +79,14 @@
 }
 
 void JniNativeGlue::setResourceManager(ResourceManagerType* resourceManager) {
->>>>>>> e0d52b3a
     _resourceManager = resourceManager;
 }
 
-ResourceManagerType *JniNativeGlue::getResourceManager() {
+ResourceManagerType* JniNativeGlue::getResourceManager() {
     return _resourceManager;
 }
 
-NativeWindowType *JniNativeGlue::getWindowHandler() {
+NativeWindowType* JniNativeGlue::getWindowHandler() {
     return _window;
 }
 
@@ -102,11 +98,11 @@
     return _sdkVersion;
 }
 
-void JniNativeGlue::setObbPath(const ccstd::string &path) {
+void JniNativeGlue::setObbPath(const std::string& path) {
     _obbPath = path;
 }
 
-ccstd::string JniNativeGlue::getObbPath() const {
+std::string JniNativeGlue::getObbPath() const {
     return _obbPath;
 }
 
@@ -146,25 +142,25 @@
     fu.get_future().get();
 }
 
-int JniNativeGlue::readCommand(CommandMsg *msg) {
+int JniNativeGlue::readCommand(CommandMsg* msg) {
     return _messagePipe->readCommand(msg, sizeof(CommandMsg));
 }
 
-int JniNativeGlue::readCommandWithTimeout(CommandMsg *cmd, int delayMS) {
+int JniNativeGlue::readCommandWithTimeout(CommandMsg* cmd, int delayMS) {
     return _messagePipe->readCommandWithTimeout(cmd, sizeof(CommandMsg), delayMS);
 }
 
-void JniNativeGlue::setEventDispatch(IEventDispatch *eventDispatcher) {
+void JniNativeGlue::setEventDispatch(IEventDispatch* eventDispatcher) {
     _eventDispatcher = eventDispatcher;
 }
 
-void JniNativeGlue::dispatchEvent(const OSEvent &ev) {
+void JniNativeGlue::dispatchEvent(const OSEvent& ev) {
     if (_eventDispatcher) {
         _eventDispatcher->dispatchEvent(ev);
     }
 }
 
-void JniNativeGlue::dispatchTouchEvent(const OSEvent &ev) {
+void JniNativeGlue::dispatchTouchEvent(const OSEvent& ev) {
     if (_eventDispatcher) {
         _eventDispatcher->dispatchTouchEvent(ev);
     }
@@ -242,13 +238,13 @@
             }
             cc::CustomEvent event;
             event.name         = EVENT_RECREATE_WINDOW;
-            event.args->ptrVal = reinterpret_cast<void *>(getWindowHandler());
+            event.args->ptrVal = reinterpret_cast<void*>(getWindowHandler());
             dispatchEvent(event);
         } break;
         case JniCommand::JNI_CMD_TERM_WINDOW: {
             cc::CustomEvent event;
             event.name         = EVENT_DESTROY_WINDOW;
-            event.args->ptrVal = reinterpret_cast<void *>(getWindowHandler());
+            event.args->ptrVal = reinterpret_cast<void*>(getWindowHandler());
             dispatchEvent(event);
         } break;
         case JniCommand::JNI_CMD_RESUME: {
@@ -282,11 +278,6 @@
 void JniNativeGlue::postExecCmd(JniCommand cmd) {
     switch (cmd) {
         case JniCommand::JNI_CMD_TERM_WINDOW: {
-#if CC_PLATFORM == CC_PLATFORM_ANDROID
-            if (_window) {
-                ANativeWindow_release(_window);
-            }
-#endif
             _window = nullptr;
         } break;
         default:
