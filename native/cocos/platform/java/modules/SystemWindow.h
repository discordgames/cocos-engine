/****************************************************************************
 Copyright (c) 2021-2023 Xiamen Yaji Software Co., Ltd.

 http://www.cocos.com

 Permission is hereby granted, free of charge, to any person obtaining a copy
 of this software and associated documentation files (the "Software"), to deal
 in the Software without restriction, including without limitation the rights to
 use, copy, modify, merge, publish, distribute, sublicense, and/or sell copies
 of the Software, and to permit persons to whom the Software is furnished to do so,
 subject to the following conditions:

 The above copyright notice and this permission notice shall be included in
 all copies or substantial portions of the Software.

 THE SOFTWARE IS PROVIDED "AS IS", WITHOUT WARRANTY OF ANY KIND, EXPRESS OR
 IMPLIED, INCLUDING BUT NOT LIMITED TO THE WARRANTIES OF MERCHANTABILITY,
 FITNESS FOR A PARTICULAR PURPOSE AND NONINFRINGEMENT. IN NO EVENT SHALL THE
 AUTHORS OR COPYRIGHT HOLDERS BE LIABLE FOR ANY CLAIM, DAMAGES OR OTHER
 LIABILITY, WHETHER IN AN ACTION OF CONTRACT, TORT OR OTHERWISE, ARISING FROM,
 OUT OF OR IN CONNECTION WITH THE SOFTWARE OR THE USE OR OTHER DEALINGS IN
 THE SOFTWARE.
****************************************************************************/

#pragma once

#include <future>
#include <iostream>
<<<<<<< HEAD
#include <future>
=======
>>>>>>> 73d80047
#include "platform/interfaces/modules/ISystemWindow.h"

namespace cc {

class SystemWindow : public ISystemWindow {
public:
    SystemWindow(uint32_t windowId, void *externalHandle);

    bool createWindow(const char *title, int x, int y, int w, int h, int flags) override;

    bool createWindow(const char *title, int w, int h, int flags) override;

    /**
     @brief enable/disable(lock) the cursor, default is enabled
     */
    void setCursorEnabled(bool value) override;

    void copyTextToClipboard(const std::string &text) override;

    void setWindowHandle(void *handle);
    uintptr_t getWindowHandle() const override;
    uint32_t getWindowId() const override { return _windowId; }

    Size getViewSize() const override;

    void closeWindow() override;

private:
    std::mutex _handleMutex;
    std::promise<void> _windowHandlePromise;
    uint32_t _windowId{0};
    void *_windowHandle{nullptr};
};

} // namespace cc<|MERGE_RESOLUTION|>--- conflicted
+++ resolved
@@ -26,10 +26,6 @@
 
 #include <future>
 #include <iostream>
-<<<<<<< HEAD
-#include <future>
-=======
->>>>>>> 73d80047
 #include "platform/interfaces/modules/ISystemWindow.h"
 
 namespace cc {
