/****************************************************************************
Copyright (c) 2010-2012 cocos2d-x.org
Copyright (c) 2013-2016 Chukong Technologies Inc.
Copyright (c) 2017-2018 Xiamen Yaji Software Co., Ltd.

http://www.cocos2d-x.org

Permission is hereby granted, free of charge, to any person obtaining a copy
of this software and associated documentation files (the "Software"), to deal
in the Software without restriction, including without limitation the rights
to use, copy, modify, merge, publish, distribute, sublicense, and/or sell
copies of the Software, and to permit persons to whom the Software is
furnished to do so, subject to the following conditions:

The above copyright notice and this permission notice shall be included in
all copies or substantial portions of the Software.

THE SOFTWARE IS PROVIDED "AS IS", WITHOUT WARRANTY OF ANY KIND, EXPRESS OR
IMPLIED, INCLUDING BUT NOT LIMITED TO THE WARRANTIES OF MERCHANTABILITY,
FITNESS FOR A PARTICULAR PURPOSE AND NONINFRINGEMENT. IN NO EVENT SHALL THE
AUTHORS OR COPYRIGHT HOLDERS BE LIABLE FOR ANY CLAIM, DAMAGES OR OTHER
LIABILITY, WHETHER IN AN ACTION OF CONTRACT, TORT OR OTHERWISE, ARISING FROM,
OUT OF OR IN CONNECTION WITH THE SOFTWARE OR THE USE OR OTHER DEALINGS IN
THE SOFTWARE.
****************************************************************************/
#include "audio/include/AudioEngine.h"
#include "base/Scheduler.h"
#include "cocos/bindings/jswrapper/SeApi.h"
#include "platform/Application.h"
#include <algorithm>
#include <mutex>

#import <AppKit/AppKit.h>

@interface MyTimer : NSObject {
    cc::Application *_app;
    NSTimer *_timer;
    int _fps;
}
- (instancetype)initWithApp:(cc::Application *)app fps:(int)fps;
- (void)start;
- (void)changeFPS:(int)fps;
- (void)pause;
- (void)resume;
@end

@implementation MyTimer

- (instancetype)initWithApp:(cc::Application *)app fps:(int)fps {
    if (self = [super init]) {
        _fps = fps;
        _app = app;
    }
    return self;
}

- (void)start {
    _timer = [NSTimer scheduledTimerWithTimeInterval:1.0f / _fps
                                              target:self
                                            selector:@selector(renderScene)
                                            userInfo:nil
                                             repeats:YES];
}

- (void)pause {
    [_timer invalidate];
}

- (void)resume {
    [self start];
}

- (void)changeFPS:(int)fps {
    if (fps == _fps)
        return;

    [self pause];
    [self resume];
}

- (void)renderScene {
    _app->tick();
}

@end

namespace cc {

namespace {
bool setCanvasCallback(se::Object *global) {
    auto viewLogicalSize = Application::getInstance()->getViewLogicalSize();
    se::ScriptEngine *se = se::ScriptEngine::getInstance();
    char commandBuf[200] = {0};
    NSView *view = [[[[NSApplication sharedApplication] delegate] getWindow] contentView];
    sprintf(commandBuf, "window.innerWidth = %d; window.innerHeight = %d; window.windowHandler = 0x%" PRIxPTR ";",
            (int)(viewLogicalSize.x),
            (int)(viewLogicalSize.y),
            (uintptr_t)view);
    se->evalString(commandBuf);
    return true;
}

MyTimer *_timer;
<<<<<<< HEAD
}
=======
#endif
} // namespace
>>>>>>> ba9587bb

Application *Application::_instance = nullptr;
std::shared_ptr<Scheduler> Application::_scheduler = nullptr;

Application::Application(int width, int height) {
    Application::_instance = this;

    _viewLogicalSize.x = width;
    _viewLogicalSize.y = height;

    _scheduler = std::make_shared<Scheduler>();
    EventDispatcher::init();

    _timer = [[MyTimer alloc] initWithApp:this fps:_fps];
}

Application::~Application() {

#if USE_AUDIO
    AudioEngine::end();
#endif

    EventDispatcher::destroy();
    se::ScriptEngine::destroyInstance();

    Application::_instance = nullptr;
    [_timer release];
}

bool Application::init() {
    se::ScriptEngine *se = se::ScriptEngine::getInstance();
    se->addRegisterCallback(setCanvasCallback);
    [_timer start];
    return true;
}

void Application::setPreferredFramesPerSecond(int fps) {
    _fps = fps;
    [_timer changeFPS:_fps];
}

Application::Platform Application::getPlatform() const {
    return Platform::MAC;
}

std::string Application::getCurrentLanguageCode() const {
    NSUserDefaults *defaults = [NSUserDefaults standardUserDefaults];
    NSArray *languages = [defaults objectForKey:@"AppleLanguages"];
    NSString *currentLanguage = [languages objectAtIndex:0];
    return [currentLanguage UTF8String];
}

bool Application::isDisplayStats() {
    se::AutoHandleScope hs;
    se::Value ret;
    char commandBuf[100] = "cc.debug.isDisplayStats();";
    se::ScriptEngine::getInstance()->evalString(commandBuf, 100, &ret);
    return ret.toBoolean();
}

void Application::setDisplayStats(bool isShow) {
    se::AutoHandleScope hs;
    char commandBuf[100] = {0};
    sprintf(commandBuf, "cc.debug.setDisplayStats(%s);", isShow ? "true" : "false");
    se::ScriptEngine::getInstance()->evalString(commandBuf);
}

void Application::setCursorEnabled(bool value) {
    if (value)
        CGDisplayShowCursor(kCGDirectMainDisplay);
    else
        CGDisplayHideCursor(kCGDirectMainDisplay);
}

Application::LanguageType Application::getCurrentLanguage() const {
    // get the current language and country config
    NSUserDefaults *defaults = [NSUserDefaults standardUserDefaults];
    NSArray *languages = [defaults objectForKey:@"AppleLanguages"];
    NSString *currentLanguage = [languages objectAtIndex:0];

    // get the current language code.(such as English is "en", Chinese is "zh" and so on)
    NSDictionary *temp = [NSLocale componentsFromLocaleIdentifier:currentLanguage];
    NSString *languageCode = [temp objectForKey:NSLocaleLanguageCode];

    if ([languageCode isEqualToString:@"zh"]) return LanguageType::CHINESE;
    if ([languageCode isEqualToString:@"en"]) return LanguageType::ENGLISH;
    if ([languageCode isEqualToString:@"fr"]) return LanguageType::FRENCH;
    if ([languageCode isEqualToString:@"it"]) return LanguageType::ITALIAN;
    if ([languageCode isEqualToString:@"de"]) return LanguageType::GERMAN;
    if ([languageCode isEqualToString:@"es"]) return LanguageType::SPANISH;
    if ([languageCode isEqualToString:@"nl"]) return LanguageType::DUTCH;
    if ([languageCode isEqualToString:@"ru"]) return LanguageType::RUSSIAN;
    if ([languageCode isEqualToString:@"ko"]) return LanguageType::KOREAN;
    if ([languageCode isEqualToString:@"ja"]) return LanguageType::JAPANESE;
    if ([languageCode isEqualToString:@"hu"]) return LanguageType::HUNGARIAN;
    if ([languageCode isEqualToString:@"pt"]) return LanguageType::PORTUGUESE;
    if ([languageCode isEqualToString:@"ar"]) return LanguageType::ARABIC;
    if ([languageCode isEqualToString:@"nb"]) return LanguageType::NORWEGIAN;
    if ([languageCode isEqualToString:@"pl"]) return LanguageType::POLISH;
    if ([languageCode isEqualToString:@"tr"]) return LanguageType::TURKISH;
    if ([languageCode isEqualToString:@"uk"]) return LanguageType::UKRAINIAN;
    if ([languageCode isEqualToString:@"ro"]) return LanguageType::ROMANIAN;
    if ([languageCode isEqualToString:@"bg"]) return LanguageType::BULGARIAN;
    return LanguageType::ENGLISH;
}

bool Application::openURL(const std::string &url) {
    NSString *msg = [NSString stringWithCString:url.c_str() encoding:NSUTF8StringEncoding];
    NSURL *nsUrl = [NSURL URLWithString:msg];
    return [[NSWorkspace sharedWorkspace] openURL:nsUrl];
}

void Application::copyTextToClipboard(const std::string &text) {
    NSPasteboard *pasteboard = [NSPasteboard generalPasteboard];
    [pasteboard clearContents];
    NSString *tmp = [NSString stringWithCString:text.c_str() encoding:NSUTF8StringEncoding];
    [pasteboard setString:tmp forType:NSStringPboardType];
}

void Application::onPause() {
    [_timer pause];
}

void Application::onResume() {
    [_timer resume];
}

std::string Application::getSystemVersion() {
    NSOperatingSystemVersion v = NSProcessInfo.processInfo.operatingSystemVersion;
    char version[50] = {0};
    snprintf(version, sizeof(version), "%d.%d.%d", (int)v.majorVersion, (int)v.minorVersion, (int)v.patchVersion);
    return version;
}

} // namespace cc<|MERGE_RESOLUTION|>--- conflicted
+++ resolved
@@ -101,12 +101,7 @@
 }
 
 MyTimer *_timer;
-<<<<<<< HEAD
-}
-=======
-#endif
-} // namespace
->>>>>>> ba9587bb
+}
 
 Application *Application::_instance = nullptr;
 std::shared_ptr<Scheduler> Application::_scheduler = nullptr;
