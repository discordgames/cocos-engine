--- conflicted
+++ resolved
@@ -145,19 +145,8 @@
     public static boolean createTextBitmapShadowStroke(byte[] bytes,  final String fontName, int fontSize,
                                                     int fontTintR, int fontTintG, int fontTintB, int fontTintA,
                                                     int alignment, int width, int height, 
-<<<<<<< HEAD
-                                                    boolean shadow, float shadowDX, float shadowDY, float shadowBlur, float shadowOpacity, 
-                                                    boolean stroke, int strokeR, int strokeG, int strokeB, int strokeA, float strokeSize, boolean enableWrap, int overflow) {
-        String string;
-        if (bytes == null || bytes.length == 0) {
-          return false;
-        } else {
-          string = new String(bytes);
-        }
-=======
-                                                       boolean stroke, int strokeR, int strokeG, int strokeB, int strokeA,
-                                                       float strokeSize, boolean enableWrap, int overflow, boolean enableBold) {
->>>>>>> b2b92626
+                                                    boolean stroke, int strokeR, int strokeG, int strokeB, int strokeA,
+                                                    float strokeSize, boolean enableWrap, int overflow, boolean enableBold) {
 
         Layout.Alignment hAlignment = Layout.Alignment.ALIGN_NORMAL;
         int horizontalAlignment = alignment & 0x0F;
