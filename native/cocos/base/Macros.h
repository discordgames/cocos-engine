/****************************************************************************
 Copyright (c) 2008-2010 Ricardo Quesada
 Copyright (c) 2010-2012 cocos2d-x.org
 Copyright (c) 2011 Zynga Inc.
 Copyright (c) 2013-2016 Chukong Technologies Inc.
 Copyright (c) 2017-2022 Xiamen Yaji Software Co., Ltd.

 http://www.cocos.com

 Permission is hereby granted, free of charge, to any person obtaining a copy
 of this software and associated engine source code (the "Software"), a limited,
 worldwide, royalty-free, non-assignable, revocable and non-exclusive license
 to use Cocos Creator solely to develop games on your target platforms. You shall
 not use Cocos Creator software for developing other software or tools that's
 used for developing games. You are not granted to publish, distribute,
 sublicense, and/or sell copies of Cocos Creator.

 The software or tools in this License Agreement are licensed, not sold.
 Xiamen Yaji Software Co., Ltd. reserves all rights not expressly granted to you.

 THE SOFTWARE IS PROVIDED "AS IS", WITHOUT WARRANTY OF ANY KIND, EXPRESS OR
 IMPLIED, INCLUDING BUT NOT LIMITED TO THE WARRANTIES OF MERCHANTABILITY,
 FITNESS FOR A PARTICULAR PURPOSE AND NONINFRINGEMENT. IN NO EVENT SHALL THE
 AUTHORS OR COPYRIGHT HOLDERS BE LIABLE FOR ANY CLAIM, DAMAGES OR OTHER
 LIABILITY, WHETHER IN AN ACTION OF CONTRACT, TORT OR OTHERWISE, ARISING FROM,
 OUT OF OR IN CONNECTION WITH THE SOFTWARE OR THE USE OR OTHER DEALINGS IN
 THE SOFTWARE.
****************************************************************************/

#pragma once

#include <cstdint>

#if (CC_PLATFORM == CC_PLATFORM_WINDOWS)
    #include <BaseTsd.h>
    #if !defined(__SSIZE_T) && !defined(_SSIZE_T_)
        #define __SSIZE_T
typedef SSIZE_T ssize_t;
        #ifndef _SSIZE_T_
            #define _SSIZE_T_
        #endif
        #ifndef _SSIZE_T_DEFINED
            #define _SSIZE_T_DEFINED
        #endif
    #endif // __SSIZE_T
#endif

#if (CC_PLATFORM == CC_PLATFORM_ANDROID)
    #include <android/log.h>
    #define CC_ASSERT(cond)                                        \
        if (!(cond)) {                                             \
            __android_log_print(ANDROID_LOG_ERROR,                 \
                                "assert",                          \
                                "%s function:%s line:%d",          \
                                __FILE__, __FUNCTION__, __LINE__); \
        }
#elif (CC_PLATFORM == CC_PLATFORM_OHOS)
    #include <hilog/log.h>
    #define CC_ASSERT(cond)                                                      \
        if (!(cond)) {                                                           \
            HILOG_ERROR(LOG_APP,                                                 \
                        "assert %{public}s function:%{public}s line:%{public}d", \
                        __FILE__, __FUNCTION__, __LINE__);                       \
        }
#else
    #include <assert.h>
    #define CC_ASSERT(cond) assert(cond)
#endif

#if (CC_PLATFORM == CC_PLATFORM_WINDOWS)
    #if defined(CC_STATIC)
        #define CC_DLL
    #else
        #if defined(_USRDLL)
            #define CC_DLL __declspec(dllexport)
        #else /* use a DLL library */
            #define CC_DLL __declspec(dllimport)
        #endif
    #endif
#else
    #define CC_DLL
#endif

#ifndef CCASSERT
    #if CC_DEBUG > 0
        #define CCASSERT(cond, msg) CC_ASSERT(cond)
    // #endif
    #else
        #define CCASSERT(cond, msg)
    #endif

    #define GP_ASSERT(cond) CCASSERT(cond, "")
#endif // CCASSERT

/** @def CC_DEGREES_TO_RADIANS
 converts degrees to radians
 */
#define CC_DEGREES_TO_RADIANS(__ANGLE__) ((__ANGLE__)*0.01745329252f) // PI / 180

/** @def CC_RADIANS_TO_DEGREES
 converts radians to degrees
 */
#define CC_RADIANS_TO_DEGREES(__ANGLE__) ((__ANGLE__)*57.29577951f) // PI * 180

#ifndef FLT_EPSILON
    #define FLT_EPSILON 1.192092896e-07F
#endif // FLT_EPSILON

#define CC_MIN(a, b) (((a) < (b)) ? (a) : (b))
#define CC_MAX(a, b) (((a) < (b)) ? (b) : (a))

/**
Helper macros which converts 4-byte little/big endian
integral number to the machine native number representation

It should work same as apples CFSwapInt32LittleToHost(..)
*/

/// when define returns true it means that our architecture uses big endian
#define CC_HOST_IS_BIG_ENDIAN           (bool)(*(unsigned short *)"\0\xff" < 0x100)
#define CC_SWAP32(i)                    ((i & 0x000000ff) << 24 | (i & 0x0000ff00) << 8 | (i & 0x00ff0000) >> 8 | (i & 0xff000000) >> 24)
#define CC_SWAP16(i)                    ((i & 0x00ff) << 8 | (i & 0xff00) >> 8)
#define CC_SWAP_INT32_LITTLE_TO_HOST(i) ((CC_HOST_IS_BIG_ENDIAN == true) ? CC_SWAP32(i) : (i))
#define CC_SWAP_INT16_LITTLE_TO_HOST(i) ((CC_HOST_IS_BIG_ENDIAN == true) ? CC_SWAP16(i) : (i))
#define CC_SWAP_INT32_BIG_TO_HOST(i)    ((CC_HOST_IS_BIG_ENDIAN == true) ? (i) : CC_SWAP32(i))
#define CC_SWAP_INT16_BIG_TO_HOST(i)    ((CC_HOST_IS_BIG_ENDIAN == true) ? (i) : CC_SWAP16(i))

// new callbacks based on C++11
#define CC_CALLBACK_0(__selector__, __target__, ...) std::bind(&__selector__, __target__, ##__VA_ARGS__)
#define CC_CALLBACK_1(__selector__, __target__, ...) std::bind(&__selector__, __target__, std::placeholders::_1, ##__VA_ARGS__)
#define CC_CALLBACK_2(__selector__, __target__, ...) std::bind(&__selector__, __target__, std::placeholders::_1, std::placeholders::_2, ##__VA_ARGS__)
#define CC_CALLBACK_3(__selector__, __target__, ...) std::bind(&__selector__, __target__, std::placeholders::_1, std::placeholders::_2, std::placeholders::_3, ##__VA_ARGS__)

// Generic macros

#define CC_SAFE_DELETE(p) \
    do {                  \
        delete (p);       \
        (p) = nullptr;    \
    } while (0)
#define CC_SAFE_DELETE_ARRAY(p) \
    do {                        \
        if (p) {                \
            delete[](p);        \
            (p) = nullptr;      \
        }                       \
    } while (0)
#define CC_SAFE_FREE(p)    \
    do {                   \
        if (p) {           \
            free(p);       \
            (p) = nullptr; \
        }                  \
    } while (0)
#define CC_SAFE_RELEASE(p)  \
    do {                    \
        if (p) {            \
            (p)->release(); \
        }                   \
    } while (0)
#define CC_SAFE_RELEASE_NULL(p) \
    do {                        \
        if (p) {                \
            (p)->release();     \
            (p) = nullptr;      \
        }                       \
    } while (0)
#define CC_SAFE_ADD_REF(p) \
    do {                   \
        if (p) {           \
            (p)->addRef(); \
        }                  \
    } while (0)
#define CC_BREAK_IF(cond) \
    if (cond) break

/** @def CC_DEPRECATED_ATTRIBUTE
* Only certain compilers support __attribute__((deprecated)).
*/
#if defined(__GNUC__) && ((__GNUC__ >= 4) || ((__GNUC__ == 3) && (__GNUC_MINOR__ >= 1)))
    #define CC_DEPRECATED_ATTRIBUTE __attribute__((deprecated))
#elif _MSC_VER >= 1400 //vs 2005 or higher
    #define CC_DEPRECATED_ATTRIBUTE __declspec(deprecated)
#else
    #define CC_DEPRECATED_ATTRIBUTE
#endif

/** @def CC_DEPRECATED(...)
* Macro to mark things deprecated as of a particular version
* can be used with arbitrary parameters which are thrown away.
* e.g. CC_DEPRECATED(4.0) or CC_DEPRECATED(4.0, "not going to need this anymore") etc.
*/
#define CC_DEPRECATED(...) CC_DEPRECATED_ATTRIBUTE

#ifdef __GNUC__
    #define CC_UNUSED __attribute__((unused))
#else
    #define CC_UNUSED
#endif

#define CC_UNUSED_PARAM(unusedparam) (void)unusedparam

#ifndef NULL
    #ifdef __cplusplus
        #define NULL 0
    #else
        #define NULL ((void *)0)
    #endif
#endif

/** @def CC_FORMAT_PRINTF(formatPos, argPos)
 * Only certain compiler support __attribute__((format))
 *
 * @param formatPos 1-based position of format string argument.
 * @param argPos    1-based position of first format-dependent argument.
 */
#if defined(__GNUC__) && (__GNUC__ >= 4)
    #define CC_FORMAT_PRINTF(formatPos, argPos) __attribute__((__format__(printf, formatPos, argPos)))
#elif defined(__has_attribute)
    #if __has_attribute(format)
        #define CC_FORMAT_PRINTF(formatPos, argPos) __attribute__((__format__(printf, formatPos, argPos)))
    #else
        #define CC_FORMAT_PRINTF(formatPos, argPos)
    #endif // __has_attribute(format)
#else
    #define CC_FORMAT_PRINTF(formatPos, argPos)
#endif

// Initial compiler-related stuff to set.
#define CC_COMPILER_MSVC  1
#define CC_COMPILER_CLANG 2
#define CC_COMPILER_GNUC  3

// CPU Architecture
#define CC_CPU_UNKNOWN 0
#define CC_CPU_X86     1
#define CC_CPU_PPC     2
#define CC_CPU_ARM     3
#define CC_CPU_MIPS    4

// 32-bits or 64-bits CPU
#define CC_CPU_ARCH_32 1
#define CC_CPU_ARCH_64 2

// Mode
#define CC_MODE_DEBUG   1
#define CC_MODE_RELEASE 2

// Memory Allocator
#define CC_MEMORY_ALLOCATOR_STD        0
#define CC_MEMORY_ALLOCATOR_NEDPOOLING 1
#define CC_MEMORY_ALLOCATOR_JEMALLOC   2

// STL Memory Allocator
#define CC_STL_MEMORY_ALLOCATOR_STANDARD 1
#define CC_STL_MEMORY_ALLOCATOR_CUSTOM   2

// Compiler type and version recognition
#if defined(_MSC_VER)
    #define CC_COMPILER CC_COMPILER_MSVC
    #if _MSC_VER >= 1900
        #define CC_COMPILER_VERSION 130
    #elif _MSC_VER >= 1800
        #define CC_COMPILER_VERSION 120
    #elif _MSC_VER >= 1700
        #define CC_COMPILER_VERSION 110
    #elif _MSC_VER >= 1600
        #define CC_COMPILER_VERSION 100
    #elif _MSC_VER >= 1500
        #define CC_COMPILER_VERSION 90
    #elif _MSC_VER >= 1400
        #define CC_COMPILER_VERSION 80
    #elif _MSC_VER >= 1300
        #define CC_COMPILER_VERSION 70
    #endif
#elif defined(__clang__)
    #define CC_COMPILER         CC_COMPILER_CLANG
    #define CC_COMPILER_VERSION (((__clang_major__)*100) + (__clang_minor__ * 10) + __clang_patchlevel__)
#elif defined(__GNUC__)
    #define CC_COMPILER         CC_COMPILER_GNUC
    #define CC_COMPILER_VERSION (((__GNUC__)*100) + (__GNUC_MINOR__ * 10) + __GNUC_PATCHLEVEL__)
#else
    #error "Unknown compiler. Abort!"
#endif

<<<<<<< HEAD
=======
#if (CC_PLATFORM == CC_PLATFORM_WINDOWS)
    #define CC_ENDIAN CC_ENDIAN_LITTLE
#else
    #if (CC_PLATFORM == CC_PLATFORM_MAC_OSX)
        #include <machine/endian.h>
    #elif (CC_PLATFORM == CC_PLATFORM_MAC_IOS)
        #include <Endian.h>
    #else
        #if !defined(__QNX__)
            #include <endian.h>
        #else
            #define CC_ENDIAN CC_ENDIAN_LITTLE
        #endif
    #endif // (CC_PLATFORM == CC_PLATFORM_MAC_OSX)
    #
    #if __BYTE_ORDER == __LITTLE_ENDIAN
        #define CC_ENDIAN CC_ENDIAN_LITTLE
    #else
        #define CC_ENDIAN CC_ENDIAN_BIG
    #endif //__BYTE_ORDER == __LITTLE_ENDIAN
#endif

>>>>>>> 77097c0d
// CPU architecture type recognition
#if (defined(_MSC_VER) && (defined(_M_IX86) || defined(_M_X64))) || (defined(__GNUC__) && (defined(__i386__) || defined(__x86_64__)))
    #define CC_CPU CC_CPU_X86
#elif CC_PLATFORM == CC_PLATFORM_MAC_OSX && CC_ENDIAN == CC_ENDIAN_BIG
    #define CC_CPU CC_CPU_PPC
#elif CC_PLATFORM == CC_PLATFORM_MAC_OSX
    #define CC_CPU CC_CPU_X86
#elif CC_PLATFORM == CC_PLATFORM_MAC_IOS && (defined(__i386__) || defined(__x86_64__))
    #define CC_CPU CC_CPU_X86
#elif defined(__arm__) || defined(_M_ARM) || defined(__arm64__) || defined(_aarch64_)
    #define CC_CPU CC_CPU_ARM
#elif defined(__mips64) || defined(__mips64_)
    #define CC_CPU CC_CPU_MIPS
#else
    #define CC_CPU CC_CPU_UNKNOWN
#endif

#if INTPTR_MAX == INT32_MAX
    #define CC_CPU_ARCH CC_CPU_ARCH_32
#else
    #define CC_CPU_ARCH CC_CPU_ARCH_64
#endif

// Disable MSVC warning
#if (CC_COMPILER == CC_COMPILER_MSVC)
    #pragma warning(disable : 4251 4275 4819)
    #ifndef _CRT_SECURE_NO_DEPRECATE
        #define _CRT_SECURE_NO_DEPRECATE
    #endif
    #ifndef _SCL_SECURE_NO_DEPRECATE
        #define _SCL_SECURE_NO_DEPRECATE
    #endif
#endif

#define CC_CACHELINE_SIZE 64

#if (CC_COMPILER == CC_COMPILER_MSVC)
    // MSVC ENABLE/DISABLE WARNING DEFINITION
    #define CC_DISABLE_WARNINGS() \
        __pragma(warning(push, 0))

    #define CC_ENABLE_WARNINGS() \
        __pragma(warning(pop))
#elif (CC_COMPILER == CC_COMPILER_GNUC)
    // GCC ENABLE/DISABLE WARNING DEFINITION
    #define CC_DISABLE_WARNINGS()                               \
        _Pragma("GCC diagnostic push")                          \
            _Pragma("GCC diagnostic ignored \"-Wall\"")         \
                _Pragma("clang diagnostic ignored \"-Wextra\"") \
                    _Pragma("clang diagnostic ignored \"-Wtautological-compare\"")

    #define CC_ENABLE_WARNINGS() \
        _Pragma("GCC diagnostic pop")
#elif (CC_COMPILER == CC_COMPILER_CLANG)
    // CLANG ENABLE/DISABLE WARNING DEFINITION
    #define CC_DISABLE_WARNINGS()                               \
        _Pragma("clang diagnostic push")                        \
            _Pragma("clang diagnostic ignored \"-Wall\"")       \
                _Pragma("clang diagnostic ignored \"-Wextra\"") \
                    _Pragma("clang diagnostic ignored \"-Wtautological-compare\"")

    #define CC_ENABLE_WARNINGS() \
        _Pragma("clang diagnostic pop")
#endif

<<<<<<< HEAD
#define CC_DISALLOW_ASSIGN(TypeName)                \
    TypeName &operator=(const TypeName &) = delete; \
    TypeName &operator=(TypeName &&) = delete

#define CC_DISALLOW_COPY_MOVE_ASSIGN(TypeName) \
    TypeName(const TypeName &) = delete;       \
    TypeName(TypeName &&)      = delete;       \
    CC_DISALLOW_ASSIGN(TypeName)

#define ENABLE_COPY_SEMANTICS(cls) \
    cls(const cls &) = default;    \
=======
#define CC_ENABLE_COPY_SEMANTICS(cls) \
    cls(const cls &) = default;       \
>>>>>>> 77097c0d
    cls &operator=(const cls &) = default;

#define CC_DISABLE_COPY_SEMANTICS(cls) \
    cls(const cls &) = delete;         \
    cls &operator=(const cls &) = delete;

#define CC_ENABLE_MOVE_SEMANTICS(cls) \
    cls(cls &&) noexcept = default;   \
    cls &operator=(cls &&) noexcept = default;

#define CC_DISABLE_MOVE_SEMANTICS(cls) \
    cls(cls &&) noexcept = delete;     \
    cls &operator=(cls &&) noexcept = delete;

#define CC_DISABLE_COPY_AND_MOVE_SEMANTICS(cls) \
    CC_DISABLE_COPY_SEMANTICS(cls)              \
    CC_DISABLE_MOVE_SEMANTICS(cls)

#if (CC_COMPILER == CC_COMPILER_MSVC)
    #define CC_ALIGN(N)        __declspec(align(N))
    #define CC_CACHE_ALIGN     __declspec(align(CC_CACHELINE_SIZE))
    #define CC_PACKED_ALIGN(N) __declspec(align(N))

    #define CC_ALIGNED_DECL(type, var, alignment) __declspec(align(alignment)) type var

    #define CC_READ_COMPILER_BARRIER()  _ReadBarrier()
    #define CC_WRITE_COMPILER_BARRIER() _WriteBarrier()
    #define CC_COMPILER_BARRIER()       _ReadWriteBarrier()

    #define CC_READ_MEMORY_BARRIER()  MemoryBarrier()
    #define CC_WRITE_MEMORY_BARRIER() MemoryBarrier()
    #define CC_MEMORY_BARRIER()       MemoryBarrier()

    #define CC_CPU_READ_MEMORY_BARRIER() \
        do {                             \
            __asm { lfence}               \
        } while (0)
    #define CC_CPU_WRITE_MEMORY_BARRIER() \
        do {                              \
            __asm { sfence}                \
        } while (0)
    #define CC_CPU_MEMORY_BARRIER() \
        do {                        \
            __asm { mfence}          \
        } while (0)

#elif (CC_COMPILER == CC_COMPILER_GNUC) || (CC_COMPILER == CC_COMPILER_CLANG)
    #define CC_ALIGN(N)        __attribute__((__aligned__((N))))
    #define CC_CACHE_ALIGN     __attribute__((__aligned__((CC_CACHELINE_SIZE))))
    #define CC_PACKED_ALIGN(N) __attribute__((packed, aligned(N)))

    #define CC_ALIGNED_DECL(type, var, alignment) type var __attribute__((__aligned__(alignment)))

    #define CC_READ_COMPILER_BARRIER()        \
        do {                                  \
            __asm__ __volatile__(""           \
                                 :            \
                                 :            \
                                 : "memory"); \
        } while (0)
    #define CC_WRITE_COMPILER_BARRIER()       \
        do {                                  \
            __asm__ __volatile__(""           \
                                 :            \
                                 :            \
                                 : "memory"); \
        } while (0)
    #define CC_COMPILER_BARRIER()             \
        do {                                  \
            __asm__ __volatile__(""           \
                                 :            \
                                 :            \
                                 : "memory"); \
        } while (0)

    #define CC_READ_MEMORY_BARRIER() \
        do {                         \
            __sync_synchronize();    \
        } while (0)
    #define CC_WRITE_MEMORY_BARRIER() \
        do {                          \
            __sync_synchronize();     \
        } while (0)
    #define CC_MEMORY_BARRIER()   \
        do {                      \
            __sync_synchronize(); \
        } while (0)

    #define CC_CPU_READ_MEMORY_BARRIER()      \
        do {                                  \
            __asm__ __volatile__("lfence"     \
                                 :            \
                                 :            \
                                 : "memory"); \
        } while (0)
    #define CC_CPU_WRITE_MEMORY_BARRIER()     \
        do {                                  \
            __asm__ __volatile__("sfence"     \
                                 :            \
                                 :            \
                                 : "memory"); \
        } while (0)
    #define CC_CPU_MEMORY_BARRIER()           \
        do {                                  \
            __asm__ __volatile__("mfence"     \
                                 :            \
                                 :            \
                                 : "memory"); \
        } while (0)

#else
    #error "Unsupported compiler!"
#endif

#define CC_SIMD_ALIGNMENT 16

#if (CC_COMPILER == CC_COMPILER_MSVC)
    #define CC_DECL_MALLOC __declspec(restrict) __declspec(noalias)
#else
    #define CC_DECL_MALLOC __attribute__((malloc))
#endif

/* Stack-alignment
 If macro __CC_SIMD_ALIGN_STACK defined, means there requests
 special code to ensure stack align to a 16-bytes boundary.

 Note:
 This macro can only guarantee callee stack pointer (esp) align
 to a 16-bytes boundary, but not that for frame pointer (ebp).
 Because most compiler might use frame pointer to access to stack
 variables, so you need to wrap those alignment required functions
 with extra function call.
 */
#if defined(__INTEL_COMPILER)
    // For intel's compiler, simply calling alloca seems to do the right
    // thing. The size of the allocated block seems to be irrelevant.
    #define CC_SIMD_ALIGN_STACK() _alloca(16)
    #define CC_SIMD_ALIGN_ATTRIBUTE

#elif (CC_CPU == CC_CPU_X86) && (CC_COMPILER == CC_COMPILER_GNUC || CC_COMPILER == CC_COMPILER_CLANG) && (CC_CPU_ARCH != CC_CPU_ARCH_64)
    // mark functions with GCC attribute to force stack alignment to 16 bytes
    #define CC_SIMD_ALIGN_ATTRIBUTE __attribute__((force_align_arg_pointer))
#elif (CC_COMPILER == CC_COMPILER_MSVC)
    // Fortunately, MSVC will align the stack automatically
    #define CC_SIMD_ALIGN_ATTRIBUTE
#else
    #define CC_SIMD_ALIGN_ATTRIBUTE
#endif

// mode
#if (defined(_DEBUG) || defined(DEBUG)) && (CC_PLATFORM == CC_PLATFORM_WINDOWS)
    #define CC_MODE CC_MODE_DEBUG
#else
    #define CC_MODE CC_MODE_RELEASE
#endif

// Engine Memory Management
// #if (CC_PLATFORM == CC_PLATFORM_WINDOWS)
//     #if (CC_MODE == CC_MODE_DEBUG)
//         #define CC_MEMORY_TRACKER
//     #endif
// #elif (CC_PLATFORM == CC_PLATFORM_ANDROID)
// //#    define CC_MEMORY_TRACKER
// #else
// #endif

// use simd
//#define CC_USE_SIMD

// Memory Allocator
// #if (CC_PLATFORM == CC_PLATFORM_WINDOWS)
//     #define CC_MEMORY_ALLOCATOR CC_MEMORY_ALLOCATOR_STD
//     #undef CC_MEMORY_TRACKER
// //#if defined(CC_MEMORY_TRACKER)
// //#    define CC_MEMORY_ALLOCATOR  CC_MEMORY_ALLOCATOR_JEMALLOC
// //#else
// //#    define CC_MEMORY_ALLOCATOR  CC_MEMORY_ALLOCATOR_STD
// //#endif
// #elif (CC_PLATFORM == CC_PLATFORM_ANDROID)
//     #if defined(CC_MEMORY_TRACKER)
//         #define CC_MEMORY_ALLOCATOR CC_MEMORY_ALLOCATOR_JEMALLOC
//     #else
//         #define CC_MEMORY_ALLOCATOR CC_MEMORY_ALLOCATOR_STD
//     #endif
// #else
//     #define CC_MEMORY_ALLOCATOR CC_MEMORY_ALLOCATOR_STD
// #endif

// // STL memory allocator
// #if (CC_MEMORY_ALLOCATOR == CC_MEMORY_ALLOCATOR_STD)
//     #define CC_STL_MEMORY_ALLOCATOR CC_STL_MEMORY_ALLOCATOR_STANDARD
// #else
//     #define CC_STL_MEMORY_ALLOCATOR CC_STL_MEMORY_ALLOCATOR_CUSTOM
// #endif

#define CC_TOSTR(s) #s

#if defined(__GNUC__) && __GNUC__ >= 4
    #define CC_PREDICT_TRUE(x)  __builtin_expect(!!(x), 1)
    #define CC_PREDICT_FALSE(x) __builtin_expect(!!(x), 0)
#else
    #define CC_PREDICT_TRUE(x)  (x)
    #define CC_PREDICT_FALSE(x) (x)
#endif

#if defined(_MSC_VER)
    #define CC_FORCE_INLINE __forceinline
#elif defined(__GNUC__) || defined(__clang__)
    #define CC_FORCE_INLINE inline __attribute__((always_inline))
#else
    #if defined(__cplusplus) || defined(__STDC_VERSION__) && __STDC_VERSION__ >= 199901L /* C99 */
        #define CC_FORCE_INLINE static inline
    #elif
        #define CC_FORCE_INLINE inline
    #endif
#endif<|MERGE_RESOLUTION|>--- conflicted
+++ resolved
@@ -283,31 +283,6 @@
     #error "Unknown compiler. Abort!"
 #endif
 
-<<<<<<< HEAD
-=======
-#if (CC_PLATFORM == CC_PLATFORM_WINDOWS)
-    #define CC_ENDIAN CC_ENDIAN_LITTLE
-#else
-    #if (CC_PLATFORM == CC_PLATFORM_MAC_OSX)
-        #include <machine/endian.h>
-    #elif (CC_PLATFORM == CC_PLATFORM_MAC_IOS)
-        #include <Endian.h>
-    #else
-        #if !defined(__QNX__)
-            #include <endian.h>
-        #else
-            #define CC_ENDIAN CC_ENDIAN_LITTLE
-        #endif
-    #endif // (CC_PLATFORM == CC_PLATFORM_MAC_OSX)
-    #
-    #if __BYTE_ORDER == __LITTLE_ENDIAN
-        #define CC_ENDIAN CC_ENDIAN_LITTLE
-    #else
-        #define CC_ENDIAN CC_ENDIAN_BIG
-    #endif //__BYTE_ORDER == __LITTLE_ENDIAN
-#endif
-
->>>>>>> 77097c0d
 // CPU architecture type recognition
 #if (defined(_MSC_VER) && (defined(_M_IX86) || defined(_M_X64))) || (defined(__GNUC__) && (defined(__i386__) || defined(__x86_64__)))
     #define CC_CPU CC_CPU_X86
@@ -373,7 +348,6 @@
         _Pragma("clang diagnostic pop")
 #endif
 
-<<<<<<< HEAD
 #define CC_DISALLOW_ASSIGN(TypeName)                \
     TypeName &operator=(const TypeName &) = delete; \
     TypeName &operator=(TypeName &&) = delete
@@ -383,12 +357,8 @@
     TypeName(TypeName &&)      = delete;       \
     CC_DISALLOW_ASSIGN(TypeName)
 
-#define ENABLE_COPY_SEMANTICS(cls) \
-    cls(const cls &) = default;    \
-=======
 #define CC_ENABLE_COPY_SEMANTICS(cls) \
     cls(const cls &) = default;       \
->>>>>>> 77097c0d
     cls &operator=(const cls &) = default;
 
 #define CC_DISABLE_COPY_SEMANTICS(cls) \
