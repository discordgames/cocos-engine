/****************************************************************************
 Copyright (c) 2012      greathqy
 Copyright (c) 2012      cocos2d-x.org
 Copyright (c) 2013-2016 Chukong Technologies Inc.
 Copyright (c) 2017-2018 Xiamen Yaji Software Co., Ltd.

 http://www.cocos2d-x.org

 Permission is hereby granted, free of charge, to any person obtaining a copy
 of this software and associated documentation files (the "Software"), to deal
 in the Software without restriction, including without limitation the rights
 to use, copy, modify, merge, publish, distribute, sublicense, and/or sell
 copies of the Software, and to permit persons to whom the Software is
 furnished to do so, subject to the following conditions:

 The above copyright notice and this permission notice shall be included in
 all copies or substantial portions of the Software.

 THE SOFTWARE IS PROVIDED "AS IS", WITHOUT WARRANTY OF ANY KIND, EXPRESS OR
 IMPLIED, INCLUDING BUT NOT LIMITED TO THE WARRANTIES OF MERCHANTABILITY,
 FITNESS FOR A PARTICULAR PURPOSE AND NONINFRINGEMENT. IN NO EVENT SHALL THE
 AUTHORS OR COPYRIGHT HOLDERS BE LIABLE FOR ANY CLAIM, DAMAGES OR OTHER
 LIABILITY, WHETHER IN AN ACTION OF CONTRACT, TORT OR OTHERWISE, ARISING FROM,
 OUT OF OR IN CONNECTION WITH THE SOFTWARE OR THE USE OR OTHER DEALINGS IN
 THE SOFTWARE.
 ****************************************************************************/
#include "network/HttpClient.h"

#include <queue>
#include <errno.h>

#import "network/HttpAsynConnection-apple.h"
#include "network/HttpCookie.h"
<<<<<<< HEAD
//#include "base/CCDirector.h"
=======
>>>>>>> 0d483a9b
#include "platform/CCFileUtils.h"
#include "platform/CCApplication.h"

NS_CC_BEGIN

namespace network {

static HttpClient *_httpClient = nullptr; // pointer to singleton

static int processTask(HttpClient* client, HttpRequest *request, NSString *requestType, void *stream, long *errorCode, void *headerStream, char *errorBuffer);

// Worker thread
void HttpClient::networkThread()
{
    increaseThreadCount();
    
    while (true) @autoreleasepool {
        
        HttpRequest *request;

        // step 1: send http request if the requestQueue isn't empty
        {
            std::lock_guard<std::mutex> lock(_requestQueueMutex);
            while (_requestQueue.empty()) {
                _sleepCondition.wait(_requestQueueMutex);
            }
            request = _requestQueue.at(0);
            _requestQueue.erase(0);
        }

        if (request == _requestSentinel) {
            break;
        }
        
        // Create a HttpResponse object, the default setting is http access failed
        HttpResponse *response = new (std::nothrow) HttpResponse(request);
        
        processResponse(response, _responseMessage);
        
        // add response packet into queue
        _responseQueueMutex.lock();
        _responseQueue.pushBack(response);
        _responseQueueMutex.unlock();
        
        _schedulerMutex.lock();
//        if (nullptr != _scheduler)
//        {
//            _scheduler->performFunctionInCocosThread(CC_CALLBACK_0(HttpClient::dispatchResponseCallbacks, this));
//        }
        _schedulerMutex.unlock();
    }
    
    // cleanup: if worker thread received quit signal, clean up un-completed request queue
    _requestQueueMutex.lock();
    _requestQueue.clear();
    _requestQueueMutex.unlock();
    
    _responseQueueMutex.lock();
    _responseQueue.clear();
    _responseQueueMutex.unlock();
    
    decreaseThreadCountAndMayDeleteThis();
}

// Worker thread
void HttpClient::networkThreadAlone(HttpRequest* request, HttpResponse* response)
{
    increaseThreadCount();
    
    char responseMessage[RESPONSE_BUFFER_SIZE] = { 0 };
    processResponse(response, responseMessage);
    
    _schedulerMutex.lock();
//    if (nullptr != _scheduler)
//    {
//        _scheduler->performFunctionInCocosThread([this, response, request]{
//            const ccHttpRequestCallback& callback = request->getResponseCallback();
//
//            if (callback != nullptr)
//            {
//                callback(this, response);
//            }
//
//            response->release();
//            // do not release in other thread
//            request->release();
//        });
//    }
    _schedulerMutex.unlock();
    decreaseThreadCountAndMayDeleteThis();
}

//Process Request
static int processTask(HttpClient* client, HttpRequest* request, NSString* requestType, void* stream, long* responseCode, void* headerStream, char* errorBuffer)
{
    if (nullptr == client)
    {
        strcpy(errorBuffer, "client object is invalid");
        return 0;
    }
    
    //create request with url
    NSString* urlstring = [NSString stringWithUTF8String:request->getUrl()];
    NSURL *url = [NSURL URLWithString:urlstring];

    NSMutableURLRequest *nsrequest = [NSMutableURLRequest requestWithURL:url
                                               cachePolicy:NSURLRequestReloadIgnoringLocalAndRemoteCacheData
                                           timeoutInterval:request->getTimeout()];

    //set request type
    [nsrequest setHTTPMethod:requestType];

    /* get custom header data (if set) */
    std::vector<std::string> headers=request->getHeaders();
    if(!headers.empty())
    {
        /* append custom headers one by one */
        for (auto& header : headers)
        {
            unsigned long i = header.find(':', 0);
            unsigned long length = header.size();
            std::string field = header.substr(0, i);
            std::string value = header.substr(i+1, length-i);
            NSString *headerField = [NSString stringWithUTF8String:field.c_str()];
            NSString *headerValue = [NSString stringWithUTF8String:value.c_str()];
            [nsrequest setValue:headerValue forHTTPHeaderField:headerField];
        }
    }

    //if request type is post or put,set header and data
    if([requestType  isEqual: @"POST"] || [requestType isEqual: @"PUT"])
    {   
        char* requestDataBuffer = request->getRequestData();
        if (nullptr !=  requestDataBuffer && 0 != request->getRequestDataSize())
        {
            NSData *postData = [NSData dataWithBytes:requestDataBuffer length:request->getRequestDataSize()];
            [nsrequest setHTTPBody:postData];
        }
    }

    //read cookie properties from file and set cookie
    std::string cookieFilename = client->getCookieFilename();
    if(!cookieFilename.empty() && nullptr != client->getCookie())
    {
        const CookiesInfo* cookieInfo = client->getCookie()->getMatchCookie(request->getUrl());
        if(cookieInfo != nullptr)
        {
            NSString *domain = [NSString stringWithCString:cookieInfo->domain.c_str() encoding:[NSString defaultCStringEncoding]];
            NSString *path = [NSString stringWithCString:cookieInfo->path.c_str() encoding:[NSString defaultCStringEncoding]];
            NSString *value = [NSString stringWithCString:cookieInfo->value.c_str() encoding:[NSString defaultCStringEncoding]];
            NSString *name = [NSString stringWithCString:cookieInfo->name.c_str() encoding:[NSString defaultCStringEncoding]];

            // create the properties for a cookie
            NSDictionary *properties = [NSDictionary dictionaryWithObjectsAndKeys: name,NSHTTPCookieName,
            value, NSHTTPCookieValue, path, NSHTTPCookiePath,
            domain, NSHTTPCookieDomain,
            nil];
            
            // create the cookie from the properties
            NSHTTPCookie *cookie = [NSHTTPCookie cookieWithProperties:properties];
            
            // add the cookie to the cookie storage
            [[NSHTTPCookieStorage sharedHTTPCookieStorage] setCookie:cookie];
        }
    }
    
    HttpAsynConnection *httpAsynConn = [[HttpAsynConnection new] autorelease];
    httpAsynConn.srcURL = urlstring;
    httpAsynConn.sslFile = nil;
    
    std::string sslCaFileName = client->getSSLVerification();
    if(!sslCaFileName.empty())
    {
        long len = sslCaFileName.length();
        long pos = sslCaFileName.rfind('.', len-1);
        
        httpAsynConn.sslFile = [NSString stringWithUTF8String:sslCaFileName.substr(0, pos).c_str()];
    }
    [httpAsynConn startRequest:nsrequest];
    
    while( httpAsynConn.finish != true)
    {
        [[NSRunLoop currentRunLoop] runMode:NSDefaultRunLoopMode beforeDate:[NSDate distantFuture]];
    }
    
    //if http connection return error
    if (httpAsynConn.connError != nil)
    {
        NSString* errorString = [httpAsynConn.connError localizedDescription];
        strcpy(errorBuffer, [errorString UTF8String]);
        return 0;
    }

    //if http response got error, just log the error
    if (httpAsynConn.responseError != nil)
    {
        NSString* errorString = [httpAsynConn.responseError localizedDescription];
        strcpy(errorBuffer, [errorString UTF8String]);
    }
    
    *responseCode = httpAsynConn.responseCode;
    
    //add cookie to cookies vector
    if(!cookieFilename.empty())
    {
        NSArray *cookies = [NSHTTPCookie cookiesWithResponseHeaderFields:httpAsynConn.responseHeader forURL:url];
        for (NSHTTPCookie *cookie in cookies)
        {
            //NSLog(@"Cookie: %@", cookie);
            NSString *domain = cookie.domain;
            //BOOL session = cookie.sessionOnly;
            NSString *path = cookie.path;
            BOOL secure = cookie.isSecure;
            NSDate *date = cookie.expiresDate;
            NSString *name = cookie.name;
            NSString *value = cookie.value;
            
            CookiesInfo cookieInfo;
            cookieInfo.domain = [domain cStringUsingEncoding: NSUTF8StringEncoding];
            cookieInfo.path = [path cStringUsingEncoding: NSUTF8StringEncoding];
            cookieInfo.secure = (secure == YES) ? true : false;
            cookieInfo.expires = [[NSString stringWithFormat:@"%ld", (long)[date timeIntervalSince1970]] cStringUsingEncoding: NSUTF8StringEncoding];
            cookieInfo.name = [name cStringUsingEncoding: NSUTF8StringEncoding];
            cookieInfo.value = [value cStringUsingEncoding: NSUTF8StringEncoding];
            cookieInfo.tailmatch = true;
            
            client->getCookie()->updateOrAddCookie(&cookieInfo);
        }
    }
    
    //handle response header
    NSMutableString *header = [NSMutableString string];
    [header appendFormat:@"HTTP/1.1 %ld %@\n", (long)httpAsynConn.responseCode, httpAsynConn.statusString];
    for (id key in httpAsynConn.responseHeader)
    {
        [header appendFormat:@"%@: %@\n", key, [httpAsynConn.responseHeader objectForKey:key]];
    }
    if (header.length > 0)
    {
        NSRange range = NSMakeRange(header.length-1, 1);
        [header deleteCharactersInRange:range];
    }
    NSData *headerData = [header dataUsingEncoding:NSUTF8StringEncoding];
    std::vector<char> *headerBuffer = (std::vector<char>*)headerStream;
    const void* headerptr = [headerData bytes];
    long headerlen = [headerData length];
    headerBuffer->insert(headerBuffer->end(), (char*)headerptr, (char*)headerptr+headerlen);

    //handle response data
    std::vector<char> *recvBuffer = (std::vector<char>*)stream;
    const void* ptr = [httpAsynConn.responseData bytes];
    long len = [httpAsynConn.responseData length];
    recvBuffer->insert(recvBuffer->end(), (char*)ptr, (char*)ptr+len);

    return 1;
}

// HttpClient implementation
HttpClient* HttpClient::getInstance()
{
    if (_httpClient == nullptr)
    {
        _httpClient = new (std::nothrow) HttpClient();
    }

    return _httpClient;
}

void HttpClient::destroyInstance()
{
    if (nullptr == _httpClient)
    {
        CCLOG("HttpClient singleton is nullptr");
        return;
    }

    CCLOG("HttpClient::destroyInstance begin");

    auto thiz = _httpClient;
    _httpClient = nullptr;
    
//    thiz->_scheduler->unscheduleAllForTarget(thiz);
    thiz->_schedulerMutex.lock();
//    thiz->_scheduler = nullptr;
    thiz->_schedulerMutex.unlock();
    
    thiz->_requestQueueMutex.lock();
    thiz->_requestQueue.pushBack(thiz->_requestSentinel);
    thiz->_requestQueueMutex.unlock();

    thiz->_sleepCondition.notify_one();
    thiz->decreaseThreadCountAndMayDeleteThis();

    CCLOG("HttpClient::destroyInstance() finished!");
}

void HttpClient::enableCookies(const char* cookieFile)
{
    _cookieFileMutex.lock();
    if (cookieFile)
    {
        _cookieFilename = std::string(cookieFile);
        _cookieFilename = FileUtils::getInstance()->fullPathForFilename(_cookieFilename);
    }
    else
    {
        _cookieFilename = (FileUtils::getInstance()->getWritablePath() + "cookieFile.txt");
    }
    _cookieFileMutex.unlock();

    if (nullptr == _cookie)
    {
        _cookie = new(std::nothrow)HttpCookie;
    }
    _cookie->setCookieFileName(_cookieFilename);
    _cookie->readFile();
}

void HttpClient::setSSLVerification(const std::string& caFile)
{
    std::lock_guard<std::mutex> lock(_sslCaFileMutex);
    _sslCaFilename = caFile;
}

HttpClient::HttpClient()
: _isInited(false)
, _timeoutForConnect(30)
, _timeoutForRead(60)
, _threadCount(0)
, _cookie(nullptr)
, _requestSentinel(new HttpRequest())
{
    CCLOG("In the constructor of HttpClient!");
    memset(_responseMessage, 0, sizeof(char) * RESPONSE_BUFFER_SIZE);
<<<<<<< HEAD
//    _scheduler = Director::getInstance()->getScheduler();
=======
    _scheduler = Application::getInstance()->getScheduler();
>>>>>>> 0d483a9b
    increaseThreadCount();
}


HttpClient::~HttpClient()
{
    CC_SAFE_RELEASE(_requestSentinel);
    if (!_cookieFilename.empty() && nullptr != _cookie)
    {
        _cookie->writeFile();
        CC_SAFE_DELETE(_cookie);
    }
    CCLOG("HttpClient destructor");
}

//Lazy create semaphore & mutex & thread
bool HttpClient::lazyInitThreadSemaphore()
{
    if (_isInited)
    {
        return true;
    }
    else
    {
        auto t = std::thread(CC_CALLBACK_0(HttpClient::networkThread, this));
        t.detach();
        _isInited = true;
    }

    return true;
}

//Add a get task to queue
void HttpClient::send(HttpRequest* request)
{
    if (false == lazyInitThreadSemaphore())
    {
        return;
    }

    if (!request)
    {
        return;
    }

    request->retain();

    _requestQueueMutex.lock();
    _requestQueue.pushBack(request);
    _requestQueueMutex.unlock();

    // Notify thread start to work
    _sleepCondition.notify_one();
}

void HttpClient::sendImmediate(HttpRequest* request)
{
    if(!request)
    {
        return;
    }

    request->retain();
    // Create a HttpResponse object, the default setting is http access failed
    HttpResponse *response = new (std::nothrow) HttpResponse(request);

    auto t = std::thread(&HttpClient::networkThreadAlone, this, request, response);
    t.detach();
}

// Poll and notify main thread if responses exists in queue
void HttpClient::dispatchResponseCallbacks()
{
    // log("CCHttpClient::dispatchResponseCallbacks is running");
    //occurs when cocos thread fires but the network thread has already quited
    HttpResponse* response = nullptr;
    _responseQueueMutex.lock();
    if (!_responseQueue.empty())
    {
        response = _responseQueue.at(0);
        _responseQueue.erase(0);
    }
    _responseQueueMutex.unlock();

    if (response)
    {
        HttpRequest *request = response->getHttpRequest();
        const ccHttpRequestCallback& callback = request->getResponseCallback();

        if (callback != nullptr)
        {
            callback(this, response);
        }

        response->release();
        // do not release in other thread
        request->release();
    }
}

// Process Response
void HttpClient::processResponse(HttpResponse* response, char* responseMessage)
{
    auto request = response->getHttpRequest();
    long responseCode = -1;
    int retValue = 0;
    NSString* requestType = nil;

    // Process the request -> get response packet
    switch (request->getRequestType())
    {
        case HttpRequest::Type::GET: // HTTP GET
            requestType = @"GET";
            break;

        case HttpRequest::Type::POST: // HTTP POST
            requestType = @"POST";
            break;

        case HttpRequest::Type::PUT:
            requestType = @"PUT";
            break;

        case HttpRequest::Type::DELETE:
            requestType = @"DELETE";
            break;

        default:
            CCASSERT(false, "CCHttpClient: unknown request type, only GET,POST,PUT or DELETE is supported");
            break;
    }

    retValue = processTask(this,
                           request,
                           requestType,
                           response->getResponseData(),
                           &responseCode,
                           response->getResponseHeader(),
                           responseMessage);

    // write data to HttpResponse
    response->setResponseCode(responseCode);

    if (retValue != 0)
    {
        response->setSucceed(true);
    }
    else
    {
        response->setSucceed(false);
        response->setErrorBuffer(responseMessage);
    }
}


void HttpClient::increaseThreadCount()
{
    _threadCountMutex.lock();
    ++_threadCount;
    _threadCountMutex.unlock();
}

void HttpClient::decreaseThreadCountAndMayDeleteThis()
{
    bool needDeleteThis = false;
    _threadCountMutex.lock();
    --_threadCount;
    if (0 == _threadCount)
    {
        needDeleteThis = true;
    }

    _threadCountMutex.unlock();
    if (needDeleteThis)
    {
        delete this;
    }
}

void HttpClient::setTimeoutForConnect(int value)
{
    std::lock_guard<std::mutex> lock(_timeoutForConnectMutex);
    _timeoutForConnect = value;
}

int HttpClient::getTimeoutForConnect()
{
    std::lock_guard<std::mutex> lock(_timeoutForConnectMutex);
    return _timeoutForConnect;
}

void HttpClient::setTimeoutForRead(int value)
{
    std::lock_guard<std::mutex> lock(_timeoutForReadMutex);
    _timeoutForRead = value;
}

int HttpClient::getTimeoutForRead()
{
    std::lock_guard<std::mutex> lock(_timeoutForReadMutex);
    return _timeoutForRead;
}

const std::string& HttpClient::getCookieFilename()
{
    std::lock_guard<std::mutex> lock(_cookieFileMutex);
    return _cookieFilename;
}

const std::string& HttpClient::getSSLVerification()
{
    std::lock_guard<std::mutex> lock(_sslCaFileMutex);
    return _sslCaFilename;
}

}

NS_CC_END<|MERGE_RESOLUTION|>--- conflicted
+++ resolved
@@ -31,10 +31,6 @@
 
 #import "network/HttpAsynConnection-apple.h"
 #include "network/HttpCookie.h"
-<<<<<<< HEAD
-//#include "base/CCDirector.h"
-=======
->>>>>>> 0d483a9b
 #include "platform/CCFileUtils.h"
 #include "platform/CCApplication.h"
 
@@ -80,10 +76,10 @@
         _responseQueueMutex.unlock();
         
         _schedulerMutex.lock();
-//        if (nullptr != _scheduler)
-//        {
-//            _scheduler->performFunctionInCocosThread(CC_CALLBACK_0(HttpClient::dispatchResponseCallbacks, this));
-//        }
+        if (nullptr != _scheduler)
+        {
+            _scheduler->performFunctionInCocosThread(CC_CALLBACK_0(HttpClient::dispatchResponseCallbacks, this));
+        }
         _schedulerMutex.unlock();
     }
     
@@ -108,21 +104,21 @@
     processResponse(response, responseMessage);
     
     _schedulerMutex.lock();
-//    if (nullptr != _scheduler)
-//    {
-//        _scheduler->performFunctionInCocosThread([this, response, request]{
-//            const ccHttpRequestCallback& callback = request->getResponseCallback();
-//
-//            if (callback != nullptr)
-//            {
-//                callback(this, response);
-//            }
-//
-//            response->release();
-//            // do not release in other thread
-//            request->release();
-//        });
-//    }
+    if (nullptr != _scheduler)
+    {
+        _scheduler->performFunctionInCocosThread([this, response, request]{
+            const ccHttpRequestCallback& callback = request->getResponseCallback();
+
+            if (callback != nullptr)
+            {
+                callback(this, response);
+            }
+
+            response->release();
+            // do not release in other thread
+            request->release();
+        });
+    }
     _schedulerMutex.unlock();
     decreaseThreadCountAndMayDeleteThis();
 }
@@ -316,9 +312,9 @@
     auto thiz = _httpClient;
     _httpClient = nullptr;
     
-//    thiz->_scheduler->unscheduleAllForTarget(thiz);
+    thiz->_scheduler->unscheduleAllForTarget(thiz);
     thiz->_schedulerMutex.lock();
-//    thiz->_scheduler = nullptr;
+    thiz->_scheduler = nullptr;
     thiz->_schedulerMutex.unlock();
     
     thiz->_requestQueueMutex.lock();
@@ -369,11 +365,7 @@
 {
     CCLOG("In the constructor of HttpClient!");
     memset(_responseMessage, 0, sizeof(char) * RESPONSE_BUFFER_SIZE);
-<<<<<<< HEAD
-//    _scheduler = Director::getInstance()->getScheduler();
-=======
     _scheduler = Application::getInstance()->getScheduler();
->>>>>>> 0d483a9b
     increaseThreadCount();
 }
 
