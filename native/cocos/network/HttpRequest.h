--- conflicted
+++ resolved
@@ -85,18 +85,10 @@
          Please refer to HttpRequestTest.cpp to find its usage.
      */
     HttpRequest()
-<<<<<<< HEAD
     : _requestType(Type::UNKNOWN)
     , _callback(nullptr)
     , _userData(nullptr)
     , _timeoutInSeconds(10.0f)
-=======
-        : _requestType(Type::UNKNOWN)
-        , _pTarget(nullptr)
-        , _pSelector(nullptr)
-        , _pCallback(nullptr)
-        , _pUserData(nullptr)
->>>>>>> 8cac7050
     {
     }
 
@@ -297,18 +289,10 @@
     std::string                 _url;            /// target url that this request is sent to
     std::vector<char>           _requestData;    /// used for POST
     std::string                 _tag;            /// user defined tag, to identify different requests in response callback
-<<<<<<< HEAD
     ccHttpRequestCallback       _callback;      /// C++11 style callbacks
     void*                       _userData;      /// You can add your customed data here
     std::vector<std::string>    _headers;       /// custom http headers
     float _timeoutInSeconds;
-=======
-    Ref*                        _pTarget;        /// callback target of pSelector function
-    SEL_HttpResponse            _pSelector;      /// callback function, e.g. MyLayer::onHttpResponse(HttpClient *sender, HttpResponse * response)
-    ccHttpRequestCallback       _pCallback;      /// C++11 style callbacks
-    void*                       _pUserData;      /// You can add your customed data here
-    std::vector<std::string>    _headers;        /// custom http headers
->>>>>>> 8cac7050
 };
 
 }
