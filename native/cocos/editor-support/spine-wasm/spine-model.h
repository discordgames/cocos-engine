--- conflicted
+++ resolved
@@ -8,13 +8,8 @@
 class SlotMesh {
 public:
     SlotMesh() {}
-<<<<<<< HEAD
-    SlotMesh(uint8_t* vb, uint16_t* ib, uint32_t vc, uint32_t ic, BlendMode blend)
-    : vBuf(vb), iBuf(ib), vCount(vc), iCount(ic), blendMode(blend) {}
-=======
     SlotMesh(uint8_t* vb, uint16_t* ib, uint32_t vc, uint32_t ic)
-        :vBuf(vb), iBuf(ib), vCount(vc), iCount(ic) {}
->>>>>>> e653f6f9
+    : vBuf(vb), iBuf(ib), vCount(vc), iCount(ic) {}
     ~SlotMesh() {}
     uint8_t* vBuf;
     uint16_t* iBuf;
