#include "spine-skeleton-instance.h"
#include <spine/spine.h>
#include <vector>
#include "AtlasAttachmentLoaderExtension.h"
#include "spine-mesh-data.h"
#include "spine-wasm.h"
#include "util-function.h"

extern "C" {
extern void spineListenerCallBackFromJS();
}
using namespace spine;

static void animationCallback(AnimationState *state, EventType type, TrackEntry *entry, Event *event) {
    SpineSkeletonInstance *instance = (SpineSkeletonInstance *)state->getRendererObject();
    instance->onAnimationStateEvent(entry, type, event);
}

SpineSkeletonInstance::SpineSkeletonInstance() {
    _model = new SpineModel();
}

SpineSkeletonInstance::~SpineSkeletonInstance() {
    if (_clipper) delete _clipper;
    if (_animState) delete _animState;
    if (_animStateData) delete _animStateData;
    if (_skeleton) delete _skeleton;
    if (_model) delete _model;
}

Skeleton *SpineSkeletonInstance::initSkeleton(SkeletonData *data) {
    if (_clipper) delete _clipper;
    if (_animState) delete _animState;
    if (_animStateData) delete _animStateData;
    if (_skeleton) delete _skeleton;

    _skeletonData = data;
    _skeleton = new Skeleton(_skeletonData);
    _animStateData = new AnimationStateData(_skeletonData);
    _animState = new AnimationState(_animStateData);
    _clipper = new SkeletonClipping();
    _skeleton->setToSetupPose();
    _skeleton->updateWorldTransform();
    //LogUtil::PrintToJs("initSkeleton ok.");

    _animState->setRendererObject(this);
    _animState->setListener(animationCallback);
    return _skeleton;
}

TrackEntry *SpineSkeletonInstance::setAnimation(float trackIndex, const std::string &name, bool loop) {
    if (!_skeleton) return nullptr;
    spine::Animation *animation = _skeleton->getData()->findAnimation(name.c_str());
    if (!animation) {
        //LogUtil::PrintToJs("Spine: Animation not found:!!!");
        _animState->clearTracks();
        _skeleton->setToSetupPose();
        return nullptr;
    }
    auto *trackEntry = _animState->setAnimation(0, animation, loop);
    _animState->apply(*_skeleton);
    _skeleton->updateWorldTransform();
    return trackEntry;
}

void SpineSkeletonInstance::setSkin(const std::string &name) {
    if (!_skeleton) return;
    _skeleton->setSkin(name.c_str());
    _skeleton->setSlotsToSetupPose();
    _animState->apply(*_skeleton);
    _skeleton->updateWorldTransform();
    //LogUtil::PrintToJs(name.c_str());
}

void SpineSkeletonInstance::updateAnimation(float dltTime) {
    if (!_skeleton) return;
    _skeleton->update(dltTime);
    _animState->update(dltTime);
    _animState->apply(*_skeleton);
    _skeleton->updateWorldTransform();
}

SpineModel *SpineSkeletonInstance::updateRenderData() {
    if (_userData.debugMode) {
        _debugShapes.clear();
    }
    SpineMeshData::reset();
    _model->clearMeshes();
    if (_userData.useTint) {
        _model->byteStride = sizeof(V3F_T2F_C4B_C4B);
    } else {
        _model->byteStride = sizeof(V3F_T2F_C4B);
    }

    collectMeshData();

    _model->setBufferPtr(SpineMeshData::vb(), SpineMeshData::ib());
    return _model;
}

void SpineSkeletonInstance::collectMeshData() {
    uint32_t byteStrideOneColor = sizeof(V3F_T2F_C4B);
    uint32_t byteStrideTwoColor = sizeof(V3F_T2F_C4B_C4B);

    Color4F color;
    auto &slotArray = _skeleton->getDrawOrder();
    uint32_t slotCount = slotArray.size();
    DEBUG_SHAPE_TYPE debugShapeType = DEBUG_SHAPE_TYPE::DEBUG_REGION;

    SlotMesh currMesh;
    if (_effect) {
        _effect->begin(*_skeleton);
    }

    for (uint32_t drawIdx = 0; drawIdx < slotCount; ++drawIdx) {
        auto slot = slotArray[drawIdx];
        if (slot->getBone().isActive() == false) {
            continue;
        }

        if (!slot->getAttachment()) {
            _clipper->clipEnd(*slot);
            continue;
        }
        color.r = _userData.color.r;
        color.g = _userData.color.g;
        color.b = _userData.color.b;
        color.a = _userData.color.a;
        if (slot->getAttachment()->getRTTI().isExactly(spine::RegionAttachment::rtti)) {
            debugShapeType = DEBUG_SHAPE_TYPE::DEBUG_REGION;
            auto *attachment = static_cast<spine::RegionAttachment *>(slot->getAttachment());
            auto *attachmentVertices = reinterpret_cast<AttachmentVertices *>(attachment->getRendererObject());

            auto vertCount = attachmentVertices->_triangles->vertCount;
            auto indexCount = attachmentVertices->_triangles->indexCount;
            auto ibSize = indexCount * sizeof(uint16_t);

            if (!_userData.useTint) {
                auto vbSize = vertCount * byteStrideOneColor;
                auto *vertices = SpineMeshData::queryVBuffer(vbSize);
                auto *indices = SpineMeshData::queryIBuffer(indexCount);
                memcpy(static_cast<void *>(vertices), static_cast<void *>(attachmentVertices->_triangles->verts), vbSize);
                memcpy(indices, attachmentVertices->_triangles->indices, ibSize);
                attachment->computeWorldVertices(slot->getBone(), (float *)vertices, 0, byteStrideOneColor / sizeof(float));
                currMesh = SlotMesh((uint8_t *)vertices, indices, vertCount, indexCount);
            } else {
                auto vbSize = vertCount * byteStrideTwoColor;
                auto *vertices = SpineMeshData::queryVBuffer(vbSize);
                auto *indices = SpineMeshData::queryIBuffer(indexCount);
                V3F_T2F_C4B_C4B *verts = (V3F_T2F_C4B_C4B *)vertices;
                for (int ii = 0; ii < vertCount; ii++) {
                    verts[ii].texCoord = attachmentVertices->_triangles->verts[ii].texCoord;
                }
                memcpy(indices, attachmentVertices->_triangles->indices, ibSize);
                attachment->computeWorldVertices(slot->getBone(), (float *)vertices, 0, byteStrideTwoColor / sizeof(float));
                currMesh = SlotMesh((uint8_t *)vertices, indices, vertCount, indexCount);
            }
            color.r *= attachment->getColor().r;
            color.g *= attachment->getColor().g;
            color.b *= attachment->getColor().b;
            color.a *= attachment->getColor().a;
            currMesh.textureID = attachmentVertices->_textureId;
        } else if (slot->getAttachment()->getRTTI().isExactly(spine::MeshAttachment::rtti)) {
            debugShapeType = DEBUG_SHAPE_TYPE::DEBUG_MESH;
            auto *attachment = static_cast<spine::MeshAttachment *>(slot->getAttachment());
            auto *attachmentVertices = static_cast<AttachmentVertices *>(attachment->getRendererObject());

            auto vertCount = attachmentVertices->_triangles->vertCount;
            auto indexCount = attachmentVertices->_triangles->indexCount;
            auto ibSize = indexCount * sizeof(uint16_t);
            if (!_userData.useTint) {
                auto vbSize = vertCount * byteStrideOneColor;
                auto *vertices = SpineMeshData::queryVBuffer(vbSize);
                auto *indices = SpineMeshData::queryIBuffer(indexCount);
                memcpy(static_cast<void *>(vertices), static_cast<void *>(attachmentVertices->_triangles->verts), vbSize);
                memcpy(indices, attachmentVertices->_triangles->indices, ibSize);
                attachment->computeWorldVertices(*slot, 0, attachment->getWorldVerticesLength(), (float *)vertices, 0, byteStrideOneColor / sizeof(float));
                currMesh = SlotMesh((uint8_t *)vertices, indices, vertCount, indexCount);
            } else {
                auto vbSize = vertCount * byteStrideTwoColor;
                auto *vertices = SpineMeshData::queryVBuffer(vbSize);
                auto *indices = SpineMeshData::queryIBuffer(indexCount);
                V3F_T2F_C4B_C4B *verts = (V3F_T2F_C4B_C4B *)vertices;
                for (int ii = 0; ii < vertCount; ii++) {
                    verts[ii].texCoord = attachmentVertices->_triangles->verts[ii].texCoord;
                }
                memcpy(indices, attachmentVertices->_triangles->indices, ibSize);
                attachment->computeWorldVertices(*slot, 0, attachment->getWorldVerticesLength(), (float *)vertices, 0, byteStrideTwoColor / sizeof(float));
                currMesh = SlotMesh((uint8_t *)vertices, indices, vertCount, indexCount);
            }
            color.r *= attachment->getColor().r;
            color.g *= attachment->getColor().g;
            color.b *= attachment->getColor().b;
            color.a *= attachment->getColor().a;
            currMesh.textureID = attachmentVertices->_textureId;
        } else if (slot->getAttachment()->getRTTI().isExactly(spine::ClippingAttachment::rtti)) {
            auto *clip = static_cast<spine::ClippingAttachment *>(slot->getAttachment());
            _clipper->clipStart(*slot, clip);
            continue;
        } else {
            _clipper->clipEnd(*slot);
            continue;
        }

        uint32_t uintA = (uint32_t)(255 * _skeleton->getColor().a * slot->getColor().a * color.a);
        uint32_t multiplier = _userData.premultipliedAlpha ? uintA : 255;
        uint32_t uintR = (uint32_t)(_skeleton->getColor().r * slot->getColor().r * color.r * multiplier);
        uint32_t uintG = (uint32_t)(_skeleton->getColor().g * slot->getColor().g * color.g * multiplier);
        uint32_t uintB = (uint32_t)(_skeleton->getColor().b * slot->getColor().b * color.b * multiplier);
        uint32_t light = (uintA << 24) + (uintB << 16) + (uintG << 8) + uintR;

        if (slot->hasDarkColor()) {
            uintR = (uint32_t)(_skeleton->getColor().r * slot->getDarkColor().r * color.r * multiplier);
            uintG = (uint32_t)(_skeleton->getColor().g * slot->getDarkColor().g * color.g * multiplier);
            uintB = (uint32_t)(_skeleton->getColor().b * slot->getDarkColor().b * color.b * multiplier);
        } else {
            uintR = 0;
            uintG = 0;
            uintB = 0;
        }
        uintA = _userData.premultipliedAlpha ? 255 : 0;
        uint32_t dark = (uintA << 24) + (uintB << 16) + (uintG << 8) + uintR;

        if (!_userData.useTint) {
            if (_clipper->isClipping()) {
                _clipper->clipTriangles(reinterpret_cast<float *>(currMesh.vBuf), currMesh.iBuf, currMesh.iCount, (float *)(&currMesh.vBuf[3 * 4]), byteStrideOneColor / sizeof(float));

                if (_clipper->getClippedTriangles().size() == 0) {
                    _clipper->clipEnd(*slot);
                    continue;
                }
                auto vertCount = static_cast<int>(_clipper->getClippedVertices().size()) >> 1;
                auto indexCount = static_cast<int>(_clipper->getClippedTriangles().size());
                auto vbSize = vertCount * byteStrideOneColor;
                uint8_t *vPtr = SpineMeshData::queryVBuffer(vbSize);
                uint16_t *iPtr = SpineMeshData::queryIBuffer(indexCount);
                currMesh = SlotMesh(vPtr, iPtr, vertCount, indexCount);
                memcpy(iPtr, _clipper->getClippedTriangles().buffer(), sizeof(uint16_t) * indexCount);

                float *verts = _clipper->getClippedVertices().buffer();
                float *uvs = _clipper->getClippedUVs().buffer();
                V3F_T2F_C4B *vertices = (V3F_T2F_C4B *)currMesh.vBuf;
                if (_effect) {
                    for (int v = 0, vn = vertCount, vv = 0; v < vn; ++v, vv += 2) {
                        vertices[v].vertex.x = verts[vv];
                        vertices[v].vertex.y = verts[vv + 1];
                        vertices[v].texCoord.u = uvs[vv];
                        vertices[v].texCoord.v = uvs[vv + 1];
                        _effect->transform(vertices[v].vertex.x, vertices[v].vertex.y);
                        *((uint32_t *)&vertices[v].color) = light;
                    }
                } else {
                    for (int v = 0, vn = vertCount, vv = 0; v < vn; ++v, vv += 2) {
                        vertices[v].vertex.x = verts[vv];
                        vertices[v].vertex.y = verts[vv + 1];
                        vertices[v].texCoord.u = uvs[vv];
                        vertices[v].texCoord.v = uvs[vv + 1];
                        *((uint32_t *)&vertices[v].color) = light;
                    }
                }
            } else {
                auto vertCount = currMesh.vCount;
                V3F_T2F_C4B *vertex = (V3F_T2F_C4B *)currMesh.vBuf;
                uint32_t *uPtr = (uint32_t *)currMesh.vBuf;
                auto stride = byteStrideOneColor / sizeof(float);
                if (_effect) {
                    for (int v = 0; v < vertCount; ++v) {
                        _effect->transform(vertex[v].vertex.x, vertex[v].vertex.y);
                        *((uint32_t *)&vertex[v].color) = light;
                    }
                } else {
                    for (int v = 0; v < vertCount; ++v) {
                        *((uint32_t *)&vertex[v].color) = light;
                    }
                }
            }
        } else {
            if (_clipper->isClipping()) {
                _clipper->clipTriangles(reinterpret_cast<float *>(currMesh.vBuf), currMesh.iBuf, currMesh.iCount, (float *)(&currMesh.vBuf[3 * 4]), byteStrideTwoColor / sizeof(float));

                if (_clipper->getClippedTriangles().size() == 0) {
                    _clipper->clipEnd(*slot);
                    continue;
                }
                auto vertCount = static_cast<int>(_clipper->getClippedVertices().size()) >> 1;
                auto indexCount = static_cast<int>(_clipper->getClippedTriangles().size());
                auto vbSize = vertCount * byteStrideTwoColor;
                uint8_t *vPtr = SpineMeshData::queryVBuffer(vbSize);
                uint16_t *iPtr = SpineMeshData::queryIBuffer(indexCount);
                currMesh = SlotMesh(vPtr, iPtr, vertCount, indexCount);
                memcpy(iPtr, _clipper->getClippedTriangles().buffer(), sizeof(uint16_t) * indexCount);

                float *verts = _clipper->getClippedVertices().buffer();
                float *uvs = _clipper->getClippedUVs().buffer();
                V3F_T2F_C4B_C4B *vertices = (V3F_T2F_C4B_C4B *)currMesh.vBuf;
                if (_effect) {
                    for (int v = 0, vn = vertCount, vv = 0; v < vn; ++v, vv += 2) {
                        vertices[v].vertex.x = verts[vv];
                        vertices[v].vertex.y = verts[vv + 1];
                        vertices[v].texCoord.u = uvs[vv];
                        vertices[v].texCoord.v = uvs[vv + 1];
                        _effect->transform(vertices[v].vertex.x, vertices[v].vertex.y);
                        *((uint32_t *)&vertices[v].color) = light;
                        *((uint32_t *)&vertices[v].color2) = dark;
                    }
                } else {
                    for (int v = 0, vn = vertCount, vv = 0; v < vn; ++v, vv += 2) {
                        vertices[v].vertex.x = verts[vv];
                        vertices[v].vertex.y = verts[vv + 1];
                        vertices[v].texCoord.u = uvs[vv];
                        vertices[v].texCoord.v = uvs[vv + 1];
                        *((uint32_t *)&vertices[v].color) = light;
                        *((uint32_t *)&vertices[v].color2) = dark;
                    }
                }
            } else {
                auto vertCount = currMesh.vCount;
                V3F_T2F_C4B_C4B *vertex = (V3F_T2F_C4B_C4B *)currMesh.vBuf;
                uint32_t *uPtr = (uint32_t *)currMesh.vBuf;
                auto stride = byteStrideTwoColor / sizeof(float);
                if (_effect) {
                    for (int v = 0; v < vertCount; ++v) {
                        _effect->transform(vertex[v].vertex.x, vertex[v].vertex.y);
                        *((uint32_t *)&vertex[v].color) = light;
                        *((uint32_t *)&vertex[v].color2) = dark;
                    }
                } else {
                    for (int v = 0; v < vertCount; ++v) {
                        *((uint32_t *)&vertex[v].color) = light;
                        *((uint32_t *)&vertex[v].color2) = dark;
                    }
                }
            }
        }

        auto stride = _userData.useTint ? byteStrideTwoColor : byteStrideOneColor;
        SpineMeshData::moveVB(currMesh.vCount * stride);
        SpineMeshData::moveIB(currMesh.iCount);
        // record debug shape info
        if (_userData.debugMode) {
            SpineDebugShape debugShape;
            debugShape.type = static_cast<uint32_t>(debugShapeType);
            debugShape.vOffset = _model->vCount;
            debugShape.vCount = currMesh.vCount;
            debugShape.iOffset = _model->iCount;
            debugShape.iCount = currMesh.iCount;
            _debugShapes.push_back(debugShape);
        }

        currMesh.blendMode = static_cast<uint32_t>(slot->getData().getBlendMode());
        if (_userData.useSlotTexture) {
            auto iter = slotTextureSet.find(slot);
            if (iter != slotTextureSet.end()) {
                currMesh.textureID = iter->second;
            }
        }
        _model->addSlotMesh(currMesh);

        _clipper->clipEnd(*slot);
    }
    _clipper->clipEnd();
    if (_effect) _effect->end();
}

void SpineSkeletonInstance::setPremultipliedAlpha(bool val) {
    _userData.premultipliedAlpha = val;
}

void SpineSkeletonInstance::setColor(float r, float g, float b, float a) {
    _userData.color.r = r;
    _userData.color.g = g;
    _userData.color.b = b;
    _userData.color.a = a;
}

void SpineSkeletonInstance::setJitterEffect(JitterVertexEffect *effect) {
    _effect = effect;
}

void SpineSkeletonInstance::setSwirlEffect(SwirlVertexEffect *effect) {
    _effect = effect;
}

void SpineSkeletonInstance::clearEffect() {
    _effect = nullptr;
}

AnimationState *SpineSkeletonInstance::getAnimationState() {
    return _animState;
}

void SpineSkeletonInstance::setMix(const std::string &from, const std::string &to, float duration) {
    _animStateData->setMix(from.c_str(), to.c_str(), duration);
}

void SpineSkeletonInstance::setListener(uint32_t listenerID, uint32_t type) {
    switch (type) {
        case EventType_Start:
            _startListenerID = listenerID;
            break;
        case EventType_Interrupt:
            _interruptListenerID = listenerID;
            break;
        case EventType_End:
            _endListenerID = listenerID;
            break;
        case EventType_Dispose:
            _disposeListenerID = listenerID;
            break;
        case EventType_Complete:
            _completeListenerID = listenerID;
            break;
        case EventType_Event:
            _eventListenerID = listenerID;
            break;
    }
}

void SpineSkeletonInstance::setUseTint(bool useTint) {
    _userData.useTint = useTint;
}

void SpineSkeletonInstance::setDebugMode(bool debug) {
    _userData.debugMode = debug;
}

void SpineSkeletonInstance::onAnimationStateEvent(TrackEntry *entry, EventType type, Event *event) {
    SpineWasmUtil::s_currentType = type;
    SpineWasmUtil::s_currentEntry = entry;
    SpineWasmUtil::s_currentEvent = event;
    switch (type) {
        case EventType_Start:
            if (_startListenerID != 0) {
                SpineWasmUtil::s_listenerID = _startListenerID;
                spineListenerCallBackFromJS();
            }
            break;
        case EventType_Interrupt:
            if (_interruptListenerID != 0) {
                SpineWasmUtil::s_listenerID = _interruptListenerID;
                spineListenerCallBackFromJS();
            }
            break;
        case EventType_End:
            if (_endListenerID != 0) {
                SpineWasmUtil::s_listenerID = _endListenerID;
                spineListenerCallBackFromJS();
            }
            break;
        case EventType_Dispose:
            if (_disposeListenerID != 0) {
                SpineWasmUtil::s_listenerID = _disposeListenerID;
                spineListenerCallBackFromJS();
            }
            break;
        case EventType_Complete:
            if (_completeListenerID != 0) {
                SpineWasmUtil::s_listenerID = _completeListenerID;
                spineListenerCallBackFromJS();
            }
            break;
        case EventType_Event:
            if (_eventListenerID != 0) {
                SpineWasmUtil::s_listenerID = _eventListenerID;
                spineListenerCallBackFromJS();
            }
            break;
    }
}

std::vector<SpineDebugShape> &SpineSkeletonInstance::getDebugShapes() {
    return this->_debugShapes;
}

void SpineSkeletonInstance::resizeSlotRegion(const std::string &slotName, uint32_t width, uint32_t height, bool createNew) {
    if (!_skeleton) return;
    auto slot = _skeleton->findSlot(slotName.c_str());
    if (!slot) return;
    auto attachment = slot->getAttachment();
    if (!attachment) return;
    if (createNew) {
        attachment = attachment->copy();
        slot->setAttachment(attachment);
    }
    if (attachment->getRTTI().isExactly(spine::RegionAttachment::rtti)) {
        auto region = static_cast<RegionAttachment *>(attachment);
        region->setRegionWidth(width);
        region->setRegionHeight(height);
        region->setRegionOriginalWidth(width);
        region->setRegionOriginalHeight(height);
        region->setWidth(width);
        region->setHeight(height);
        region->setUVs(0, 0, 1.0f, 1.0f, false);
        region->updateOffset();
        auto attachmentVertices = static_cast<AttachmentVertices *>(region->getRendererObject());
        if (createNew) {
            attachmentVertices = attachmentVertices->copy();
            region->setRendererObject(attachmentVertices);
        }
        V3F_T2F_C4B *vertices = attachmentVertices->_triangles->verts;
        auto UVs = region->getUVs();
        for (int i = 0, ii = 0; i < 4; ++i, ii += 2) {
            vertices[i].texCoord.u = UVs[ii];
            vertices[i].texCoord.v = UVs[ii + 1];
        }
    } else if (attachment->getRTTI().isExactly(spine::MeshAttachment::rtti)) {
        auto mesh = static_cast<MeshAttachment *>(attachment);
        mesh->setRegionWidth(width);
        mesh->setRegionHeight(height);
        mesh->setRegionOriginalWidth(width);
        mesh->setRegionOriginalHeight(height);
        mesh->setWidth(width);
        mesh->setHeight(height);
        mesh->setRegionU(0);
        mesh->setRegionV(0);
        mesh->setRegionU2(1.0f);
        mesh->setRegionV2(1.0f);
        mesh->setRegionRotate(true);
        mesh->setRegionDegrees(0);
        mesh->updateUVs();
        auto attachmentVertices = static_cast<AttachmentVertices *>(mesh->getRendererObject());
        if (createNew) {
            attachmentVertices = attachmentVertices->copy();
            mesh->setRendererObject(attachmentVertices);
        }
        V3F_T2F_C4B *vertices = attachmentVertices->_triangles->verts;
        auto UVs = mesh->getUVs();
        for (size_t i = 0, ii = 0, nn = mesh->getWorldVerticesLength(); ii < nn; ++i, ii += 2) {
            vertices[i].texCoord.u = UVs[ii];
            vertices[i].texCoord.v = UVs[ii + 1];
        }
    }
}

<<<<<<< HEAD
uint32_t SpineSkeletonInstance::findSlotTextureID(Slot *slot) {
    auto iter = slotTextureSet.find(slot);
    if (iter != slotTextureSet.end()) {
        return iter->second;
    } else {
        return 0;
    }
}

void SpineSkeletonInstance::setSlotTexture(const std::string &slotName, uint32_t textureID) {
=======
void SpineSkeletonInstance::setSlotTexture(const std::string& slotName, uint32_t textureID) {
>>>>>>> 1aed1fe8
    if (!_skeleton) return;
    auto slot = _skeleton->findSlot(slotName.c_str());
    if (!slot) return;
    _userData.useSlotTexture = true;
    auto iter = slotTextureSet.find(slot);
    if (iter != slotTextureSet.end()) {
        iter->second = textureID;
    } else {
        slotTextureSet[slot] = textureID;
    }
}<|MERGE_RESOLUTION|>--- conflicted
+++ resolved
@@ -532,20 +532,7 @@
     }
 }
 
-<<<<<<< HEAD
-uint32_t SpineSkeletonInstance::findSlotTextureID(Slot *slot) {
-    auto iter = slotTextureSet.find(slot);
-    if (iter != slotTextureSet.end()) {
-        return iter->second;
-    } else {
-        return 0;
-    }
-}
-
 void SpineSkeletonInstance::setSlotTexture(const std::string &slotName, uint32_t textureID) {
-=======
-void SpineSkeletonInstance::setSlotTexture(const std::string& slotName, uint32_t textureID) {
->>>>>>> 1aed1fe8
     if (!_skeleton) return;
     auto slot = _skeleton->findSlot(slotName.c_str());
     if (!slot) return;
