--- conflicted
+++ resolved
@@ -49,13 +49,8 @@
     AttachmentLoader* attachmentLoader = new AtlasAttachmentLoaderExtension(atlas);
     spine::SkeletonJson json(attachmentLoader);
     json.setScale(1.0F);
-<<<<<<< HEAD
     SkeletonData* skeletonData = json.readSkeletonData(jsonStr.c_str());
-    //LogUtil::PrintToJs("initWithSkeletonData ok.");
-=======
-    SkeletonData *skeletonData = json.readSkeletonData(jsonStr.c_str());
-    
->>>>>>> 1aed1fe8
+
     return skeletonData;
 }
 
@@ -67,12 +62,7 @@
     AttachmentLoader* attachmentLoader = new AtlasAttachmentLoaderExtension(atlas);
     spine::SkeletonBinary binary(attachmentLoader);
     binary.setScale(1.0F);
-<<<<<<< HEAD
     SkeletonData* skeletonData = binary.readSkeletonData(s_mem, byteSize);
-    //LogUtil::PrintToJs("initWithSkeletonData ok.");
-=======
-    SkeletonData *skeletonData = binary.readSkeletonData(s_mem, byteSize);
->>>>>>> 1aed1fe8
     return skeletonData;
 }
 
