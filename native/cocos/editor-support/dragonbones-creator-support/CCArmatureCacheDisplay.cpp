/**
 * The MIT License (MIT)
 *
 * Copyright (c) 2012-2020 DragonBones team and other contributors
 *
 * Permission is hereby granted, free of charge, to any person obtaining a copy of
 * this software and associated documentation files (the "Software"), to deal in
 * the Software without restriction, including without limitation the rights to
 * use, copy, modify, merge, publish, distribute, sublicense, and/or sell copies of
 * the Software, and to permit persons to whom the Software is furnished to do so,
 * subject to the following conditions:
 *
 * The above copyright notice and this permission notice shall be included in all
 * copies or substantial portions of the Software.
 *
 * THE SOFTWARE IS PROVIDED "AS IS", WITHOUT WARRANTY OF ANY KIND, EXPRESS OR
 * IMPLIED, INCLUDING BUT NOT LIMITED TO THE WARRANTIES OF MERCHANTABILITY, FITNESS
 * FOR A PARTICULAR PURPOSE AND NONINFRINGEMENT. IN NO EVENT SHALL THE AUTHORS OR
 * COPYRIGHT HOLDERS BE LIABLE FOR ANY CLAIM, DAMAGES OR OTHER LIABILITY, WHETHER
 * IN AN ACTION OF CONTRACT, TORT OR OTHERWISE, ARISING FROM, OUT OF OR IN
 * CONNECTION WITH THE SOFTWARE OR THE USE OR OTHER DEALINGS IN THE SOFTWARE.
 */

#include "CCArmatureCacheDisplay.h"
#include "ArmatureCacheMgr.h"
#include "CCFactory.h"
#include "MiddlewareManager.h"
#include "SharedBufferManager.h"
#include "base/TypeDef.h"
#include "base/memory/Memory.h"
#include "gfx-base/GFXDef.h"
#include "math/Math.h"

using namespace cc;      // NOLINT(google-build-using-namespace)
using namespace cc::gfx; // NOLINT(google-build-using-namespace)

static const std::string TECH_STAGE = "opaque";
static const std::string TEXTURE_KEY = "texture";
static const std::string START_EVENT = "start";
static const std::string LOOP_COMPLETE_EVENT = "loopComplete";
static const std::string COMPLETE_EVENT = "complete";

DRAGONBONES_NAMESPACE_BEGIN

USING_NS_MW; // NOLINT(google-build-using-namespace)
CCArmatureCacheDisplay::CCArmatureCacheDisplay(const std::string &armatureName, const std::string &armatureKey, const std::string &atlasUUID, bool isShare) {
    _eventObject = BaseObject::borrowObject<EventObject>();

    if (isShare) {
        _armatureCache = ArmatureCacheMgr::getInstance()->buildArmatureCache(armatureName, armatureKey, atlasUUID);
        _armatureCache->addRef();
    } else {
        _armatureCache = new ArmatureCache(armatureName, armatureKey, atlasUUID);
    }

    // store global TypedArray begin and end offset
    _sharedBufferOffset = new IOTypedArray(se::Object::TypedArrayType::UINT32, sizeof(uint32_t) * 2);

    // store render order(1), world matrix(16)
    _paramsBuffer = new IOTypedArray(se::Object::TypedArrayType::FLOAT32, sizeof(float) * 17);
    // set render order to 0
    _paramsBuffer->writeFloat32(0);
    // set world transform to identity
    _paramsBuffer->writeBytes(reinterpret_cast<const char *>(&cc::Mat4::IDENTITY), sizeof(float) * 16);

    beginSchedule();
}

CCArmatureCacheDisplay::~CCArmatureCacheDisplay() {
    dispose();

    if (_sharedBufferOffset) {
        delete _sharedBufferOffset;
        _sharedBufferOffset = nullptr;
    }

    if (_paramsBuffer) {
        delete _paramsBuffer;
        _paramsBuffer = nullptr;
    }
}

void CCArmatureCacheDisplay::dispose() {
    if (_armatureCache) {
        _armatureCache->release();
        _armatureCache = nullptr;
    }
    if (_eventObject) {
        _eventObject->returnToPool();
        _eventObject = nullptr;
    }

    stopSchedule();
}

void CCArmatureCacheDisplay::update(float dt) {
    auto gTimeScale = dragonBones::CCFactory::getFactory()->getTimeScale();
    dt *= _timeScale * gTimeScale;

    if (_isAniComplete || !_animationData) {
        if (_animationData && !_animationData->isComplete()) {
            _armatureCache->updateToFrame(_animationName);
        }
        return;
    }

    if (_accTime <= 0.00001 && _playCount == 0) {
        _eventObject->type = EventObject::START;
        dispatchDBEvent(START_EVENT, _eventObject);
    }

    _accTime += dt;
    int frameIdx = floor(_accTime / ArmatureCache::FrameTime);
    if (!_animationData->isComplete()) {
        _armatureCache->updateToFrame(_animationName, frameIdx);
    }

    int finalFrameIndex = static_cast<int>(_animationData->getFrameCount()) - 1;
    if (_animationData->isComplete() && frameIdx >= finalFrameIndex) {
        _playCount++;
        _accTime = 0.0F;
        if (_playTimes > 0 && _playCount >= _playTimes) {
            frameIdx = finalFrameIndex;
            _playCount = 0;
            _isAniComplete = true;
        } else {
            frameIdx = 0;
        }

        _eventObject->type = EventObject::COMPLETE;
        dispatchDBEvent(COMPLETE_EVENT, _eventObject);

        _eventObject->type = EventObject::LOOP_COMPLETE;
        dispatchDBEvent(LOOP_COMPLETE_EVENT, _eventObject);
    }
    _curFrameIndex = frameIdx;
}

void CCArmatureCacheDisplay::render(float /*dt*/) {
    if (!_animationData) return;
    ArmatureCache::FrameData *frameData = _animationData->getFrameData(_curFrameIndex);
    if (!frameData) return;

    auto *mgr = MiddlewareManager::getInstance();
    if (!mgr->isRendering) return;

    const auto &segments = frameData->getSegments();
    const auto &colors = frameData->getColors();

    _sharedBufferOffset->reset();
    _sharedBufferOffset->clear();

    auto *renderMgr = mgr->getRenderInfoMgr();
    auto *renderInfo = renderMgr->getBuffer();
    if (!renderInfo) return;

    auto *attachMgr = mgr->getAttachInfoMgr();
    auto *attachInfo = attachMgr->getBuffer();
    if (!attachInfo) return;

    //  store render info offset
    _sharedBufferOffset->writeUint32(static_cast<uint32_t>(renderInfo->getCurPos()) / sizeof(uint32_t));
    // store attach info offset
    _sharedBufferOffset->writeUint32(static_cast<uint32_t>(attachInfo->getCurPos()) / sizeof(uint32_t));

    // check enough space
    renderInfo->checkSpace(sizeof(uint32_t) * 2, true);
    // write border
    renderInfo->writeUint32(0xffffffff);

    // matieral len
    renderInfo->writeUint32(segments.size());

    if (segments.empty() || colors.empty()) return;

    middleware::MeshBuffer *mb = mgr->getMeshBuffer(VF_XYZUVC);
    middleware::IOBuffer &vb = mb->getVB();
    middleware::IOBuffer &ib = mb->getIB();
    const auto &srcVB = frameData->vb;
    const auto &srcIB = frameData->ib;

    auto *paramsBuffer = _paramsBuffer->getBuffer();

    int colorOffset = 0;
    ArmatureCache::ColorData *nowColor = colors[colorOffset++];
    auto maxVFOffset = nowColor->vertexFloatOffset;

    Color4F color;

    float tempR = 0.0F;
    float tempG = 0.0F;
    float tempB = 0.0F;
    float tempA = 0.0F;
    float multiplier = 1.0F;
    std::size_t srcVertexBytesOffset = 0;
    std::size_t srcIndexBytesOffset = 0;
    std::size_t vertexBytes = 0;
    std::size_t indexBytes = 0;
    int curTextureIndex = 0;
    BlendMode blendMode = BlendMode::Normal;
    std::size_t dstVertexOffset = 0;
    std::size_t dstIndexOffset = 0;
    float *dstVertexBuffer = nullptr;
    unsigned int *dstColorBuffer = nullptr;
    uint16_t *dstIndexBuffer = nullptr;
    bool needColor = false;
    int curBlendSrc = -1;
    int curBlendDst = -1;

    if (abs(_nodeColor.r - 1.0F) > 0.0001F ||
        abs(_nodeColor.g - 1.0F) > 0.0001F ||
        abs(_nodeColor.b - 1.0F) > 0.0001F ||
        abs(_nodeColor.a - 1.0F) > 0.0001F ||
        _premultipliedAlpha) {
        needColor = true;
    }

    auto handleColor = [&](ArmatureCache::ColorData *colorData) {
        tempA = colorData->color.a * _nodeColor.a;
        multiplier = _premultipliedAlpha ? tempA / 255.0f : 1.0f;
        tempR = _nodeColor.r * multiplier;
        tempG = _nodeColor.g * multiplier;
        tempB = _nodeColor.b * multiplier;

        color.a = tempA;
        color.r = colorData->color.r * tempR;
        color.g = colorData->color.g * tempG;
        color.b = colorData->color.b * tempB;
    };

    handleColor(nowColor);

    for (auto *segment : segments) {
        vertexBytes = segment->vertexFloatCount * sizeof(float);

        // check enough space
        renderInfo->checkSpace(sizeof(uint32_t) * 6, true);

        // fill new texture index
        curTextureIndex = segment->getTexture()->getRealTextureIndex();
        renderInfo->writeUint32(curTextureIndex);

        blendMode = static_cast<BlendMode>(segment->blendMode);
        switch (blendMode) {
            case BlendMode::Add:
                curBlendSrc = static_cast<int>(_premultipliedAlpha ? BlendFactor::ONE : BlendFactor::SRC_ALPHA);
                curBlendDst = static_cast<int>(BlendFactor::ONE);
                break;
            case BlendMode::Multiply:
                curBlendSrc = static_cast<int>(BlendFactor::DST_COLOR);
                curBlendDst = static_cast<int>(BlendFactor::ONE_MINUS_SRC_ALPHA);
                break;
            case BlendMode::Screen:
                curBlendSrc = static_cast<int>(BlendFactor::ONE);
                curBlendDst = static_cast<int>(BlendFactor::ONE_MINUS_SRC_COLOR);
                break;
            default:
                curBlendSrc = static_cast<int>(_premultipliedAlpha ? BlendFactor::ONE : BlendFactor::SRC_ALPHA);
                curBlendDst = static_cast<int>(BlendFactor::ONE_MINUS_SRC_ALPHA);
                break;
        }
        // fill new blend src and dst
        renderInfo->writeUint32(curBlendSrc);
        renderInfo->writeUint32(curBlendDst);

        // fill vertex buffer
        vb.checkSpace(vertexBytes, true);
        dstVertexOffset = vb.getCurPos() / sizeof(V2F_T2F_C4F);
        dstVertexBuffer = reinterpret_cast<float *>(vb.getCurBuffer());
        dstColorBuffer = reinterpret_cast<unsigned int *>(vb.getCurBuffer());
        vb.writeBytes(reinterpret_cast<char *>(srcVB.getBuffer()) + srcVertexBytesOffset, vertexBytes);

<<<<<<< HEAD
        cc::Vec3 *point = nullptr;
        for (auto posIndex = 0; posIndex < segment->vertexFloatCount; posIndex += VF_XYZUVC) {
            point = reinterpret_cast<cc::Vec3 *>(dstVertexBuffer + posIndex);
            // force z value to zero
            point->z = 0;
            point->transformMat4(*point, nodeWorldMat);
        }
=======
>>>>>>> dcb7132d
        // handle vertex color
        if (needColor) {
            auto frameFloatOffset = srcVertexBytesOffset / sizeof(float);
            for (auto colorIndex = 0; colorIndex < segment->vertexFloatCount; colorIndex += VF_XYZUVC, frameFloatOffset += VF_XYZUVC) {
                if (frameFloatOffset >= maxVFOffset) {
                    nowColor = colors[colorOffset++];
                    handleColor(nowColor);
                    maxVFOffset = nowColor->vertexFloatOffset;
                }
                memcpy(dstColorBuffer + colorIndex + 5, &color, sizeof(color));
            }
        }

        // move src vertex buffer offset
        srcVertexBytesOffset += vertexBytes;

        // fill index buffer
        indexBytes = segment->indexCount * sizeof(uint16_t);
        ib.checkSpace(indexBytes, true);
        dstIndexOffset = static_cast<int>(ib.getCurPos()) / sizeof(uint16_t);
        dstIndexBuffer = reinterpret_cast<uint16_t *>(ib.getCurBuffer());
        ib.writeBytes(reinterpret_cast<char *>(srcIB.getBuffer()) + srcIndexBytesOffset, indexBytes);
        for (auto indexPos = 0; indexPos < segment->indexCount; indexPos++) {
            dstIndexBuffer[indexPos] += dstVertexOffset;
        }
        srcIndexBytesOffset += indexBytes;

        // fill new index and vertex buffer id
        auto bufferIndex = mb->getBufferPos();
        renderInfo->writeUint32(bufferIndex);

        // fill new index offset
        renderInfo->writeUint32(dstIndexOffset);
        // fill new indice segamentation count
        renderInfo->writeUint32(segment->indexCount);
    }

    if (_useAttach) {
        const auto &bonesData = frameData->getBones();
        auto boneCount = frameData->getBoneCount();

        for (int i = 0; i < boneCount; i++) {
            auto *bone = bonesData[i];
            attachInfo->checkSpace(sizeof(cc::Mat4), true);
            attachInfo->writeBytes(reinterpret_cast<const char *>(&bone->globalTransformMatrix), sizeof(cc::Mat4));
        }
    }
}
void CCArmatureCacheDisplay::beginSchedule() {
    MiddlewareManager::getInstance()->addTimer(this);
}

void CCArmatureCacheDisplay::stopSchedule() {
    MiddlewareManager::getInstance()->removeTimer(this);

    if (_sharedBufferOffset) {
        _sharedBufferOffset->reset();
        _sharedBufferOffset->clear();
    }
}

void CCArmatureCacheDisplay::onEnable() {
    beginSchedule();
}

void CCArmatureCacheDisplay::onDisable() {
    stopSchedule();
}

Armature *CCArmatureCacheDisplay::getArmature() const {
    auto *armatureDisplay = _armatureCache->getArmatureDisplay();
    return armatureDisplay->getArmature();
}

Animation *CCArmatureCacheDisplay::getAnimation() const {
    auto *armature = getArmature();
    return armature->getAnimation();
}

void CCArmatureCacheDisplay::playAnimation(const std::string &name, int playTimes) {
    _playTimes = playTimes;
    _animationName = name;
    _animationData = _armatureCache->buildAnimationData(_animationName);
    _isAniComplete = false;
    _accTime = 0.0F;
    _playCount = 0;
    _curFrameIndex = 0;
}

void CCArmatureCacheDisplay::addDBEventListener(const std::string &type) {
    _listenerIDMap[type] = true;
}

void CCArmatureCacheDisplay::removeDBEventListener(const std::string &type) {
    auto it = _listenerIDMap.find(type);
    if (it != _listenerIDMap.end()) {
        _listenerIDMap.erase(it);
    }
}

void CCArmatureCacheDisplay::dispatchDBEvent(const std::string &type, EventObject *value) {
    auto it = _listenerIDMap.find(type);
    if (it == _listenerIDMap.end()) {
        return;
    }

    if (_dbEventCallback) {
        _dbEventCallback(value);
    }
}

void CCArmatureCacheDisplay::updateAnimationCache(const std::string &animationName) {
    _armatureCache->resetAnimationData(animationName);
}

void CCArmatureCacheDisplay::updateAllAnimationCache() {
    _armatureCache->resetAllAnimationData();
}

void CCArmatureCacheDisplay::setColor(float r, float g, float b, float a) {
    _nodeColor.r = r / 255.0F;
    _nodeColor.g = g / 255.0F;
    _nodeColor.b = b / 255.0F;
    _nodeColor.a = a / 255.0F;
}

void CCArmatureCacheDisplay::setAttachEnabled(bool enabled) {
    _useAttach = enabled;
}

se_object_ptr CCArmatureCacheDisplay::getSharedBufferOffset() const {
    if (_sharedBufferOffset) {
        return _sharedBufferOffset->getTypeArray();
    }
    return nullptr;
}

se_object_ptr CCArmatureCacheDisplay::getParamsBuffer() const {
    if (_paramsBuffer) {
        return _paramsBuffer->getTypeArray();
    }
    return nullptr;
}

uint32_t CCArmatureCacheDisplay::getRenderOrder() const {
    if (_paramsBuffer) {
        auto *buffer = _paramsBuffer->getBuffer();
        return static_cast<uint32_t>(buffer[0]);
    }
    return 0;
}

DRAGONBONES_NAMESPACE_END<|MERGE_RESOLUTION|>--- conflicted
+++ resolved
@@ -270,16 +270,6 @@
         dstColorBuffer = reinterpret_cast<unsigned int *>(vb.getCurBuffer());
         vb.writeBytes(reinterpret_cast<char *>(srcVB.getBuffer()) + srcVertexBytesOffset, vertexBytes);
 
-<<<<<<< HEAD
-        cc::Vec3 *point = nullptr;
-        for (auto posIndex = 0; posIndex < segment->vertexFloatCount; posIndex += VF_XYZUVC) {
-            point = reinterpret_cast<cc::Vec3 *>(dstVertexBuffer + posIndex);
-            // force z value to zero
-            point->z = 0;
-            point->transformMat4(*point, nodeWorldMat);
-        }
-=======
->>>>>>> dcb7132d
         // handle vertex color
         if (needColor) {
             auto frameFloatOffset = srcVertexBytesOffset / sizeof(float);
