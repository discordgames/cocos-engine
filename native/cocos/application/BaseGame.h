--- conflicted
+++ resolved
@@ -24,7 +24,6 @@
 ****************************************************************************/
 #include <string>
 #include "CocosApplication.h"
-#include "renderer/pipeline/GlobalDescriptorSetManager.h"
 
 namespace cc {
 class BaseGame : public CocosApplication {
@@ -45,54 +44,12 @@
     };
 
     BaseGame() = default;
-<<<<<<< HEAD
-    int init() override {
-        cc::pipeline::GlobalDSManager::setDescriptorSetLayout();
-#if CC_PLATFORM == CC_PLATFORM_WINDOWS || CC_PLATFORM == CC_PLATFORM_LINUX || CC_PLATFORM == CC_PLATFORM_QNX || CC_PLATFORM == CC_PLATFORM_MAC_OSX
-        // override default value
-        //_windowInfo.x      = _windowInfo.x == -1 ? 0 : _windowInfo.x;
-        //_windowInfo.y      = _windowInfo.y == -1 ? 0 : _windowInfo.y;
-        _windowInfo.width = _windowInfo.width == -1 ? 800 : _windowInfo.width;
-        _windowInfo.height = _windowInfo.height == -1 ? 600 : _windowInfo.height;
-        _windowInfo.flags = _windowInfo.flags == -1 ? cc::ISystemWindow::CC_WINDOW_SHOWN |
-                                                          cc::ISystemWindow::CC_WINDOW_RESIZABLE |
-                                                          cc::ISystemWindow::CC_WINDOW_INPUT_FOCUS
-                                                    : _windowInfo.flags;
-        if (_windowInfo.x == -1 || _windowInfo.y == -1) {
-            createWindow(_windowInfo.title.c_str(), _windowInfo.width, _windowInfo.height, _windowInfo.flags);
-        } else {
-            createWindow(_windowInfo.title.c_str(),
-                         _windowInfo.x, _windowInfo.y, _windowInfo.width, _windowInfo.height, _windowInfo.flags);
-        }
-#endif
-
-        if (_debuggerInfo.enabled) {
-            setDebugIpAndPort(_debuggerInfo.address, _debuggerInfo.port, _debuggerInfo.pauseOnStart);
-        }
-
-        int ret = cc::CocosApplication::init();
-        if (ret != 0) {
-            return ret;
-        }
-
-        setXXTeaKey(_xxteaKey);
-
-        runScript("jsb-adapter/jsb-builtin.js");
-        runScript("main.js");
-        return 0;
-    }
-=======
     int init() override;
->>>>>>> 9be02257
 
 protected:
     std::string _xxteaKey;
     DebuggerInfo _debuggerInfo;
-<<<<<<< HEAD
     WindowInfo _windowInfo;
-=======
-    WindowInfo   _windowInfo;
     std::once_flag _windowCreateFlag;
->>>>>>> 9be02257
 };
 } // namespace cc