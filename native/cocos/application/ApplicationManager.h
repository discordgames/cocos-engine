--- conflicted
+++ resolved
@@ -86,12 +86,7 @@
         return app->run(argc, argv);                                         \
     } while (0)
 
-<<<<<<< HEAD
-#define CC_APPLICATION_MAIN(className)            \
-    int cocos_main(int argc, const char **argv) { \
-=======
 #define CC_REGISTER_APPLICATION(className)        \
     int cocos_main(int argc, const char** argv) { \
->>>>>>> e0d52b3a
         CC_START_APPLICATION(className);          \
     }