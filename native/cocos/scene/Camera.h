/****************************************************************************
 Copyright (c) 2021-2023 Xiamen Yaji Software Co., Ltd.

 http://www.cocos.com

 Permission is hereby granted, free of charge, to any person obtaining a copy
 of this software and associated documentation files (the "Software"), to deal
 in the Software without restriction, including without limitation the rights to
 use, copy, modify, merge, publish, distribute, sublicense, and/or sell copies
 of the Software, and to permit persons to whom the Software is furnished to do so,
 subject to the following conditions:

 The above copyright notice and this permission notice shall be included in
 all copies or substantial portions of the Software.

 THE SOFTWARE IS PROVIDED "AS IS", WITHOUT WARRANTY OF ANY KIND, EXPRESS OR
 IMPLIED, INCLUDING BUT NOT LIMITED TO THE WARRANTIES OF MERCHANTABILITY,
 FITNESS FOR A PARTICULAR PURPOSE AND NONINFRINGEMENT. IN NO EVENT SHALL THE
 AUTHORS OR COPYRIGHT HOLDERS BE LIABLE FOR ANY CLAIM, DAMAGES OR OTHER
 LIABILITY, WHETHER IN AN ACTION OF CONTRACT, TORT OR OTHERWISE, ARISING FROM,
 OUT OF OR IN CONNECTION WITH THE SOFTWARE OR THE USE OR OTHER DEALINGS IN
 THE SOFTWARE.
****************************************************************************/

#pragma once

#include <cstdint>
#include "base/Macros.h"
#include "base/Ptr.h"
#include "base/RefCounted.h"
#include "base/std/container/string.h"
#include "base/std/optional.h"
#include "cocos/math/Geometry.h"
#include "cocos/math/Utils.h"
#include "core/geometry/Frustum.h"
#include "core/geometry/Ray.h"
#include "math/Mat4.h"
#include "math/Vec3.h"
#include "math/Vec4.h"
#include "platform/java/modules/XRInterface.h"
#include "renderer/gfx-base/GFXDef-common.h"
#include "renderer/pipeline/Define.h"

namespace cc {
class IXRInterface;
class Node;

namespace pipeline {
class GeometryRenderer;
}

namespace scene {

// As RenderScene includes Camera.h, so use forward declaration here.
class RenderScene;
// As RenderWindow includes Camera.h, so use forward declaration here.
class RenderWindow;

enum class CameraProjection {
    ORTHO,
    PERSPECTIVE,
    UNKNOWN
};

enum class CameraFOVAxis {
    VERTICAL,
    HORIZONTAL,
};

enum class CameraAperture {
    F1_8,
    F2_0,
    F2_2,
    F2_5,
    F2_8,
    F3_2,
    F3_5,
    F4_0,
    F4_5,
    F5_0,
    F5_6,
    F6_3,
    F7_1,
    F8_0,
    F9_0,
    F10_0,
    F11_0,
    F13_0,
    F14_0,
    F16_0,
    F18_0,
    F20_0,
    F22_0,
};

enum class CameraISO {
    ISO100,
    ISO200,
    ISO400,
    ISO800,
};

enum class CameraShutter {
    D1,
    D2,
    D4,
    D8,
    D15,
    D30,
    D60,
    D125,
    D250,
    D500,
    D1000,
    D2000,
    D4000,
};

enum class CameraType {
    DEFAULT = -1,
    LEFT_EYE = 0,
    RIGHT_EYE = 1,
    MAIN = 2,
};

enum class TrackingType {
    NO_TRACKING = 0,
    POSITION_AND_ROTATION = 1,
    POSITION = 2,
    ROTATION = 3,
};

enum class CameraUsage {
    EDITOR,
    GAME_VIEW,
    SCENE_VIEW,
    PREVIEW,
    GAME = 100,
};

struct ICameraInfo {
    ccstd::string name;
    Node *node{nullptr};
    CameraProjection projection;
    ccstd::optional<uint32_t> targetDisplay;
    RenderWindow *window{nullptr};
    uint32_t priority{0};
    ccstd::optional<ccstd::string> pipeline;
    CameraType cameraType{CameraType::DEFAULT};
    TrackingType trackingType{TrackingType::NO_TRACKING};
    CameraUsage usage{CameraUsage::GAME};
};

class Camera : public RefCounted {
public:
    static constexpr int32_t SKYBOX_FLAG{static_cast<int32_t>(gfx::ClearFlagBit::STENCIL) << 1};

    explicit Camera(gfx::Device *device);
    ~Camera() override;

    /**
     * this exposure value corresponding to default standard camera exposure parameters
     */
    static constexpr float getStandardExposureValue() {
        return 1.F / 38400.F;
    }

    /**
     * luminance unit scale used by area lights
     */
    static constexpr float getStandardLightMeterScale() {
        return 10000.F;
    }

    bool initialize(const ICameraInfo &info);
    void destroy();
    void attachToScene(RenderScene *scene);
    void detachFromScene();
    void resize(uint32_t width, uint32_t height);
    void setFixedSize(uint32_t width, uint32_t height);
    void syncCameraEditor(const Camera *camera);
    void update(bool forceUpdate = false); // for lazy eval situations like the in-editor preview
    void changeTargetWindow(RenderWindow *window);

    /**
     * transform a screen position (in oriented space) to a world space ray
     */
    geometry::Ray screenPointToRay(float x, float y);

    /**
     * transform a screen position (in oriented space) to world space
     */
    Vec3 screenToWorld(const Vec3 &screenPos);

    /**
     * transform a world space position to screen space
     */
    Vec3 worldToScreen(const Vec3 &worldPos);

    /**
     * transform a world space matrix to screen space
     * @param {Mat4} out the resulting vector
     * @param {Mat4} worldMatrix the world space matrix to be transformed
     * @param {number} width framebuffer width
     * @param {number} height framebuffer height
     * @returns {Mat4} the resulting vector
     */
    Mat4 worldMatrixToScreen(const Mat4 &worldMatrix, uint32_t width, uint32_t height);

    void setNode(Node *val);
    inline Node *getNode() const { return _node.get(); }

    inline void setEnabled(bool val) { _enabled = val; }
    inline bool isEnabled() const { return _enabled; }

    inline void setOrthoHeight(float val) {
        _orthoHeight = val;
        _isProjDirty = true;
    }
    inline float getOrthoHeight() const { return _orthoHeight; }

    inline void setProjectionType(CameraProjection val) {
        _proj = val;
        _isProjDirty = true;
    }
    inline CameraProjection getProjectionType() const { return _proj; }

    inline void setFovAxis(CameraFOVAxis axis) {
        _fovAxis = axis;
        _isProjDirty = true;
    }
    inline CameraFOVAxis getFovAxis() const { return _fovAxis; }

    inline void setFov(float fov) {
        _fov = fov;
        _isProjDirty = true;
    }
    inline float getFov() const { return _fov; }

    inline void setNearClip(float nearClip) {
        _nearClip = nearClip;
        _isProjDirty = true;
    }
    inline float getNearClip() const { return _nearClip; }

    inline void setFarClip(float farClip) {
        _farClip = farClip;
        _isProjDirty = true;
    }
    inline float getFarClip() const { return _farClip; }

    inline void setClearColor(const gfx::Color &val) { _clearColor = val; }
    inline const gfx::Color &getClearColor() const { return _clearColor; }

    /**
     * Pre-rotated (i.e. always in identity/portrait mode) if possible.
     */
    inline const Vec4 &getViewport() const { return _viewport; }
    void setViewport(const Rect &val);
    void setViewportInOrientedSpace(const Rect &val);

    inline RenderScene *getScene() const { return _scene; }
    inline const ccstd::string &getName() const { return _name; }
    inline uint32_t getWidth() const { return _width; }
    inline uint32_t getHeight() const { return _height; }
    inline float getAspect() const { return _aspect; }
    inline const Mat4 &getMatView() const { return _matView; }
    inline const Mat4 &getMatProj() const { return _matProj; }
    inline const Mat4 &getMatProjInv() const { return _matProjInv; }
    inline const Mat4 &getMatViewProj() const { return _matViewProj; }
    inline const Mat4 &getMatViewProjInv() const { return _matViewProjInv; }

    inline void setFrustum(const geometry::Frustum &val) {
        *_frustum = val;
    }
    inline const geometry::Frustum &getFrustum() const { return *_frustum; }

    inline void setWindow(RenderWindow *val) { _window = val; }
    inline RenderWindow *getWindow() const { return _window; }

    inline void setForward(const Vec3 &val) { _forward = val; }
    inline const Vec3 &getForward() const { return _forward; }

    inline void setPosition(const Vec3 &val) { _position = val; }
    inline const Vec3 &getPosition() const { return _position; }

    inline void setVisibility(uint32_t vis) { _visibility = vis; }
    inline uint32_t getVisibility() const { return _visibility; }

    inline uint32_t getPriority() const { return _priority; }
    inline void setPriority(uint32_t val) { _priority = val; }

    inline void setAperture(CameraAperture val) {
        _aperture = val;
        _apertureValue = Camera::FSTOPS[static_cast<int>(_aperture)];
        updateExposure();
    }
    inline CameraAperture getAperture() const { return _aperture; }

    inline float getApertureValue() const { return _apertureValue; }

    inline void setShutter(CameraShutter val) {
        _shutter = val;
        _shutterValue = Camera::SHUTTERS[static_cast<int>(_shutter)];
        updateExposure();
    }
    inline CameraShutter getShutter() const { return _shutter; }

    inline float getShutterValue() const { return _shutterValue; }

    inline void setIso(CameraISO val) {
        _iso = val;
        _isoValue = Camera::ISOS[static_cast<int>(_iso)];
        updateExposure();
    }
    inline CameraISO getIso() const { return _iso; }

    inline float getIsoValue() const { return _isoValue; }

    inline void setEc(float val) { _ec = val; }
    inline float getEc() const { return _ec; }

    inline float getExposure() const { return _exposure; }

    inline gfx::ClearFlagBit getClearFlag() const { return _clearFlag; }
    inline void setClearFlag(gfx::ClearFlagBit flag) { _clearFlag = flag; }

    inline float getClearDepth() const { return _clearDepth; }
    inline void setClearDepth(float depth) { _clearDepth = depth; }

    inline uint32_t getClearStencil() const { return _clearStencil; }
    inline void setClearStencil(uint32_t stencil) { _clearStencil = stencil; }

    inline bool isWindowSize() const { return _isWindowSize; }
    inline void setWindowSize(bool val) { _isWindowSize = val; }

    inline float getScreenScale() const { return _screenScale; }
    inline void setScreenScale(float val) { _screenScale = val; }

    inline gfx::SurfaceTransform getSurfaceTransform() const { return _curTransform; }

    void initGeometryRenderer();
    inline pipeline::GeometryRenderer *getGeometryRenderer() const {
#if CC_USE_GEOMETRY_RENDERER
        return _geometryRenderer.get();
#else
        return nullptr;
#endif
    }

    void detachCamera();

    uint32_t getSystemWindowId() const { return _systemWindowId; }

    inline CameraType getCameraType() const { return _cameraType; }
    inline void setCameraType(CameraType type) { _cameraType = type; }

    inline TrackingType getTrackingType() const { return _trackingType; }
    inline void setTrackingType(TrackingType type) { _trackingType = type; }

    inline CameraUsage getCameraUsage() const { return _usage; }
    inline void setCameraUsage(CameraUsage usage) { _usage = usage; }

    inline bool isCullingEnabled() const { return _isCullingEnabled; }
    inline void setCullingEnable(bool val) { _isCullingEnabled = val; }

<<<<<<< HEAD
    void calculateObliqueMat(const Vec4& viewSpacePlane);
=======
    void calculateObliqueMat(const Vec4 &viewSpacePlane);

>>>>>>> 73d80047
protected:
    void setExposure(float ev100);

private:
    void updateExposure();
    void updateAspect(bool oriented = true);

    bool _isWindowSize{true};
    float _screenScale{0.F};
    gfx::Device *_device{nullptr};
    RenderScene *_scene{nullptr};
    IntrusivePtr<Node> _node;
    ccstd::string _name;
    bool _enabled{false};
    bool _isCullingEnabled{true};
    CameraProjection _proj{CameraProjection::UNKNOWN};
    float _aspect{0.F};
    float _orthoHeight{10.0F};
    CameraFOVAxis _fovAxis{CameraFOVAxis::VERTICAL};
    float _fov{static_cast<float>(mathutils::toRadian(45.F))};
    float _nearClip{1.0F};
    float _farClip{1000.0F};
    gfx::Color _clearColor{0.2, 0.2, 0.2, 1};
    Vec4 _viewport{0, 0, 1, 1};
    Vec4 _orientedViewport{0, 0, 1, 1};
    gfx::SurfaceTransform _curTransform{gfx::SurfaceTransform::IDENTITY};
    bool _isProjDirty{true};
    Mat4 _matView;
    Mat4 _matProj;
    Mat4 _matProjInv;
    Mat4 _matViewProj;
    Mat4 _matViewProjInv;
    geometry::Frustum *_frustum{nullptr};
    Vec3 _forward;
    Vec3 _position;
    uint32_t _priority{0};
    CameraAperture _aperture{CameraAperture::F16_0};
    float _apertureValue{0.F};
    CameraShutter _shutter{CameraShutter::D125};
    float _shutterValue{0.F};
    CameraISO _iso{CameraISO::ISO100};
    float _isoValue{0.F};
    float _ec = {0.F};
    RenderWindow *_window{nullptr};
    uint32_t _width{0};
    uint32_t _height{0};
    gfx::ClearFlagBit _clearFlag{gfx::ClearFlagBit::NONE};
    float _clearDepth{1.0F};
    CameraType _cameraType{CameraType::DEFAULT};
    TrackingType _trackingType{TrackingType::NO_TRACKING};
    CameraUsage _usage{CameraUsage::GAME};

#if CC_USE_GEOMETRY_RENDERER
    IntrusivePtr<pipeline::GeometryRenderer> _geometryRenderer;
#endif

    static const ccstd::vector<float> FSTOPS;
    static const ccstd::vector<float> SHUTTERS;
    static const ccstd::vector<float> ISOS;

    uint32_t _visibility = pipeline::CAMERA_DEFAULT_MASK;
    float _exposure{0.F};
    uint32_t _clearStencil{0};
    IXRInterface *_xr{nullptr};

    uint32_t _systemWindowId{0};

    CC_DISALLOW_COPY_MOVE_ASSIGN(Camera);
};

} // namespace scene
} // namespace cc<|MERGE_RESOLUTION|>--- conflicted
+++ resolved
@@ -364,12 +364,8 @@
     inline bool isCullingEnabled() const { return _isCullingEnabled; }
     inline void setCullingEnable(bool val) { _isCullingEnabled = val; }
 
-<<<<<<< HEAD
-    void calculateObliqueMat(const Vec4& viewSpacePlane);
-=======
     void calculateObliqueMat(const Vec4 &viewSpacePlane);
 
->>>>>>> 73d80047
 protected:
     void setExposure(float ev100);
 
