--- conflicted
+++ resolved
@@ -50,7 +50,6 @@
         _range = range;
         _needUpdate = true;
     }
-<<<<<<< HEAD
 
     inline void setLuminanceHDR(float value) { _luminanceHDR = value; }
     inline void setLuminanceLDR(float value) { _luminanceLDR = value; }
@@ -69,21 +68,6 @@
 
     inline float getAngle() const { return _angle; }
 
-    inline float getAspect() const { return _aspect; }
-    inline void setAspect(float aspect) {
-        _aspect = aspect;
-=======
-    inline void setDirection(const Vec3 &dir) { _dir = dir; }
-    inline void setFrustum(Frustum frustum) { _frustum = std::move(frustum); }
-    inline void setLuminanceHDR(float illu) { _luminanceHDR = illu; }
-    inline void setLuminanceLDR(float illu) { _luminanceLDR = illu; }
-    inline void setNeedUpdate(bool value) { _needUpdate = value; }
-    inline void setRange(float range) {
-        _range      = range;
->>>>>>> 9be02257
-        _needUpdate = true;
-    }
-
     inline const geometry::AABB &getAABB() const { return *_aabb; }
 
     inline const geometry::Frustum &getFrustum() const { return *_frustum; }
@@ -101,7 +85,6 @@
     inline void setShadowBias(float bias) { _shadowBias = bias; }
     inline float getShadowBias() const { return _shadowBias; }
 
-<<<<<<< HEAD
     inline void setShadowNormalBias(float normalBias) { _shadowNormalBias = normalBias; }
     inline float getShadowNormalBias() const { return _shadowNormalBias; }
 
@@ -113,41 +96,10 @@
     float _size{0.F};
     float _angle{0.F};
     float _spotAngle{0.F};
-    float _aspect{0.F};
     Vec3 _dir;
     Vec3 _pos;
     geometry::AABB *_aabb{nullptr};
     geometry::Frustum *_frustum{nullptr};
-=======
-    inline AABB *         getAABB() const { return _aabb; }
-    inline float          getAngle() const { return _angle; }
-    inline float          getSpotAngle() const { return _spotAngle; }
-    inline const Vec3 &   getDirection() const { return _dir; }
-    inline const Frustum &getFrustum() const { return _frustum; }
-    inline float          getLuminanceHDR() const { return _luminanceHDR; }
-    inline float          getLuminanceLDR() const { return _luminanceLDR; }
-    inline bool           getNeedUpdate() const { return _needUpdate; }
-    inline float          getRange() const { return _range; }
-    inline const Vec3 &   getPosition() const { return _pos; }
-    inline float          getSize() const { return _size; }
-    inline bool           getShadowEnabled() const { return _shadowEnabled; }
-    inline float          getShadowPcf() const { return _shadowPcf; }
-    inline float          getShadowBias() const { return _shadowBias; }
-    inline float          getShadowNormalBias() const { return _shadowNormalBias; }
-
-private:
-    bool    _needUpdate{false};
-    float   _luminanceHDR{0.F};
-    float   _luminanceLDR{0.F};
-    float   _range{0.F};
-    float   _size{0.F};
-    float   _angle{0.F};
-    float   _spotAngle{0.F};
-    Vec3    _dir;
-    Vec3    _pos;
-    AABB *  _aabb{nullptr};
-    Frustum _frustum;
->>>>>>> 9be02257
 
     // shadow info
     bool _shadowEnabled{false};
