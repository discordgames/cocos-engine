--- conflicted
+++ resolved
@@ -132,22 +132,15 @@
 }
 
 void RenderScene::addLODGroup(LODGroup *group) {
-<<<<<<< HEAD
-    _lodGroups.emplace_back(group);
-=======
     group->attachToScene(this);
     _lodGroups.emplace_back(group);
     _lodStateCache->addLodGroup(group);
->>>>>>> 73d80047
 }
 
 void RenderScene::removeLODGroup(LODGroup *group) {
     auto iter = std::find(_lodGroups.begin(), _lodGroups.end(), group);
     if (iter != _lodGroups.end()) {
-<<<<<<< HEAD
-=======
         _lodStateCache->removeLodGroup(group);
->>>>>>> 73d80047
         group->detachFromScene();
         _lodGroups.erase(iter);
     } else {
@@ -157,22 +150,16 @@
 
 void RenderScene::removeLODGroups() {
     for (const auto &group : _lodGroups) {
-<<<<<<< HEAD
-=======
         _lodStateCache->removeLodGroup(group);
->>>>>>> 73d80047
         group->detachFromScene();
     }
     _lodGroups.clear();
 }
 
-<<<<<<< HEAD
-=======
 bool RenderScene::isCulledByLod(const Camera *camera, const Model *model) const {
     return _lodStateCache->isLodModelCulled(camera, model);
 }
 
->>>>>>> 73d80047
 void RenderScene::setMainLight(DirectionalLight *dl) {
     _mainLight = dl;
 }
