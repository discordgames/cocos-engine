--- conflicted
+++ resolved
@@ -166,11 +166,7 @@
     TextureCube *getDiffuseMap() const;
 
     void setReflectionMap(TextureCube *val);
-<<<<<<< HEAD
-    TextureCube* getReflectionMap() const;
-=======
     TextureCube *getReflectionMap() const;
->>>>>>> 73d80047
 
     void setSkyboxMaterial(Material *val);
     inline Material *getSkyboxMaterial() const { return _editableMaterial; }
