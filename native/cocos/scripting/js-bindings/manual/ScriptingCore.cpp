--- conflicted
+++ resolved
@@ -1,5 +1,7 @@
 /*
- * Copyright (c) 2017 Chukong Technologies Inc.
+ * Created by Rolando Abarca on 3/14/12.
+ * Copyright (c) 2012 Zynga Inc. All rights reserved.
+ * Copyright (c) 2013-2016 Chukong Technologies Inc.
  *
  * Permission is hereby granted, free of charge, to any person obtaining a copy
  * of this software and associated documentation files (the "Software"), to deal
@@ -21,12 +23,522 @@
  */
 
 #include "scripting/js-bindings/manual/ScriptingCore.h"
-#include "scripting/js-bindings/manual/jsb_conversions.hpp"
-#include "scripting/js-bindings/jswrapper/SeApi.h"
-
-#include "cocos2d.h"
+
+#include "js/Initialization.h"
+#include "storage/local-storage/LocalStorage.h"
+#include "scripting/js-bindings/manual/cocos2d_specifics.hpp"
+#include "scripting/js-bindings/auto/jsb_cocos2dx_auto.hpp"
+#include "scripting/js-bindings/manual/js_bindings_config.h"
+#include "scripting/js-bindings/auto/jsb_cocos2dx_ui_auto.hpp"
+#include "network/HttpClient.h"
+
+#include "cocos2d.h" // we used cocos2dVersion() ...
+
+// for debug socket
+#if (CC_TARGET_PLATFORM == CC_PLATFORM_WIN32 || CC_TARGET_PLATFORM == CC_PLATFORM_WINRT)
+#include <io.h>
+#include <WS2tcpip.h>
+#else
+#include <sys/socket.h>
+#include <unistd.h>
+#include <netdb.h>
+#endif
+
+#include <thread>
+#include <iostream>
+#include <stdio.h>
+#include <stdlib.h>
+#include <sys/stat.h>
+#include <fcntl.h>
+#include <vector>
+#include <map>
+
+#ifdef ANDROID
+#include <android/log.h>
+#include <jni/JniHelper.h>
+#include <netinet/in.h>
+#endif
+
+#ifdef ANDROID
+#define  LOG_TAG    "ScriptingCore.cpp"
+#define  LOGD(...)  __android_log_print(ANDROID_LOG_DEBUG,LOG_TAG,__VA_ARGS__)
+#else
+#define  LOGD(...) js_log(__VA_ARGS__)
+#endif
+
+#if COCOS2D_DEBUG
+#define TRACE_DEBUGGER_SERVER(...) CCLOG(__VA_ARGS__)
+#else
+#define TRACE_DEBUGGER_SERVER(...)
+#endif // #if COCOS2D_DEBUG
+
+#define BYTE_CODE_FILE_EXT ".jsc"
 
 using namespace cocos2d;
+
+static std::string inData;
+static std::string outData;
+static std::vector<std::string> g_queue;
+static std::mutex g_qMutex;
+static std::mutex g_rwMutex;
+static int clientSocket = -1;
+static uint32_t s_nestedLoopLevel = 0;
+
+// server entry point for the bg thread
+static void serverEntryPoint(unsigned int port);
+
+// global datas
+// type name ~> jsb class type
+std::unordered_map<std::string, js_type_class_t*> *_js_global_type_map = nullptr;
+// native pointer ~> jsb proxy
+static std::unordered_map<void*, js_proxy_t*> *_native_js_global_map = nullptr;
+// filename ~> JSScript
+static std::unordered_map<std::string, JS::PersistentRootedScript*> *_filename_script = nullptr;
+// port ~> socket
+static std::unordered_map<int,int> ports_sockets;
+// callback list for JSB API registration
+static std::vector<sc_register_sth> registrationList;
+
+static char *_js_log_buf = nullptr;
+
+const char *ScriptingCore::EVENT_RESET = "scriptingcore_event_reset";
+
+static void cc_closesocket(int fd)
+{
+#if (CC_TARGET_PLATFORM == CC_PLATFORM_WIN32 || CC_TARGET_PLATFORM == CC_PLATFORM_WINRT)
+    closesocket(fd);
+#else
+    close(fd);
+#endif
+}
+
+static std::string getTouchesFuncName(EventTouch::EventCode eventCode)
+{
+    std::string funcName;
+    switch(eventCode)
+    {
+        case EventTouch::EventCode::BEGAN:
+            funcName = "onTouchesBegan";
+            break;
+        case EventTouch::EventCode::ENDED:
+            funcName = "onTouchesEnded";
+            break;
+        case EventTouch::EventCode::MOVED:
+            funcName = "onTouchesMoved";
+            break;
+        case EventTouch::EventCode::CANCELLED:
+            funcName = "onTouchesCancelled";
+            break;
+        default:
+            CCASSERT(false, "Invalid event code!");
+            break;
+    }
+    return funcName;
+}
+
+static std::string getTouchFuncName(EventTouch::EventCode eventCode)
+{
+    std::string funcName;
+    switch(eventCode) {
+        case EventTouch::EventCode::BEGAN:
+            funcName = "onTouchBegan";
+            break;
+        case EventTouch::EventCode::ENDED:
+            funcName = "onTouchEnded";
+            break;
+        case EventTouch::EventCode::MOVED:
+            funcName = "onTouchMoved";
+            break;
+        case EventTouch::EventCode::CANCELLED:
+            funcName = "onTouchCancelled";
+            break;
+        default:
+            CCASSERT(false, "Invalid event code!");
+    }
+
+    return funcName;
+}
+
+static std::string getMouseFuncName(EventMouse::MouseEventType eventType)
+{
+    std::string funcName;
+    switch(eventType) {
+        case EventMouse::MouseEventType::MOUSE_DOWN:
+            funcName = "onMouseDown";
+            break;
+        case EventMouse::MouseEventType::MOUSE_UP:
+            funcName = "onMouseUp";
+            break;
+        case EventMouse::MouseEventType::MOUSE_MOVE:
+            funcName = "onMouseMove";
+            break;
+        case EventMouse::MouseEventType::MOUSE_SCROLL:
+            funcName = "onMouseScroll";
+            break;
+        default:
+            CCASSERT(false, "Invalid event code!");
+    }
+
+    return funcName;
+}
+
+void ScriptingCore::executeJSFunctionWithThisObj(JS::HandleValue thisObj, JS::HandleValue callback)
+{
+    JS::RootedValue retVal(_cx);
+    executeJSFunctionWithThisObj(thisObj, callback, JS::HandleValueArray::empty(), &retVal);
+}
+
+void ScriptingCore::executeJSFunctionWithThisObj(JS::HandleValue thisObj,
+                                                 JS::HandleValue callback,
+                                                 const JS::HandleValueArray& vp,
+                                                 JS::MutableHandleValue retVal)
+{
+    if (!callback.isNullOrUndefined() || !thisObj.isNullOrUndefined())
+    {
+        // Very important: The last parameter 'retVal' passed to 'JS_CallFunctionValue' should not be a NULL pointer.
+        // If it's a NULL pointer, crash will be triggered in 'JS_CallFunctionValue'. To find out the reason of this crash is very difficult.
+        // So we have to check the availability of 'retVal'.
+        JS::RootedObject jsthis(_cx, thisObj.toObjectOrNull());
+        JS_CallFunctionValue(_cx, jsthis, callback, vp, retVal);
+        if (JS_IsExceptionPending(_cx)) {
+            handlePendingException(_cx);
+        }
+    }
+}
+
+static void ReportException(JSContext *cx)
+{
+    if (JS_IsExceptionPending(cx)) {
+        handlePendingException(cx);
+    }
+}
+
+void js_log(const char *format, ...)
+{
+#if COCOS2D_DEBUG
+    if (_js_log_buf == NULL)
+    {
+        _js_log_buf = (char *)calloc(sizeof(char), MAX_LOG_LENGTH+1);
+        _js_log_buf[MAX_LOG_LENGTH] = '\0';
+    }
+    va_list vl;
+    va_start(vl, format);
+    int len = vsnprintf(_js_log_buf, MAX_LOG_LENGTH, format, vl);
+    va_end(vl);
+    if (len > 0)
+    {
+        log("%s", _js_log_buf);
+    }
+#endif
+}
+
+bool JSBCore_platform(JSContext *cx, uint32_t argc, JS::Value *vp)
+{
+    if (argc!=0)
+    {
+        JS_ReportErrorUTF8(cx, "Invalid number of arguments in __getPlatform");
+        return false;
+    }
+    JS::CallArgs args = JS::CallArgsFromVp(argc, vp);
+    Application::Platform platform;
+
+    platform = Application::getInstance()->getTargetPlatform();
+    args.rval().set(JS::Int32Value((int)platform));
+    return true;
+};
+
+bool JSBCore_version(JSContext *cx, uint32_t argc, JS::Value *vp)
+{
+    if (argc!=0)
+    {
+        JS_ReportErrorUTF8(cx, "Invalid number of arguments in __getVersion");
+        return false;
+    }
+
+    JS::CallArgs args = JS::CallArgsFromVp(argc, vp);
+    std::string version = cocos2dVersion();
+    JS::RootedValue js_version(cx);
+    std_string_to_jsval(cx, version, &js_version);
+
+    args.rval().set(js_version);
+    return true;
+};
+
+bool JSBCore_os(JSContext *cx, uint32_t argc, JS::Value *vp)
+{
+    if (argc!=0)
+    {
+        JS_ReportErrorUTF8(cx, "Invalid number of arguments in __getOS");
+        return false;
+    }
+
+    JS::CallArgs args = JS::CallArgsFromVp(argc, vp);
+
+    JS::RootedValue os(cx);
+
+    // osx, ios, android, windows, linux, etc..
+#if (CC_TARGET_PLATFORM == CC_PLATFORM_IOS)
+    c_string_to_jsval(cx, "iOS", &os);
+#elif (CC_TARGET_PLATFORM == CC_PLATFORM_ANDROID)
+    c_string_to_jsval(cx, "Android", &os);
+#elif (CC_TARGET_PLATFORM == CC_PLATFORM_WIN32)
+    c_string_to_jsval(cx, "Windows", &os);
+#elif (CC_TARGET_PLATFORM == CC_PLATFORM_MARMALADE)
+    c_string_to_jsval(cx, "Marmalade", &os);
+#elif (CC_TARGET_PLATFORM == CC_PLATFORM_LINUX)
+    c_string_to_jsval(cx, "Linux", &os);
+#elif (CC_TARGET_PLATFORM == CC_PLATFORM_BADA)
+    c_string_to_jsval(cx, "Bada", &os);
+#elif (CC_TARGET_PLATFORM == CC_PLATFORM_BLACKBERRY)
+    c_string_to_jsval(cx, "Blackberry", &os);
+#elif (CC_TARGET_PLATFORM == CC_PLATFORM_MAC)
+    c_string_to_jsval(cx, "OS X", &os);
+#elif (CC_TARGET_PLATFORM == CC_PLATFORM_WINRT)
+    c_string_to_jsval(cx, "WINRT", &os);
+#else
+    c_string_to_jsval(cx, "Unknown", &os);
+#endif
+
+    args.rval().set(os);
+    return true;
+};
+
+bool JSB_cleanScript(JSContext *cx, uint32_t argc, JS::Value *vp)
+{
+    if (argc != 1)
+    {
+        JS_ReportErrorUTF8(cx, "Invalid number of arguments in JSB_cleanScript");
+        return false;
+    }
+
+    JS::CallArgs args = JS::CallArgsFromVp(argc, vp);
+    JS::RootedString jsPath(cx, args.get(0).toString());
+    JSB_PRECONDITION2(jsPath, cx, false, "Error js file in clean script");
+    JSStringWrapper wrapper(jsPath);
+    ScriptingCore::getInstance()->cleanScript(wrapper.get());
+
+    args.rval().setUndefined();
+
+    return true;
+};
+
+bool JSB_core_restartVM(JSContext *cx, uint32_t argc, JS::Value *vp)
+{
+    JSB_PRECONDITION2(argc==0, cx, false, "Invalid number of arguments in executeScript");
+    JS::CallArgs args = JS::CallArgsFromVp(argc, vp);
+    ScriptingCore::getInstance()->reset();
+    args.rval().setUndefined();
+    return true;
+};
+
+bool JSB_closeWindow(JSContext *cx, uint32_t argc, JS::Value *vp)
+{
+    EventListenerCustom* _event = Director::getInstance()->getEventDispatcher()->addCustomEventListener(Director::EVENT_AFTER_DRAW, [&](EventCustom *event) {
+        Director::getInstance()->getEventDispatcher()->removeEventListener(_event);
+        CC_SAFE_RELEASE(_event);
+        
+        ScriptingCore::getInstance()->cleanup();
+    });
+    _event->retain();
+    Director::getInstance()->end();
+#if (CC_TARGET_PLATFORM == CC_PLATFORM_IOS)
+    exit(0);
+#endif
+    return true;
+};
+
+void registerDefaultClasses(JSContext* cx, JS::HandleObject global)
+{
+    JS::RootedObject ns(cx);
+    get_or_create_js_obj(cx, global, "cc", &ns);
+    JS::RootedValue nsval(cx, JS::ObjectOrNullValue(ns));
+    
+    // register some global functions
+    JS_DefineFunction(cx, global, "require", ScriptingCore::executeScript, 1, JSPROP_PERMANENT);
+    JS_DefineFunction(cx, global, "log", ScriptingCore::log, 0, JSPROP_PERMANENT);
+    JS_DefineFunction(cx, global, "executeScript", ScriptingCore::executeScript, 1, JSPROP_READONLY | JSPROP_PERMANENT);
+    JS_DefineFunction(cx, global, "forceGC", ScriptingCore::forceGC, 0, JSPROP_READONLY | JSPROP_PERMANENT);
+    
+    JS_DefineFunction(cx, global, "__getPlatform", JSBCore_platform, 0, JSPROP_READONLY | JSPROP_PERMANENT);
+    JS_DefineFunction(cx, global, "__getOS", JSBCore_os, 0, JSPROP_READONLY | JSPROP_PERMANENT);
+    JS_DefineFunction(cx, global, "__getVersion", JSBCore_version, 0, JSPROP_READONLY | JSPROP_PERMANENT);
+    JS_DefineFunction(cx, global, "__restartVM", JSB_core_restartVM, 0, JSPROP_READONLY | JSPROP_PERMANENT | JSPROP_ENUMERATE );
+    JS_DefineFunction(cx, global, "__cleanScript", JSB_cleanScript, 1, JSPROP_READONLY | JSPROP_PERMANENT);
+    JS_DefineFunction(cx, global, "__isObjectValid", ScriptingCore::isObjectValid, 1, JSPROP_READONLY | JSPROP_PERMANENT);
+    JS_DefineFunction(cx, global, "close", JSB_closeWindow, 0, JSPROP_READONLY | JSPROP_PERMANENT);
+
+    //
+    // Javascript controller (__jsc__)
+    //
+    JS::RootedObject jsc(cx, JS_NewPlainObject(cx));
+    JS::RootedValue jscVal(cx);
+    jscVal = JS::ObjectOrNullValue(jsc);
+    JS_SetProperty(cx, global, "__jsc__", jscVal);
+
+#if CC_ENABLE_GC_FOR_NATIVE_OBJECTS
+    JS::RootedValue trueVal(cx, JS::TrueHandleValue);
+    JS_SetProperty(cx, global, "__ENABLE_GC_FOR_NATIVE_OBJECTS__", trueVal);
+#else
+    JS::RootedValue falseVal(cx, JS::FalseHandleValue);
+    JS_SetProperty(cx, global, "__ENABLE_GC_FOR_NATIVE_OBJECTS__", falseVal);
+#endif
+
+    JS_DefineFunction(cx, jsc, "garbageCollect", ScriptingCore::forceGC, 0, JSPROP_READONLY | JSPROP_PERMANENT | JSPROP_ENUMERATE );
+    JS_DefineFunction(cx, jsc, "dumpRoot", ScriptingCore::dumpRoot, 0, JSPROP_READONLY | JSPROP_PERMANENT | JSPROP_ENUMERATE );
+    JS_DefineFunction(cx, jsc, "executeScript", ScriptingCore::executeScript, 1, JSPROP_READONLY | JSPROP_PERMANENT | JSPROP_ENUMERATE );
+}
+
+static const JSClassOps global_classOps = {
+    nullptr, nullptr, nullptr, nullptr,
+    nullptr, nullptr, nullptr,
+    nullptr,
+    nullptr, nullptr, nullptr, JS_GlobalObjectTraceHook
+};
+static const JSClass global_class = {
+    "global",
+    JSCLASS_GLOBAL_FLAGS,
+    &global_classOps
+};
+
+// Callbacks
+
+static bool
+GetBuildId(JS::BuildIdCharVector* buildId)
+{
+    const char buildid[] = "cocos_xdr";
+    bool ok = buildId->append(buildid, strlen(buildid));
+    return ok;
+}
+
+void jsbWeakPointerCompartmentCallback(JSContext* cx, JSCompartment* comp, void* data)
+{
+    auto it_js = _native_js_global_map->begin();
+    while (it_js != _native_js_global_map->end())
+    {
+        js_proxy_t *proxy = it_js->second;
+        if (proxy->obj)
+        {
+            JS_UpdateWeakPointerAfterGC(&proxy->obj);
+        }
+        it_js++;
+    }
+}
+
+static void
+on_garbage_collect(JSContext* cx, JSGCStatus status, void* data)
+{
+    /* We finalize any pending toggle refs before doing any garbage collection,
+     * so that we can collect the JS wrapper objects, and in order to minimize
+     * the chances of objects having a pending toggle up queued when they are
+     * garbage collected. */
+    if (status == JSGC_BEGIN)
+    {
+        CCLOG("on_garbage_collect: begin, Native -> JS map count: %d\n", (int)_native_js_global_map->size());
+    }
+    else if (status == JSGC_END)
+    {
+        CCLOG("on_garbage_collect: end, Native -> JS map count: %d\n", (int)_native_js_global_map->size());
+    }
+}
+
+static void warningHandler(JSContext *cx, JSErrorReport *report)
+{
+    if (cx && report)
+    {
+        JS::RootedValue err(cx);
+        if (JS_GetPendingException(cx, &err))
+        {
+            // Should clear pending exception, otherwise it will trigger infinite loop
+            JS_ClearPendingException(cx);
+        }
+        ScriptingCore::reportError(cx, report, err);
+    }
+};
+
+// Promise support
+
+using JobQueue = JS::GCVector<JSObject*, 0, js::SystemAllocPolicy>;
+
+// Per-context shell state.
+struct PromiseState
+{
+    explicit PromiseState(JSContext* cx);
+    ~PromiseState();
+    
+    JS::PersistentRooted<JobQueue> jobQueue;
+    bool drainingJobQueue;
+    bool quitting;
+    EventListenerCustom *drainJobsHook;
+};
+
+PromiseState* getPromiseState(JSContext* cx)
+{
+    PromiseState* sc = static_cast<PromiseState*>(JS_GetContextPrivate(cx));
+    assert(sc);
+    return sc;
+}
+
+JSObject* onGetIncumbentGlobalCallback(JSContext* cx)
+{
+    return JS::CurrentGlobalOrNull(cx);
+}
+
+bool onEnqueuePromiseJobCallback(JSContext* cx, JS::HandleObject job, JS::HandleObject allocationSite,
+                                 JS::HandleObject incumbentGlobal, void* data)
+{
+    PromiseState* sc = getPromiseState(cx);
+    assert(job);
+    return sc->jobQueue.append(job);
+}
+
+bool drainJobQueue()
+{
+    JSContext* cx = ScriptingCore::getInstance()->getGlobalContext();
+    PromiseState* sc = getPromiseState(cx);
+    if (sc->quitting || sc->drainingJobQueue)
+    return true;
+    
+    sc->drainingJobQueue = true;
+    
+    JS::RootedObject job(cx);
+    JS::HandleValueArray args(JS::HandleValueArray::empty());
+    JS::RootedValue rval(cx);
+    // Execute jobs in a loop until we've reached the end of the queue.
+    // Since executing a job can trigger enqueuing of additional jobs,
+    // it's crucial to re-check the queue length during each iteration.
+    for (size_t i = 0; i < sc->jobQueue.length(); i++)
+    {
+        job = sc->jobQueue[i];
+        JSAutoCompartment ac(cx, job);
+        JS::Call(cx, JS::UndefinedHandleValue, job, args, &rval);
+        if (JS_IsExceptionPending(cx)) {
+            handlePendingException(cx);
+        }
+        sc->jobQueue[i].set(nullptr);
+    }
+    sc->jobQueue.clear();
+    sc->drainingJobQueue = false;
+    
+    return true;
+}
+
+PromiseState::PromiseState(JSContext* cx)
+: drainingJobQueue(false)
+, quitting(false)
+{
+    drainJobsHook = Director::getInstance()->getEventDispatcher()->addCustomEventListener(Director::EVENT_AFTER_DRAW, [&](EventCustom *event) {
+        drainJobQueue();
+    });
+    CC_SAFE_RETAIN(drainJobsHook);
+}
+
+PromiseState::~PromiseState()
+{
+    Director::getInstance()->getEventDispatcher()->removeEventListener(drainJobsHook);
+    CC_SAFE_RELEASE(drainJobsHook);
+}
+
+// Promise support end
 
 ScriptingCore* ScriptingCore::getInstance()
 {
@@ -38,11 +550,6 @@
 }
 
 ScriptingCore::ScriptingCore()
-<<<<<<< HEAD
-: _callFromScript(false)
-{
-
-=======
 : _cx(nullptr)
 , _global(nullptr)
 , _debugGlobal(nullptr)
@@ -1183,69 +1690,138 @@
         } while(0);
     }
     return bRet;
->>>>>>> 8cac7050
-}
-
-ScriptingCore::~ScriptingCore()
-{
-    se::ScriptEngine::destroyInstance();
-}
-
-// Override functions
-
-void ScriptingCore::retainScriptObject(Ref* owner, Ref* target)
-{
-    se::ScriptEngine::getInstance()->_retainScriptObject(owner, target);
-}
-
-void ScriptingCore::rootScriptObject(Ref* target)
-{
-    assert(false);
-}
-
-void ScriptingCore::releaseScriptObject(Ref* owner, Ref* target)
-{
-    assert(!se::ScriptEngine::getInstance()->isGarbageCollecting());
-    se::ScriptEngine::getInstance()->_releaseScriptObject(owner, target);
-}
-
-void ScriptingCore::unrootScriptObject(Ref* target)
-{
-    assert(false);
-}
-
-void ScriptingCore::releaseAllChildrenRecursive(Node *node)
-{
-    const Vector<Node*>& children = node->getChildren();
-    for (auto child : children)
-    {
-        releaseScriptObject(node, child);
-        releaseAllChildrenRecursive(child);
-    }
-}
-
-void ScriptingCore::releaseAllNativeRefs(Ref* owner)
-{
-    assert(false);
-}
-
-void ScriptingCore::removeScriptObjectByObject(Ref* obj)
-{
-    assert(false);
+}
+
+std::chrono::steady_clock::time_point ScriptingCore::getEngineStartTime() const
+{
+	return _engineStartTime;
+}
+
+
+bool ScriptingCore::handleKeyboardEvent(void* nativeObj, cocos2d::EventKeyboard::KeyCode keyCode, bool isPressed, cocos2d::Event* event)
+{
+    js_proxy_t * p = jsb_get_native_proxy(nativeObj);
+    if (nullptr == p)
+        return false;
+    
+    JS::RootedObject listener(_cx, p->obj);
+
+    bool ret = false;
+
+    JS::AutoValueVector valArr(_cx);
+    valArr.append( JS::Int32Value((int32_t)keyCode));
+    JS::RootedObject eventObj(_cx);
+    JS::RootedObject proto(_cx, jsb_cocos2d_EventKeyboard_prototype->get());
+    jsb_get_or_create_weak_jsobject(_cx, event, jsb_cocos2d_EventKeyboard_class, proto, &eventObj, "EventKeyboard");
+    valArr.append( JS::ObjectOrNullValue(eventObj));
+    JS::HandleValueArray args(valArr);
+    JS::RootedValue objVal(_cx, JS::ObjectOrNullValue(p->obj));
+
+    if (isPressed)
+    {
+        ret = executeFunctionWithOwner(objVal, "_onKeyPressed", args);
+    }
+    else
+    {
+        ret = executeFunctionWithOwner(objVal, "_onKeyReleased", args);
+    }
+    return ret;
+}
+
+bool ScriptingCore::handleFocusEvent(void* nativeObj, cocos2d::ui::Widget* widgetLoseFocus, cocos2d::ui::Widget* widgetGetFocus)
+{
+    js_proxy_t * p = jsb_get_native_proxy(nativeObj);
+    if (nullptr == p)
+        return false;
+    
+    JS::RootedObject proto(_cx, jsb_cocos2d_ui_Widget_prototype->get());
+    
+    JS::AutoValueVector valArr(_cx);
+    JS::RootedObject widgetObj(_cx);
+    jsb_get_or_create_weak_jsobject(_cx, widgetLoseFocus, jsb_cocos2d_ui_Widget_class, proto, &widgetObj, "cocos2d::ui::Widget");
+    valArr.append(JS::ObjectOrNullValue(widgetObj));
+    jsb_get_or_create_weak_jsobject(_cx, widgetGetFocus, jsb_cocos2d_ui_Widget_class, proto, &widgetObj, "cocos2d::ui::Widget");
+    valArr.append(JS::ObjectOrNullValue(widgetObj));
+    JS::HandleValueArray args(valArr);
+    JS::RootedValue objVal(_cx, JS::ObjectOrNullValue(p->obj));
+
+    bool ret = executeFunctionWithOwner(objVal, "onFocusChanged", args);
+
+    return ret;
+}
+
+
+int ScriptingCore::executeCustomTouchesEvent(EventTouch::EventCode eventType,
+                                       const std::vector<Touch*>& touches, JS::HandleObject obj)
+{
+    std::string funcName = getTouchesFuncName(eventType);
+
+    JS::RootedObject jsretArr(_cx, JS_NewArrayObject(_cx, 0));
+    JS::RootedValue jsval(_cx);
+    int count = 0;
+    for (auto& touch : touches)
+    {
+        JS::RootedObject touchObj(_cx);
+        JS::RootedObject proto(_cx, jsb_cocos2d_Touch_prototype->get());
+        jsb_get_or_create_weak_jsobject(_cx, touch, jsb_cocos2d_Touch_class, proto, &touchObj, "Touch");
+        jsval = JS::ObjectOrNullValue(touchObj);
+        if (!JS_SetElement(this->_cx, jsretArr, count, jsval)) {
+            break;
+        }
+        ++count;
+    }
+    JS::RootedValue retArrVal(_cx, JS::ObjectOrNullValue(jsretArr));
+    JS::HandleValueArray args(retArrVal);
+    JS::RootedValue objVal(_cx, JS::ObjectOrNullValue(obj));
+
+    executeFunctionWithOwner(objVal, funcName.c_str(), args);
+    return 1;
+}
+
+
+int ScriptingCore::executeCustomTouchEvent(EventTouch::EventCode eventType, Touch *touch, JS::HandleObject obj)
+{
+    JS::RootedValue retval(_cx);
+    std::string funcName = getTouchFuncName(eventType);
+    JS::RootedObject touchObj(_cx);
+    JS::RootedObject proto(_cx, jsb_cocos2d_Touch_prototype->get());
+    jsb_get_or_create_weak_jsobject(_cx, touch, jsb_cocos2d_Touch_class, proto, &touchObj, "Touch");
+    JS::RootedValue arg(_cx, JS::ObjectOrNullValue(touchObj));
+    JS::HandleValueArray args(arg);
+    JS::RootedValue objVal(_cx, JS::ObjectOrNullValue(obj));
+
+    executeFunctionWithOwner(objVal, funcName.c_str(), args, &retval);
+    return 1;
+}
+
+int ScriptingCore::executeCustomTouchEvent(EventTouch::EventCode eventType,
+                                           Touch *touch, JS::HandleObject obj,
+                                           JS::MutableHandleValue retval)
+{    
+    std::string funcName = getTouchFuncName(eventType);
+    JS::RootedObject touchObj(_cx);
+    JS::RootedObject proto(_cx, jsb_cocos2d_Touch_prototype->get());
+    jsb_get_or_create_weak_jsobject(_cx, touch, jsb_cocos2d_Touch_class, proto, &touchObj, "Touch");
+    JS::RootedValue arg(_cx, JS::ObjectOrNullValue(touchObj));
+    JS::HandleValueArray args(arg);
+    JS::RootedValue objVal(_cx, JS::ObjectOrNullValue(obj));
+
+    executeFunctionWithOwner(objVal, funcName.c_str(), args, retval);
+    return 1;
 }
 
 int ScriptingCore::executeGlobalFunction(const char* functionName)
-{
-    assert(false);
-    return 0;
-}
-
-int ScriptingCore::sendEvent(cocos2d::ScriptEvent* evt)
+{    
+    std::string evalStr = functionName;
+    JS::RootedValue globalVal(_cx, JS::ObjectOrNullValue(_global->get()));
+    return executeFunctionWithOwner(globalVal, functionName, JS::HandleValueArray::empty());
+}
+
+int ScriptingCore::sendEvent(ScriptEvent* evt)
 {
     if (NULL == evt)
         return 0;
 
-    // special type, can't use this code after JSAutoCompartment
     if (evt->type == kRestartGame)
     {
         restartVM();
@@ -1255,34 +1831,34 @@
     switch (evt->type)
     {
         case kNodeEvent:
-        {
-            return handleNodeEvent(evt->data);
-        }
+            {
+                return handleNodeEvent(evt->data);
+            }
             break;
         case kScriptActionEvent:
-        {
-            return handleActionEvent(evt->data);
-        }
+            {
+                return handleActionEvent(evt->data);
+            }
             break;
-//        case kMenuClickedEvent:
-//            break;
-//        case kTouchEvent:
-//        {
-//            TouchScriptData* data = (TouchScriptData*)evt->data;
-//            return handleTouchEvent(data->nativeObject, data->actionType, data->touch, data->event);
-//        }
-//            break;
-//        case kTouchesEvent:
-//        {
-//            TouchesScriptData* data = (TouchesScriptData*)evt->data;
-//            return handleTouchesEvent(data->nativeObject, data->actionType, data->touches, data->event);
-//        }
-//            break;
-//        case kComponentEvent:
-//        {
-//            return handleComponentEvent(evt->data);
-//        }
-//            break;
+        case kMenuClickedEvent:
+            break;
+        case kTouchEvent:
+            {
+                TouchScriptData* data = (TouchScriptData*)evt->data;
+                return handleTouchEvent(data->nativeObject, data->actionType, data->touch, data->event);
+            }
+            break;
+        case kTouchesEvent:
+            {
+                TouchesScriptData* data = (TouchesScriptData*)evt->data;
+                return handleTouchesEvent(data->nativeObject, data->actionType, data->touches, data->event);
+            }
+            break;
+        case kComponentEvent:
+            {
+                return handleComponentEvent(evt->data);
+            }
+            break;
         default:
             CCASSERT(false, "Invalid script event.");
             break;
@@ -1291,9 +1867,6 @@
     return 0;
 }
 
-<<<<<<< HEAD
-bool ScriptingCore::parseConfig(ConfigType type, const std::string& str)
-=======
 bool ScriptingCore::parseConfig(ConfigType type, const std::string &str)
 {
     JS::AutoValueVector valArr(_cx);
@@ -1688,86 +2261,261 @@
 }
 
 void handlePendingException(JSContext *cx)
->>>>>>> 8cac7050
-{
-    assert(false);
-    return false;
-}
-
-// private methods
-
-int ScriptingCore::handleActionEvent(void* data)
-{
-    if (nullptr == data)
-        return 0;
-
-    ActionObjectScriptData* actionObjectScriptData = static_cast<ActionObjectScriptData*>(data);
-    if (nullptr == actionObjectScriptData->nativeObject || nullptr == actionObjectScriptData->eventType)
-        return 0;
-
-    Action* actionObject = static_cast<Action*>(actionObjectScriptData->nativeObject);
-    int eventType = *((int*)(actionObjectScriptData->eventType));
-
-    auto iter = se::NativePtrToObjectMap::find(actionObject);
-    if (iter == se::NativePtrToObjectMap::end())
-        return 0;
-
-    se::ScriptEngine::getInstance()->clearException();
-    se::AutoHandleScope hs;
-    se::Value seActionVal;
-    seActionVal.setObject(iter->second, true);
-
-    int ret = 0;
-
-    if (eventType == kActionUpdate)
-    {
-        se::Value updateVal;
-        if (seActionVal.toObject()->getProperty("update", &updateVal) && updateVal.isObject() && updateVal.toObject()->isFunction())
+{
+    JS::RootedValue err(cx);
+    if (JS_GetPendingException(cx, &err) && err.isObject())
+    {
+        JS_ClearPendingException(cx);
+        
+        JS::RootedObject errObj(cx, err.toObjectOrNull());
+        JSErrorReport *report = JS_ErrorFromException(cx, errObj);
+        
+        ScriptingCore::reportError(cx, report, err);
+    }
+}
+
+void make_class_extend(JSContext *cx, JS::HandleObject proto)
+{
+    JS::RootedValue classVal(cx);
+    if (JS_GetProperty(cx, proto, "constructor", &classVal) && !classVal.isNullOrUndefined())
+    {
+        JS::RootedObject extendObj(cx);
+        get_or_create_js_obj("cc.Class.extend", &extendObj);
+        JS::RootedValue extendVal(cx, JS::ObjectOrNullValue(extendObj));
+        if (!extendVal.isNullOrUndefined()) {
+            JS::RootedObject classObj(cx, classVal.toObjectOrNull());
+            JS_SetProperty(cx, classObj, "extend", extendVal);
+        }
+    }
+}
+
+js_proxy_t* jsb_new_proxy(JSContext *cx, void* nativeObj, JS::HandleObject jsObj)
+{
+    js_proxy_t* proxy = nullptr;
+    JS::RootedValue objVal(cx, JS::ObjectOrNullValue(jsObj));
+
+    if (nativeObj && objVal.isObject())
+    {
+        JS::RootedValue hook(cx);
+        bool hasHook = JS_GetProperty(cx, jsObj, "__hook", &hook);
+
+        if (!hasHook || !hook.isObject())
         {
-            se::ValueArray args;
-            args.push_back(se::Value(*((float *)actionObjectScriptData->param)));
-            updateVal.toObject()->call(args, seActionVal.toObject());
-        }
-    }
-
-    return ret;
-}
-
-int ScriptingCore::handleNodeEvent(void* data)
-{
-    if (nullptr == data)
-        return 0;
-
-    BasicScriptData* basicScriptData = static_cast<BasicScriptData*>(data);
-    if (nullptr == basicScriptData->nativeObject || nullptr == basicScriptData->value)
-        return 0;
-
-    void* node = basicScriptData->nativeObject;
-    int action = *((int*)(basicScriptData->value));
-
-    bool ret = false;
-    if (action == kNodeOnEnter)
-    {
-        ret = se::ScriptEngine::getInstance()->_onReceiveNodeEvent(node, se::ScriptEngine::NodeEventType::ENTER);
-    }
-    else if (action == kNodeOnExit)
-    {
-        ret = se::ScriptEngine::getInstance()->_onReceiveNodeEvent(node, se::ScriptEngine::NodeEventType::EXIT);
-    }
-    else if (action == kNodeOnEnterTransitionDidFinish)
-    {
-        ret = se::ScriptEngine::getInstance()->_onReceiveNodeEvent(node, se::ScriptEngine::NodeEventType::ENTER_TRANSITION_DID_FINISH);
-    }
-    else if (action == kNodeOnExitTransitionDidStart)
-    {
-        ret = se::ScriptEngine::getInstance()->_onReceiveNodeEvent(node, se::ScriptEngine::NodeEventType::EXIT_TRANSITION_DID_START);
-    }
-    else if (action == kNodeOnCleanup)
-    {
-        ret = se::ScriptEngine::getInstance()->_onReceiveNodeEvent(node, se::ScriptEngine::NodeEventType::CLEANUP);
-    }
-<<<<<<< HEAD
-=======
+            CCLOG("BUG: JS object(%p) doesn't have __hook property, can't set private data.", jsObj.get());
+            return nullptr;
+        }
+        JS::RootedObject hookObj(cx, hook.toObjectOrNull());
+        
+        // native to JS index
+        proxy = new js_proxy_t();
+        CC_ASSERT(proxy && "not enough memory");
+        CC_ASSERT(_native_js_global_map->find(nativeObj) == _native_js_global_map->end() && "Native Key should not be present");
+        
+        proxy->ptr = nativeObj;
+        proxy->obj = jsObj.get();
+
+        // One Proxy in two entries
+        (*_native_js_global_map)[nativeObj] = proxy;
+        JS_SetPrivate(hookObj, proxy);
+    }
+    else CCLOG("jsb_new_proxy: Invalid keys");
+
+    return proxy;
+}
+
+js_proxy_t* jsb_bind_proxy(JSContext *cx, void* nativeObj, JS::HandleObject jsObj)
+{
+    js_proxy_t* proxy = nullptr;
+    JS::RootedValue objVal(cx, JS::ObjectOrNullValue(jsObj));
+    
+    if (nativeObj && objVal.isObject())
+    {
+        // native to JS index
+        proxy = new js_proxy_t();
+        CC_ASSERT(proxy && "not enough memory");
+        CC_ASSERT(_native_js_global_map->find(nativeObj) == _native_js_global_map->end() && "Native Key should not be present");
+        
+        proxy->ptr = nativeObj;
+        proxy->obj = jsObj;
+        (*_native_js_global_map)[nativeObj] = proxy;
+    }
+    else CCLOG("jsb_bind_proxy: Invalid keys");
+    return proxy;
+}
+
+js_proxy_t* jsb_get_native_proxy(void* nativeObj)
+{
+    auto search = _native_js_global_map->find(nativeObj);
+    if(search != _native_js_global_map->end())
+        return search->second;
+    return nullptr;
+}
+
+js_proxy_t* jsb_get_js_proxy(JSContext *cx, JS::HandleObject jsObj)
+{
+    JS::RootedValue hook(cx);
+    JS_GetProperty(cx, jsObj, "__hook", &hook);
+    
+    if (hook.isObject())
+    {
+        JSObject *hookObj = hook.toObjectOrNull();
+        const JSClass *jsClass = JS_GetClass(hookObj);
+        if (jsClass == jsb_RefFinalizeHook_class || jsClass == jsb_ObjFinalizeHook_class)
+        {
+            js_proxy_t *proxy = (js_proxy_t *)JS_GetPrivate(hookObj);
+            return proxy;
+        }
+    }
+    
+    return nullptr;
+}
+
+bool jsb_remove_proxy(js_proxy_t* proxy)
+{
+    bool ok = jsb_unbind_proxy(proxy);
+    if (ok)
+    {
+        CC_SAFE_DELETE(proxy);
+    }
+    return ok;
+}
+
+bool jsb_unbind_proxy(js_proxy_t* proxy)
+{
+    void* nativeKey = proxy->ptr;
+#if COCOS2D_DEBUG > 1
+    CC_ASSERT(nativeKey && "Invalid nativeKey");
+#else
+    if (!nativeKey)
+        return false;
+#endif // COCOS2D_DEBUG
+    
+    // delete entry in native proxy map
+    auto it_nat = _native_js_global_map->find(nativeKey);
+    if (it_nat != _native_js_global_map->end())
+    {
+        _native_js_global_map->erase(it_nat);
+        return true;
+    }
+    else
+    {
+#if COCOS2D_DEBUG > 1
+        CCLOG("------UNBINDING------ failed, requested proxy is not present, Cpp: %p - Proxy: %p", nativeKey, proxy);
+#endif // COCOS2D_DEBUG
+        return false;
+    }
+}
+
+//
+// Ref functions
+//
+
+// ref_create
+bool jsb_ref_create_jsobject(JSContext *cx, cocos2d::Ref *ref, JSClass *jsclass, JS::HandleObject proto, JS::MutableHandleObject jsObj, const char* debug)
+{
+    jsObj.set(JS_NewObjectWithGivenProto(cx, jsclass, proto));
+    jsb_ref_init(cx, jsObj, ref, debug);
+    jsb_new_proxy(cx, ref, jsObj);
+    return true;
+}
+
+bool jsb_ref_autoreleased_create_jsobject(JSContext *cx, cocos2d::Ref *ref, JSClass *jsclass, JS::HandleObject proto, JS::MutableHandleObject jsObj, const char* debug)
+{
+    jsObj.set(JS_NewObjectWithGivenProto(cx, jsclass, proto));
+    jsb_ref_autoreleased_init(cx, jsObj, ref, debug);
+    jsb_new_proxy(cx, ref, jsObj);
+    return true;
+}
+
+bool jsb_create_weak_jsobject(JSContext *cx, void *native, JSClass *jsclass, JS::HandleObject proto, JS::MutableHandleObject jsObj, const char* debug)
+{
+    jsObj.set(JS_NewObjectWithGivenProto(cx, jsclass, proto));
+    js_add_FinalizeHook(cx, jsObj, false);
+    auto proxy = jsb_new_proxy(cx, native, jsObj);
+    (void)proxy;
+
+#if ! CC_ENABLE_GC_FOR_NATIVE_OBJECTS
+//    JS::AddNamedObjectRoot(cx, &proxy->obj, debug);
+#else
+#if COCOS2D_DEBUG > 1
+    if (debug != nullptr)
+    {
+        CCLOG("++++++WEAK_REF++++++ Cpp(%s): %p - Proxy: %p", debug, native, proxy);
+    }
+#endif // COCOS2D_DEBUG
+#endif // CC_ENABLE_GC_FOR_NATIVE_OBJECTS
+    return true;
+}
+
+// get_or_create
+bool jsb_ref_get_or_create_jsobject(JSContext *cx, cocos2d::Ref *ref, JSClass *jsclass, JS::HandleObject proto, JS::MutableHandleObject jsObj, const char* debug)
+{
+    auto proxy = jsb_get_native_proxy(ref);
+    if (proxy)
+    {
+        jsObj.set(proxy->obj);
+        return true;
+    }
+
+    jsObj.set(JS_NewObjectWithGivenProto(cx, jsclass, proto));
+    
+    JS::RootedObject obj(cx, jsObj);
+#if CC_ENABLE_GC_FOR_NATIVE_OBJECTS
+    ref->retain();
+    js_add_FinalizeHook(cx, jsObj, true);
+    proxy = jsb_new_proxy(cx, ref, obj);
+#if COCOS2D_DEBUG > 1
+    if (debug != nullptr)
+    {
+        CCLOG("++++++RETAINED++++++ Cpp(%s): %p - Proxy: %p obj: %p", debug, ref, proxy, jsObj.get());
+    }
+#endif // COCOS2D_DEBUG
+#else
+    // don't auto-release, don't retain.
+    JS::AddNamedObjectRoot(cx, &newproxy->obj, debug);
+    jsb_new_proxy(cx, ref, obj);
+#endif // CC_ENABLE_GC_FOR_NATIVE_OBJECTS
+
+    return true;
+}
+
+// get_or_create: Ref is already autoreleased (or created)
+bool jsb_ref_autoreleased_get_or_create_jsobject(JSContext *cx, cocos2d::Ref *ref, JSClass *jsclass, JS::HandleObject proto, JS::MutableHandleObject jsObj, const char* debug)
+{
+    auto proxy = jsb_get_native_proxy(ref);
+    if (proxy)
+    {
+        jsObj.set(proxy->obj);
+        return true;
+    }
+    // else
+    return jsb_ref_autoreleased_create_jsobject(cx, ref, jsclass, proto, jsObj, debug);
+}
+
+// get_or_create: when native object isn't a ref object or when the native object life cycle don't need to be managed by js object
+bool jsb_get_or_create_weak_jsobject(JSContext *cx, void *native, JSClass *jsclass, JS::HandleObject proto, JS::MutableHandleObject jsObj, const char* debug)
+{
+    auto proxy = jsb_get_native_proxy(native);
+    if (proxy)
+    {
+        jsObj.set(proxy->obj);
+        return true;
+    }
+
+    // don't auto-release, don't retain.
+    jsObj.set(JS_NewObjectWithGivenProto(cx, jsclass, proto));
+
+#if ! CC_ENABLE_GC_FOR_NATIVE_OBJECTS
+//    JS::AddNamedObjectRoot(cx, &proxy->obj, debug);
+    jsb_new_proxy(cx, native, jsObj);
+#else
+    js_add_FinalizeHook(cx, jsObj, false);
+    proxy = jsb_new_proxy(cx, native, jsObj);
+#if COCOS2D_DEBUG > 1
+    if (debug != nullptr)
+    {
+        CCLOG("++++++WEAK_REF++++++ Cpp(%s): %p - Proxy: %p", debug, native, proxy);
+    }
 #endif // COCOS2D_DEBUG
 #endif // CC_ENABLE_GC_FOR_NATIVE_OBJECTS
     return true;
@@ -1828,13 +2576,21 @@
     jsb_remove_proxy(proxy);
     // Rebind js obj with new action
     jsb_new_proxy(cx, newRef, jsobj);
->>>>>>> 8cac7050
-    
-    return ret ? 1 : 0;
-}
-
-void ScriptingCore::restartVM()
-{
-    se::ScriptEngine::getInstance()->cleanup();
-    Application::getInstance()->applicationDidFinishLaunching();
+    
+#if !CC_ENABLE_GC_FOR_NATIVE_OBJECTS
+//    JS::AddNamedObjectRoot(cx, &newProxy->obj, debug);
+#endif
+}
+
+void jsb_non_ref_init(JSContext* cx, JS::HandleObject obj, void* native, const char* debug)
+{
+//    CCLOG("jsb_non_ref_init: JSObject address =  %p. %s", obj->get(), debug);
+#if CC_ENABLE_GC_FOR_NATIVE_OBJECTS
+    JS::RootedObject jsObj(cx, obj);
+    js_add_FinalizeHook(cx, jsObj, false);
+    // don't retain it, already retained
+#if COCOS2D_DEBUG > 1
+    CCLOG("++++++RETAINED++++++ Cpp(%s): %p - JS: %p", debug, native, jsObj.get());
+#endif // COCOS2D_DEBUG
+#endif
 }