--- conflicted
+++ resolved
@@ -1,5 +1,7 @@
 /*
- * Copyright (c) 2017 Chukong Technologies Inc.
+ * Created by Rolando Abarca on 3/14/12.
+ * Copyright (c) 2012 Zynga Inc. All rights reserved.
+ * Copyright (c) 2013-2016 Chukong Technologies Inc.
  *
  * Permission is hereby granted, free of charge, to any person obtaining a copy
  * of this software and associated documentation files (the "Software"), to deal
@@ -23,7 +25,36 @@
 #ifndef __SCRIPTING_CORE_H__
 #define __SCRIPTING_CORE_H__
 
-#include "base/CCScriptSupport.h"
+#include "jsapi.h"
+#include "jsfriendapi.h"
+
+#include "ui/UIWidget.h"
+#include "scripting/js-bindings/manual/js_bindings_config.h"
+#include "scripting/js-bindings/manual/spidermonkey_specifics.h"
+#include "scripting/js-bindings/manual/js_manual_conversions.h"
+#include "mozilla/Maybe.h"
+#include "scripting/js-bindings/manual/js-BindingsExport.h"
+
+#include <assert.h>
+#include <memory>
+#include <chrono>
+
+#define ENGINE_VERSION "Cocos Creator v1.6"
+
+extern std::unordered_map<std::string, js_type_class_t*> *_js_global_type_map;
+
+void js_log(const char *format, ...);
+
+typedef void (*sc_register_sth)(JSContext* cx, JS::HandleObject global);
+
+void registerDefaultClasses(JSContext* cx, JS::HandleObject global);
+
+
+class SimpleRunLoop : public cocos2d::Ref
+{
+public:
+    void update(float d);
+};
 
 /**
  * @addtogroup jsb
@@ -46,23 +77,40 @@
  * - Invoke garbage collection of JavaScript context
  * - etc...
  */
-class ScriptingCore : public cocos2d::ScriptEngineProtocol
+class CC_JS_DLL ScriptingCore : public cocos2d::ScriptEngineProtocol
 {
+private:
+    JSContext *_cx;
+    JS::PersistentRootedObject *_global;
+    JS::PersistentRootedObject *_debugGlobal;
+    SimpleRunLoop *_runLoop;
+    JSCompartment *_oldCompartment;
+    bool _jsInited;
+    bool _needCleanup;
+    bool _callFromScript;
+    bool _finalizing;
+    
+    ScriptingCore();
+
+	std::chrono::steady_clock::time_point _engineStartTime;
 public:
-    virtual ~ScriptingCore();
+    
+    static const char* EVENT_RESET;
+    
+    ~ScriptingCore();
 
     /**@~english
      * ScriptingCore is a singleton class, you can retrieve its instance with this function.
      * @return @~english The ScriptingCore instance.
      */
     static ScriptingCore *getInstance();
-    
+
     /**@~english
      * Gets the script type, for ScriptingCore, it will return `cocos2d::kScriptTypeJavascript`
      * @return `cocos2d::kScriptTypeJavascript`
      */
     virtual cocos2d::ccScriptType getScriptType() override { return cocos2d::kScriptTypeJavascript; };
-    
+
     /**
      * Reflect the retain relationship to script scope
      */
@@ -98,12 +146,28 @@
      * @param obj @~english Object to be removed
      */
     virtual void removeScriptObjectByObject(cocos2d::Ref* obj) override;
-    
+
     /**
      * @brief @~english Useless in ScriptingCore, please use evalString
      * @see evalString
      */
     virtual int executeString(const char* codes) override { return 0; }
+
+    /**
+     * @brief @~english Pause scheduled tasks and actions for an object proxy.
+     * @param p @~english The object proxy
+     */
+    void pauseSchedulesAndActions(js_proxy_t* p);
+    /**
+     * @brief @~english Resume scheduled tasks and actions for an object proxy.
+     * @param p @~english The object proxy
+     */
+    void resumeSchedulesAndActions(js_proxy_t* p);
+    /**
+     * @brief @~english Cleanup scheduled tasks and actions for an object proxy.
+     * @param p @~english The object proxy
+     */
+    void cleanupSchedulesAndActions(js_proxy_t* p);
 
     /**
      @brief Useless in ScriptingCore, please use runScript
@@ -119,7 +183,7 @@
     virtual int executeGlobalFunction(const char* functionName) override;
 
     virtual int sendEvent(cocos2d::ScriptEvent* message) override;
-    
+
     virtual bool parseConfig(ConfigType type, const std::string& str) override;
     /**
      * @brief @~english Useless in ScriptingCore
@@ -130,9 +194,6 @@
     virtual void setCalledFromScript(bool callFromScript) override { _callFromScript = callFromScript; };
     virtual bool isCalledFromScript() override { return _callFromScript; };
 
-<<<<<<< HEAD
-    void restartVM();
-=======
     /**
      * @brief @~english Execute a js function with a JavaScript object as parameter.
      * By passing a native object, ScriptingCore will found its JavaScript object with the proxy.
@@ -453,15 +514,162 @@
      * Calls the Garbage Collector
      */
     virtual void garbageCollect() override;
->>>>>>> 8cac7050
-
-private:
-    ScriptingCore();
-
+
+    /**
+     * Sets the js object that is being finalizing in the script engine, internal use only, please do not call this function
+     */
+    void setFinalizing (bool finalizing) {_finalizing = finalizing;};
+
+    /**
+     * Gets the js object that is being finalizing in the script engine
+     */
+    bool getFinalizing () {return _finalizing;};
+    
+public:
+    int handleNodeEvent(void* data);
     int handleActionEvent(void* data);
-    int handleNodeEvent(void* data);
-
-    bool _callFromScript;
+    int handleComponentEvent(void* data);
+
+    bool handleTouchesEvent(void* nativeObj, cocos2d::EventTouch::EventCode eventCode, const std::vector<cocos2d::Touch*>& touches, cocos2d::Event* event);
+    bool handleTouchesEvent(void* nativeObj, cocos2d::EventTouch::EventCode eventCode, const std::vector<cocos2d::Touch*>& touches, cocos2d::Event* event, JS::MutableHandleValue jsvalRet);
+
+    bool handleTouchEvent(void* nativeObj, cocos2d::EventTouch::EventCode eventCode, cocos2d::Touch* touch, cocos2d::Event* event);
+    bool handleTouchEvent(void* nativeObj, cocos2d::EventTouch::EventCode eventCode, cocos2d::Touch* touch, cocos2d::Event* event, JS::MutableHandleValue jsvalRet);
+
+    bool handleMouseEvent(void* nativeObj, cocos2d::EventMouse::MouseEventType eventType, cocos2d::Event* event);
+    bool handleMouseEvent(void* nativeObj, cocos2d::EventMouse::MouseEventType eventType, cocos2d::Event* event, JS::MutableHandleValue jsvalRet);
+
+    bool handleKeyboardEvent(void* nativeObj, cocos2d::EventKeyboard::KeyCode keyCode, bool isPressed, cocos2d::Event* event);
+    bool handleFocusEvent(void* nativeObj, cocos2d::ui::Widget* widgetLoseFocus, cocos2d::ui::Widget* widgetGetFocus);
+    
+    void restartVM();
 };
 
+/**
+ * You don't need to manage the returned pointer. They live for the whole life of
+ * the app.
+ */
+template <class T>
+inline js_type_class_t *js_get_type_from_native(T* native_obj)
+{
+    bool found = false;
+    std::string typeName = typeid(*native_obj).name();
+    auto typeProxyIter = _js_global_type_map->find(typeName);
+    if (typeProxyIter == _js_global_type_map->end())
+    {
+        typeName = typeid(T).name();
+        typeProxyIter = _js_global_type_map->find(typeName);
+        if (typeProxyIter != _js_global_type_map->end())
+        {
+            found = true;
+        }
+    }
+    else
+    {
+        found = true;
+    }
+    return found ? typeProxyIter->second : nullptr;
+}
+
+template <class T>
+js_type_class_t *jsb_register_class(JSContext *cx, JSClass *jsClass, JS::HandleObject proto)
+{
+    js_type_class_t *p = nullptr;
+    std::string typeName = TypeTest<T>::s_name();
+    if (_js_global_type_map->find(typeName) == _js_global_type_map->end())
+    {
+        p = (js_type_class_t *)malloc(sizeof(js_type_class_t));
+        memset(p, 0, sizeof(js_type_class_t));
+        p->jsclass = jsClass;
+        p->proto = new JS::PersistentRootedObject(cx, proto);
+        
+        _js_global_type_map->insert(std::make_pair(typeName, p));
+    }
+    return p;
+}
+
+void handlePendingException(JSContext *cx);
+
+void make_class_extend(JSContext *cx, JS::HandleObject proto);
+
+/** creates proxy that associated the nativeObj with the JsObj, add it to the global map and set the proxy to the hook's private slot*/
+js_proxy_t* jsb_new_proxy(JSContext *cx, void* nativeObj, JS::HandleObject jsObj);
+/** Add a new native js proxy to the global map */
+js_proxy_t* jsb_bind_proxy(JSContext *cx, void* nativeObj, JS::HandleObject jsHandle);
+/** returns the proxy associated with the Native* */
+js_proxy_t* jsb_get_native_proxy(void* nativeObj);
+/** returns the proxy associated with the JSObject* */
+js_proxy_t* jsb_get_js_proxy(JSContext *cx, JS::HandleObject jsObj);
+/** removes the native proxy from the global map */
+bool jsb_unbind_proxy(js_proxy_t* proxy);
+/** removes the proxy */
+bool jsb_remove_proxy(js_proxy_t* proxy);
+
+/**
+ * Generic initialization function for subclasses of Ref
+ */
+void jsb_ref_init(JSContext* cx, JS::HandleObject obj, cocos2d::Ref* ref, const char* debug);
+
+/**
+ * Generic initialization function for subclasses of Ref.
+ * Similar to jsb_ref_init(), but call it if you know that Ref has been autoreleased
+ * This function should never be called. It is only added as way to fix
+ * an issue with the static auto-bindings with the "create" function
+ */
+void jsb_ref_autoreleased_init(JSContext* cx, JS::HandleObject obj, cocos2d::Ref* ref, const char* debug);
+
+/**
+ * Disassociates oldRef from jsobj, and associates a new Ref.
+ * Useful for the EaseActions and others
+ */
+void jsb_ref_rebind(JSContext* cx, JS::HandleObject jsobj, js_proxy_t *js2native_proxy, cocos2d::Ref* oldRef, cocos2d::Ref* newRef, const char* debug);
+
+/**
+ * Generic initialization function for non Ref classes
+ */
+void jsb_non_ref_init(JSContext* cx, JS::HandleObject  obj, void* native, const char* debug);
+
+/**
+ * Creates a new JSObject of a certain type (typeClass) and creates a proxy associated with and the Ref
+ */
+bool jsb_ref_create_jsobject(JSContext *cx, cocos2d::Ref *ref, JSClass *jsclass, JS::HandleObject proto, JS::MutableHandleObject jsObj, const char* debug);
+
+/**
+ * Creates a new JSObject of a certain type (typeClass) and creates a proxy associated with and the Ref
+ * Similar to jsb_ref_create_jsobject(), but call it if you know that Ref has been autoreleased
+ * This function should never be called. It is only added as way to fix
+ * an issue with the static auto-bindings with the "create" function
+ */
+bool jsb_ref_autoreleased_create_jsobject(JSContext *cx, cocos2d::Ref *ref, JSClass *jsclass, JS::HandleObject proto, JS::MutableHandleObject jsObj, const char* debug);
+
+/**
+ * It will try to get the associated JSObjct for the native object.
+ * The reference created from JSObject to native object is weak because it won't retain it.
+ * The behavior is exactly the same with 'jsb_ref_create_jsobject' when CC_ENABLE_GC_FOR_NATIVE_OBJECTS deactivated.
+ */
+bool jsb_create_weak_jsobject(JSContext *cx, void *native, JSClass *jsclass, JS::HandleObject proto, JS::MutableHandleObject jsObj, const char* debug);
+
+/**
+ * It will try to get the associated JSObjct for ref.
+ * If it can't find it, it will create a new one associating it to Ref.
+ * Call this function for objects that were already created and initialized, when returning `getChild()`
+ */
+bool jsb_ref_get_or_create_jsobject(JSContext *cx, cocos2d::Ref *ref, JSClass *jsclass, JS::HandleObject proto, JS::MutableHandleObject jsObj, const char* debug=nullptr);
+
+/**
+ * It will try to get the associated JSObjct for ref.
+ * If it can't find it, it will create a new one associating it to Ref
+ * Call this function for objects that might return an already existing copy when you create them. For example, `Animation3D::create()`;
+ */
+bool jsb_ref_autoreleased_get_or_create_jsobject(JSContext *cx, cocos2d::Ref *ref, JSClass *jsclass, JS::HandleObject proto, JS::MutableHandleObject jsObj, const char* debug=nullptr);
+
+/**
+ * It will try to get the associated JSObjct for the native object.
+ * If it can't find it, it will create a new one associating it to the native object.
+ * The reference created from JSObject to native object is weak because it won't retain it.
+ * The behavior is exactly the same with 'jsb_ref_get_or_create_jsobject' when CC_ENABLE_GC_FOR_NATIVE_OBJECTS deactivated.
+ */
+bool jsb_get_or_create_weak_jsobject(JSContext *cx, void *native, JSClass *jsclass, JS::HandleObject proto, JS::MutableHandleObject jsObj, const char* debug=nullptr);
+
+
 #endif /* __SCRIPTING_CORE_H__ */