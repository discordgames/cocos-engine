--- conflicted
+++ resolved
@@ -170,18 +170,8 @@
                 JS::RootedValue arg(cx, JS::ObjectOrNullValue(jsobj));
                 JS::HandleValueArray args(arg);
                 ScriptingCore::getInstance()->executeFunctionWithOwner(delegate, "onclose", args);
-                
-<<<<<<< HEAD
-#if not CC_ENABLE_GC_FOR_NATIVE_OBJECTS
-                auto copy = &p->obj;
-                JS::RemoveObjectRoot(cx, copy);
-#endif
-                JS_SetPrivate(p->obj, nullptr);
-                jsb_remove_proxy(p);
-=======
-
->>>>>>> d96dd133
-            }
+            }
+            JS_SetPrivate(p->obj, nullptr);
         }
         ws->release();
         release(); // Release delegate self at last
