LOCAL_PATH := $(call my-dir)

include $(CLEAR_VARS)

LOCAL_MODULE := cocos2djs_shared

LOCAL_MODULE_FILENAME := libcocos2djs

ifeq ($(USE_ARM_MODE),1)
LOCAL_ARM_MODE := arm
endif

<<<<<<< HEAD
LOCAL_SRC_FILES := ../../Classes/AppDelegate.cpp \
				   ../../Classes/ide-support/SimpleConfigParser.cpp \
				   ../../Classes/ide-support/RuntimeJsImpl.cpp \
				   hellojavascript/main.cpp \
				   ../../Classes/SDKManager.cpp \
				   ../../Classes/jsb_anysdk_basic_conversions.cpp \
				   ../../Classes/manualanysdkbindings.cpp \
				   ../../Classes/jsb_anysdk_protocols_auto.cpp

LOCAL_C_INCLUDES := $(LOCAL_PATH)/../../Classes
LOCAL_STATIC_LIBRARIES := cocos2d_js_static
LOCAL_STATIC_LIBRARIES += cocos2d_simulator_static
LOCAL_WHOLE_STATIC_LIBRARIES := PluginProtocolStatic
=======
LOCAL_SRC_FILES := \
../../Classes/AppDelegate.cpp \
hellojavascript/main.cpp

LOCAL_C_INCLUDES := $(LOCAL_PATH)/../../Classes \

LOCAL_STATIC_LIBRARIES := cocos2d_js_static
>>>>>>> 92bfe393

include $(BUILD_SHARED_LIBRARY)


$(call import-module,scripting/js-bindings/proj.android/prebuilt-mk)<|MERGE_RESOLUTION|>--- conflicted
+++ resolved
@@ -10,29 +10,18 @@
 LOCAL_ARM_MODE := arm
 endif
 
-<<<<<<< HEAD
-LOCAL_SRC_FILES := ../../Classes/AppDelegate.cpp \
-				   ../../Classes/ide-support/SimpleConfigParser.cpp \
-				   ../../Classes/ide-support/RuntimeJsImpl.cpp \
-				   hellojavascript/main.cpp \
-				   ../../Classes/SDKManager.cpp \
-				   ../../Classes/jsb_anysdk_basic_conversions.cpp \
-				   ../../Classes/manualanysdkbindings.cpp \
-				   ../../Classes/jsb_anysdk_protocols_auto.cpp
-
-LOCAL_C_INCLUDES := $(LOCAL_PATH)/../../Classes
-LOCAL_STATIC_LIBRARIES := cocos2d_js_static
-LOCAL_STATIC_LIBRARIES += cocos2d_simulator_static
-LOCAL_WHOLE_STATIC_LIBRARIES := PluginProtocolStatic
-=======
 LOCAL_SRC_FILES := \
 ../../Classes/AppDelegate.cpp \
-hellojavascript/main.cpp
+hellojavascript/main.cpp \
+../../Classes/SDKManager.cpp \
+../../Classes/jsb_anysdk_basic_conversions.cpp \
+../../Classes/manualanysdkbindings.cpp \
+../../Classes/jsb_anysdk_protocols_auto.cpp
 
 LOCAL_C_INCLUDES := $(LOCAL_PATH)/../../Classes \
 
 LOCAL_STATIC_LIBRARIES := cocos2d_js_static
->>>>>>> 92bfe393
+LOCAL_WHOLE_STATIC_LIBRARIES := PluginProtocolStatic
 
 include $(BUILD_SHARED_LIBRARY)
 
