--- conflicted
+++ resolved
@@ -1,11 +1,6 @@
 {
-<<<<<<< HEAD
-    "version":"v3-deps-10",
-    "zip_file_size":"60661754",
-=======
     "version":"v3-deps-12",
     "zip_file_size":"51525671",
->>>>>>> a7fef7e4
     "repo_name":"cocos2d-x-lite-external",
     "repo_parent":"https://github.com/cocos-creator/"
 }