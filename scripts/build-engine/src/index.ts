
import fs from 'fs-extra';
import ps from 'path';
// @ts-ignore
import rpBabel from '@rollup/plugin-babel';
import json from '@rollup/plugin-json';
import resolve from '@rollup/plugin-node-resolve';
import commonjs from '@rollup/plugin-commonjs';
import { terser as rpTerser } from 'rollup-plugin-terser';
// @ts-ignore
import babelPresetEnv from '@babel/preset-env';
import babelPresetCc from '@cocos/babel-preset-cc';
// @ts-ignore
import babelPluginTransformForOf from '@babel/plugin-transform-for-of';
import * as rollup from 'rollup';
// @ts-ignore
import rpProgress from 'rollup-plugin-progress';
// @ts-ignore
import rpVirtual from '@rollup/plugin-virtual';
import { ModuleOption, enumerateModuleOptionReps, parseModuleOption } from './module-option';
import { generateCCSource } from './make-cc';
import nodeResolve from 'resolve';
import { getModuleName } from './module-name';

export { ModuleOption, enumerateModuleOptionReps, parseModuleOption };

async function build (options: build.Options) {
    console.debug(`Build-engine options: ${JSON.stringify(options, undefined, 2)}`);

    let moduleEntries: string[];
    if (!options.moduleEntries || options.moduleEntries.length === 0) {
        console.debug(`No module entry specified, default module entries will be used.`);
        moduleEntries = await getDefaultModuleEntries(options.engine);
    } else {
        moduleEntries = options.moduleEntries;
    }

    _ensureUniqueModules(options);

    const buildTimeConstants = populateBuildTimeConstants(options);

    return await _doBuild({
        moduleEntries,
        buildTimeConstants,
        options,
    });
}

namespace build {
    export interface Options {
        /**
         * 引擎仓库目录。
         */
        engine: string;

        /**
         * 模块入口。
         */
        moduleEntries?: string[];

        /**
         * 输出目录。
         */
        out: string;

        /**
         * 输出模块格式。
         * @default ModuleOption.system
         */
        moduleFormat?: ModuleOption;

        /**
         * 是否对生成结果进行压缩。
         * @default false
         */
        compress?: boolean;

        /**
         * 是否生成 source map。
         * 若为 `inline` 则生成内联的 source map。
         * @default false
         */
        sourceMap?: boolean | 'inline';

        /**
         * 若 `sourceMap` 为 `true`，此选项指定了 source map 的路径。
         * @default `${outputPath.map}`
         */
        sourceMapFile?: string;

        /**
         * 构建模式。
         */
        mode?: Mode;

        /**
         * 目标平台。
         */
        platform?: Platform;

        /**
         * 引擎标志。
         */
        flags?: BuildFlags;

        /**
         * 若为 `true`，分割出 **所有** 引擎子模块。
         * 否则，`.moduleEntries` 指定的所有子模块将被合并成一个单独的 `"cc"` 模块。
         * @default false
         */
        split?: boolean;

        /**
         * 使用的 ammo.js 版本，也即 `@cocos/ammo` 映射到的版本。
         * - 为 `true` 时使用 WebAssembly 版本的 ammo.js；
         * - 为 `false` 时使用 asm.js 版本的 ammo.js；
         * - 为 `'fallback` 时同时在结果中包含两个版本的 ammo.js，并自动根据环境 fallback 选择。
         * 
         * 注意，`'fallback'` 只有在 SystemJS 和 Async functions 同时支持时才有效。
         * @default false
         */
        ammoJsWasm?: boolean | 'fallback';

        /**
         * Experimental.
         */
        incremental?: string;

        progress?: boolean;

        /**
         * `options.targets` of @babel/preset-env.
         */
        targets?: string | string[] | Record<string, string>;

        visualize?: boolean | {
            file?: string;
        };
    }

    export interface Result {
        /**
         * 模块名与实际模块文件的映射，例如：
         * ```js
         * {
         *   "cc.core": "./cc.core.js",
         *   "cc.gfx-webgl": "./cc.gfx-webgl.js",
         * }
         * ```
         */
        exports: Record<string, string>;


        dependencyGraph?: Record<string, string[]>;
    }
}

export { build };

function _ensureUniqueModules (options: build.Options) {
    const uniqueModuleEntries: string[] = [];
    for (const moduleEntry of options.moduleEntries!) {
        if (uniqueModuleEntries.indexOf(moduleEntry) < 0) {
            uniqueModuleEntries.push(moduleEntry);
        }
    }
    options.moduleEntries = uniqueModuleEntries;
}

async function getEngineEntries (
    engine: string,
    moduleEntries?: string[],
) {
    const result: Record<string, string> = {};
    const entryRootDir = ps.join(engine, 'exports');
    const entryFileNames = await fs.readdir(entryRootDir);
    for (const entryFileName of entryFileNames) {
        const entryExtName = ps.extname(entryFileName);
        if (!entryExtName.toLowerCase().endsWith('.ts')) {
            continue;
        }
        const entryBaseNameNoExt = ps.basename(entryFileName, entryExtName);
        if (moduleEntries && !moduleEntries.includes(entryBaseNameNoExt)) {
            continue;
        }
        const entryFile = ps.join(entryRootDir, entryFileName);
        const entryName = getModuleName(entryBaseNameNoExt, engine);
        result[entryName] = entryFile;
    }
    return result;
}

async function _doBuild ({
    moduleEntries,
    buildTimeConstants,
    options,
}: {
    moduleEntries?: string[];
    buildTimeConstants: BuildTimeConstants;
    options: build.Options;
}): Promise<build.Result> {
    const doUglify = !!options.compress;
    const split = options.split ?? false;

    const moduleOption = options.moduleFormat ?? ModuleOption.iife;
    const rollupFormat = moduleOptionsToRollupFormat(moduleOption);

    let { ammoJsWasm } = options;
    if (ammoJsWasm === 'fallback' &&
        moduleOption !== ModuleOption.system) {
        console.warn(`--ammojs-wasm=fallback is only available under SystemJS target.`);
        ammoJsWasm = false;
    }

    const engineEntries = await getEngineEntries(
        options.engine,
        split ? undefined : moduleEntries,
    );

    const rpVirtualOptions: Record<string, string> = {};
    const vmInternalConstants = getModuleSourceInternalConstants(buildTimeConstants);
    console.debug(`Module source "internal-constants":\n${vmInternalConstants}`);
    rpVirtualOptions['internal:constants'] = vmInternalConstants;

    let rollupEntries: NonNullable<rollup.RollupOptions['input']> | undefined;
    if (split) {
        rollupEntries = Object.assign({}, engineEntries);
    } else {
        rpVirtualOptions['cc'] = generateCCSource(Object.values(engineEntries).map(file => filePathToModuleRequest(file)));
        rollupEntries = {
            'cc': 'cc',
        };
        console.debug(`Module source "cc":\n${rpVirtualOptions['cc']}`);
    }

    const presetEnvOptions: any = {};
    if (options.targets !== undefined) {
        presetEnvOptions.targets = options.targets;
    }

    const babelPlugins: any[] = [];
    if (options.targets === undefined) {
        babelPlugins.push([babelPluginTransformForOf, {
            loose: true,
        }]);
    }

    const babelOptions = {
        babelHelpers: 'bundled',
        extensions: ['.js', '.ts'],
        highlightCode: true,
        ignore: [
            ps.join(options.engine, 'node_modules/@cocos/ammo/**'),
            ps.join(options.engine, 'node_modules/@cocos/cannon/**'),
        ],
        plugins: babelPlugins,
        presets: [
            [babelPresetEnv, presetEnvOptions],
            [babelPresetCc, {
                allowDeclareFields: true,
            } as babelPresetCc.Options],
        ],
    };

    const rollupPlugins: rollup.Plugin[] = [
        rpVirtual(rpVirtualOptions),

        resolve({
            extensions: ['.js', '.ts', '.json'],
        }),

        json({
            preferConst: true,
        }),

        rpBabel(babelOptions),

        commonjs({
            namedExports: {
                '@cocos/ammo': ['Ammo'],
                '@cocos/cannon': ['CANNON'],
            },
        }),
    ];

    if (options.progress) {
        rollupPlugins.unshift(rpProgress());
    }

    if (doUglify) { // TODO: tree-shaking not clear!
        rollupPlugins.push(rpTerser({
            compress: {
                reduce_funcs: false // reduce_funcs not suitable for ammo.js
            },
            mangle: doUglify,
            keep_fnames: !doUglify,
            output: {
                beautify: !doUglify,
            },
            sourcemap: !!options.sourceMap,
    
            // https://github.com/rollup/rollup/issues/3315
            // We only do this for CommonJS.
            // Especially, we cannot do this for IIFE.
            toplevel: rollupFormat === 'cjs',
        }));
    }

    const visualizeOptions = typeof options.visualize === 'object' ?
        options.visualize:
        (options.visualize ? {} : undefined);
    if (visualizeOptions) {
        let rpVisualizer;
        try {
            rpVisualizer = require('rollup-plugin-visualizer');
        } catch {
            console.warn(`Visualizing needs 'rollup-plugin-visualizer' to be installed. It's installed as dev-dependency.`);
        }
        if (rpVisualizer) {
            const visualizeFile = visualizeOptions.file ?? ps.join(options.out, 'visualize.html');
            rollupPlugins.push(rpVisualizer({
                filename: visualizeFile,
                title: 'Cocos Creator 3D build visualizer',
                template: 'treemap',
            }));
        }
    }

    const rollupOptions: rollup.InputOptions = {
        input: rollupEntries,
        plugins: rollupPlugins,
        cache: false,
    };

    const ammoJsAsmJsModule = await nodeResolveAsync('@cocos/ammo/builds/ammo.full.js');
    const ammoJsWasmModule = await nodeResolveAsync('@cocos/ammo/builds/ammo.wasm.js');
    if (ammoJsWasm === 'fallback') {
        rpVirtualOptions['@cocos/ammo'] = `
let ammo;
let isWasm = false;
if (typeof WebAssembly === 'undefined') {
    ammo = await import('${filePathToModuleRequest(ammoJsAsmJsModule)}');
} else {
    ammo = await import('${filePathToModuleRequest(ammoJsWasmModule)}');
    isWasm = true;
}
export default ammo.default;
export { isWasm };
`;
    } else if (ammoJsWasm === true) {
        rpVirtualOptions['@cocos/ammo'] = `
import Ammo from '${filePathToModuleRequest(ammoJsWasmModule)}';
export default Ammo;
const isWasm = false;
export { isWasm };
`;
    }

    const rollupBuild = await rollup.rollup(rollupOptions);

    const { incremental: incrementalFile } = options;
    if (incrementalFile) {
        const watchFiles: Record<string, number> = {};
        for (const watchFile of rollupBuild.watchFiles) {
            try {
                const stat = await fs.stat(watchFile);
                watchFiles[watchFile] = stat.mtimeMs;
            } catch {
                // the `watchFiles` may contain non-fs modules.
            }
        }
        await fs.ensureDir(ps.dirname(incrementalFile));
        await fs.writeFile(incrementalFile, JSON.stringify(watchFiles, undefined, 2));
    }

    const result: build.Result = {
        exports: {},
    };

    const rollupOutputOptions: rollup.OutputOptions = {
        format: rollupFormat,
        sourcemap: options.sourceMap,
        sourcemapFile: options.sourceMapFile,
        name: (rollupFormat === 'iife' ? 'ccm' : undefined),
        dir: options.out,
        // minifyInternalExports: false,
        // preserveEntrySignatures: "allow-extension",
    };

    const rollupOutput = await rollupBuild.write(rollupOutputOptions);

    const validEntryChunks: Record<string, string> = {};
    for (const output of rollupOutput.output) {
        if (output.type === 'chunk') {
            if (output.isEntry) {
                const chunkName = output.name;
                if (chunkName in engineEntries || chunkName === 'cc') {
                    validEntryChunks[chunkName] = output.fileName;
                }
            }
        }
    }

    Object.assign(result.exports, validEntryChunks);

    // // 构造模块 `"cc"`
    // let ccModuleRequests: string[] | undefined;
    // if (options.cc === 'bare') {
    //     ccModuleRequests = [];
    //     ccModuleRequests.push(...Object.keys(validEntryChunks));
    // } else if (options.cc === 'unmapped') {
    //     ccModuleRequests = [];
    //     ccModuleRequests.push(...Object.values(validEntryChunks).map(fileName => `./${fileName}`));
    // }
    // if (ccModuleRequests !== undefined) {
    //     let code = await makeModuleSourceCC(ccModuleRequests, moduleOption);
    //     if (options.compress) {
    //         code = terser.minify(code).code!;
    //     }
    //     const moduleCCFileName = 'cc.js';
    //     await fs.ensureDir(options.out);
    //     await fs.writeFile(ps.join(options.out, moduleCCFileName), code);
    //     result.exports['cc'] = moduleCCFileName;
    // }

    result.dependencyGraph = {};
    for (const output of rollupOutput.output) {
        if (output.type === 'chunk') {
            result.dependencyGraph[output.fileName] = output.imports;
        }
    }

    if (ammoJsWasm === 'fallback' || ammoJsWasm === true) {
        await fs.copy(
            ps.join(ammoJsWasmModule, '..', 'ammo.wasm.wasm'),
            ps.join(options.out, 'ammo.wasm.wasm'));
    }

    return result;

    async function copy (src: string) {
        const rel = ps.relative(options.engine, src);
        const target = ps.join(options.out, rel);
        await fs.ensureDir(ps.dirname(target));
        await fs.copy(src, target);
    }

    async function nodeResolveAsync (specifier: string) {
        return new Promise<string>((r, reject) => {
            nodeResolve(specifier, {
                basedir: options.engine,
            }, (err, resolved, pkg) => {
                if (err) {
                    reject(err);
                } else {
                    r(resolved);
                }
            });
        });
    }
}

function filePathToModuleRequest(path: string) {
    return path.replace(/\\/g, '\\\\');
}

function getModuleSourceInternalConstants (buildTimeConstants: BuildTimeConstants) {
    return Object.entries(buildTimeConstants).map(([k, v]) => {
        const ck = k.startsWith('CC_') ? k.substr(3) : k;
        return `export const ${ck} = ${v};`;
    }).join('\n');
}

function moduleOptionsToRollupFormat(moduleOptions: ModuleOption): rollup.ModuleFormat {
    switch (moduleOptions) {
        case ModuleOption.cjs: return 'cjs';
        case ModuleOption.esm: return 'esm';
        case ModuleOption.system: return 'system';
        case ModuleOption.iife: return 'iife';
        default: throw new Error(`Unknown module format ${moduleOptions}`);
    }
}

export async function isSourceChanged(incrementalFile: string) {
    let record: Record<string, number>;
    try {
        record = await fs.readJSON(incrementalFile);
    } catch {
        console.debug(`Failed to read incremental file: ${incrementalFile} - rebuild is needed.`);
        return true;
    }
    for (const file of Object.keys(record)) {
        const mtime = record[file];
        try {
            const mtimeNow = (await fs.stat(file)).mtimeMs;
            if (mtimeNow !== mtime) {
                console.debug(`Source ${file} in watch files record ${incrementalFile} has a different time stamp - rebuild is needed.`);
                return true;
            }
        } catch {
            console.debug(`Failed to read source ${file} in watch files record ${incrementalFile} - rebuild is needed.`);
            return true;
        }
    }
    return false;
}

export enum Platform {
    HTML5,
    WECHAT,
    ALIPAY,
    BAIDU,
    XIAOMI,
    BYTEDANCE,
    OPPO,
    VIVO,
    HUAWEI,
    NATIVE,
    COCOSPLAY,
}

export function enumeratePlatformReps () {
    return Object.values(Platform).filter((value) => typeof value === 'string') as Array<keyof typeof Platform>;
}

export function parsePlatform (rep: string) {
    return Reflect.get(Platform, rep);
}

export enum Mode {
    universal,
    editor,
    preview,
    build,
    test,
}

export function enumerateBuildModeReps () {
    return Object.values(Mode).filter((value) => typeof value === 'string') as Array<keyof typeof Mode>;
}

export function parseBuildMode (rep: string) {
    return Reflect.get(Mode, rep);
}

export interface BuildFlags {
    jsb?: boolean;
    runtime?: boolean;
    wechatgame?: boolean;
    qqplay?: boolean;
    debug?: boolean;
    nativeRenderer?: boolean;
}

interface BuildTimeConstants {
    // BuildMode macros
    CC_EDITOR?: boolean;
    CC_PREVIEW?: boolean;
    CC_BUILD?: boolean;
    CC_TEST?: boolean;

    // Platform macros
    CC_HTML5?: boolean;
    CC_WECHAT?: boolean;
    CC_ALIPAY?: boolean;
    CC_BAIDU?: boolean;
    CC_XIAOMI?: boolean;
    CC_BYTEDANCE?: boolean;
    CC_OPPO?: boolean;
    CC_VIVO?: boolean;
    CC_HUAWEI?: boolean;
    CC_NATIVE?: boolean;
    CC_COCOSPLAY?: boolean;

    // engine use platform macros
    CC_RUNTIME_BASED?: boolean;
    CC_MINIGAME?: boolean;
    CC_JSB?: boolean;

    // Flag macros
    CC_DEBUG?: boolean;

    // Debug macros
    CC_DEV?: boolean;
    CC_SUPPORT_JIT?: boolean;
}

function populateBuildTimeConstants (options: build.Options) {
    const buildMode = options.mode ?? Mode.universal;
    const platform = options.platform;
    const flags = options.flags;

    const BUILD_MODE_MACROS = ['CC_EDITOR', 'CC_PREVIEW', 'CC_BUILD', 'CC_TEST'];
    const PLATFORM_MACROS = ['CC_HTML5', 'CC_WECHAT', 'CC_ALIPAY', 'CC_BAIDU', 'CC_XIAOMI', 'CC_BYTEDANCE', 'CC_OPPO', 'CC_VIVO', 'CC_HUAWEI', 'CC_NATIVE', 'CC_COCOSPLAY'];
    const FLAGS = ['debug'];

    const buildModeMacro = ('CC_' + Mode[buildMode]).toUpperCase();
    if (BUILD_MODE_MACROS.indexOf(buildModeMacro) === -1 && buildMode !== Mode.universal) {
        throw new Error(`Unknown build mode ${buildMode}.`);
    }
    const platformMacro = ('CC_' + Platform[platform!]).toUpperCase();
    if ( PLATFORM_MACROS.indexOf(platformMacro) === -1) {
        throw new Error(`Unknown platform ${platform}.`);
    }
    const result: BuildTimeConstants = {};
    for (const macro of BUILD_MODE_MACROS) {
        result[macro as keyof BuildTimeConstants] = (macro === buildModeMacro);
    }

    for (const macro of PLATFORM_MACROS) {
        result[macro as keyof BuildTimeConstants] = (macro === platformMacro);
    }

    if (flags) {
        for (const flag in flags) {
            if (flags.hasOwnProperty(flag) && flags[flag as keyof BuildFlags]) {
                if (FLAGS.indexOf(flag) === -1) {
                    throw new Error('Unknown flag: ' + flag);
                }
            }
        }
    }
    for (const flag of FLAGS) {
        const macro = 'CC_' + flag.toUpperCase();
        result[macro as keyof BuildTimeConstants] = !!(flags && flags[flag as keyof BuildFlags]);
    }

    result.CC_RUNTIME_BASED = false;
    result.CC_MINIGAME = false;
    result.CC_DEV = result.CC_EDITOR || result.CC_PREVIEW || result.CC_TEST;
    result.CC_DEBUG = result.CC_DEBUG || result.CC_DEV;
    result.CC_RUNTIME_BASED = result.CC_OPPO || result.CC_VIVO || result.CC_HUAWEI || result.CC_COCOSPLAY;
<<<<<<< HEAD
    result.CC_MINIGAME = result.CC_WECHAT || result.CC_ALIPAY || result.CC_XIAOMI || result.CC_BAIDU;
    result.CC_JSB = result.CC_NATIVE;
=======
    result.CC_MINIGAME = result.CC_WECHAT || result.CC_ALIPAY || result.CC_XIAOMI || result.CC_BYTEDANCE || result.CC_BAIDU;
    result.CC_JSB = result.CC_NATIVE || result.CC_RUNTIME_BASED;
>>>>>>> f5eb94f8
    result.CC_SUPPORT_JIT = !(result.CC_MINIGAME || result.CC_RUNTIME_BASED);

    return result;
}

async function getDefaultModuleEntries (engine: string) {
    type ModuleDivision = any; // import('../../scripts/module-division/tools/division-config').ModuleDivision;
    type GroupItem = any; // import('../../scripts/module-division/tools/division-config').GroupItem;
    type Item = any; // import('../../scripts/module-division/tools/division-config').Item;

    const isGroupItem = (item: Item): item is GroupItem => {
        return 'options' in item;
    };

    const divisionConfig: ModuleDivision = await fs.readJSON(ps.join(engine, 'scripts', 'module-division', 'division-config.json'));
    const result: string[] = [];
    const addEntry = (entry: string | string[]) => {
        if (Array.isArray(entry)) {
            result.push(...entry);
        } else {
            result.push(entry);
        }
    };
    for (const groupOrItem of divisionConfig.groupOrItems) {
        const items = 'items' in groupOrItem ? groupOrItem.items : [groupOrItem];
        for (const item of items) {
            if (item.required || item.default) {
                if (isGroupItem(item)) {
                    addEntry(item.options[item.defaultOption || 0].entry);
                } else {
                    // @ts-ignore
                    addEntry(item.entry);
                }
            }
        }
    }
    return result;
}<|MERGE_RESOLUTION|>--- conflicted
+++ resolved
@@ -630,13 +630,8 @@
     result.CC_DEV = result.CC_EDITOR || result.CC_PREVIEW || result.CC_TEST;
     result.CC_DEBUG = result.CC_DEBUG || result.CC_DEV;
     result.CC_RUNTIME_BASED = result.CC_OPPO || result.CC_VIVO || result.CC_HUAWEI || result.CC_COCOSPLAY;
-<<<<<<< HEAD
-    result.CC_MINIGAME = result.CC_WECHAT || result.CC_ALIPAY || result.CC_XIAOMI || result.CC_BAIDU;
+    result.CC_MINIGAME = result.CC_WECHAT || result.CC_ALIPAY || result.CC_XIAOMI || result.CC_BYTEDANCE || result.CC_BAIDU;
     result.CC_JSB = result.CC_NATIVE;
-=======
-    result.CC_MINIGAME = result.CC_WECHAT || result.CC_ALIPAY || result.CC_XIAOMI || result.CC_BYTEDANCE || result.CC_BAIDU;
-    result.CC_JSB = result.CC_NATIVE || result.CC_RUNTIME_BASED;
->>>>>>> f5eb94f8
     result.CC_SUPPORT_JIT = !(result.CC_MINIGAME || result.CC_RUNTIME_BASED);
 
     return result;
