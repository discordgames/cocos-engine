--- conflicted
+++ resolved
@@ -13,15 +13,9 @@
         <img src="https://img.shields.io/github/forks/cocos/cocos-engine.svg?style=flat-square&colorB=4183c4"
              alt="forks">
     </a>
-<<<<<<< HEAD
-    <a href="https://github.com/cocos-creator/engine/releases">
-        <img src="https://img.shields.io/github/tag/cocos/cocos-engine.svg?label=version&style=flat-square&colorB=4183c4"
-             alt="version">
-=======
     <a href="./licenses/LICENSE">
         <img src="https://img.shields.io/badge/license-MIT-blue.svg?style=flat-square&colorB=4183c4"
-            alt="license">
->>>>>>> 73d80047
+             alt="license">
     </a>
     <a href="https://twitter.com/CocosEngine">
         <img src="https://img.shields.io/twitter/follow/CocosEngine.svg?logo=twitter&label=follow&style=flat-square&colorB=4183c4"
