--- conflicted
+++ resolved
@@ -50,11 +50,8 @@
     RIGHT_STICK_DOWN,
     RIGHT_STICK_LEFT,
     RIGHT_STICK_RIGHT,
-<<<<<<< HEAD
-=======
     ROKID_MENU,
     ROKID_START,
->>>>>>> 73d80047
 }
 
 export enum KeyEventType {
@@ -63,8 +60,6 @@
     KET_GRAB
 }
 
-<<<<<<< HEAD
-=======
 enum StickAxisCode {
     UNDEFINE = 0,
     X,
@@ -79,7 +74,6 @@
     RIGHT_GRIP,
 }
 
->>>>>>> 73d80047
 const _nativeButtonMap = {
     1: Button.BUTTON_EAST,
     2: Button.BUTTON_SOUTH,
@@ -87,11 +81,8 @@
     4: Button.BUTTON_WEST,
     9: Button.BUTTON_LEFT_STICK,
     10: Button.BUTTON_RIGHT_STICK,
-<<<<<<< HEAD
-=======
     11: Button.ROKID_MENU,
     12: Button.ROKID_START,
->>>>>>> 73d80047
     13: Button.BUTTON_TRIGGER_LEFT,
     14: Button.BUTTON_TRIGGER_RIGHT,
 };
@@ -177,11 +168,8 @@
         [Button.RIGHT_STICK_RIGHT]: 0,
         [Button.BUTTON_LEFT_STICK]: 0,
         [Button.BUTTON_RIGHT_STICK]: 0,
-<<<<<<< HEAD
-=======
         [Button.ROKID_MENU]: 0,
         [Button.ROKID_START]: 0,
->>>>>>> 73d80047
     };
 
     constructor () {
@@ -197,17 +185,6 @@
             if (keyEventType === KeyEventType.KET_CLICK) {
                 const button = _nativeButtonMap[stickKeyCode];
                 this._nativeButtonState[button] = isButtonPressed ? 1 : 0;
-<<<<<<< HEAD
-            } else if (keyEventType === KeyEventType.KET_STICK) {
-                //
-            } else if (keyEventType === KeyEventType.KET_GRAB) {
-                //
-                let negativeButton: Button | undefined;
-                let positiveButton: Button | undefined;
-                let axisValue: IAxisValue | undefined;
-                switch (stickAxisCode) {
-                case 3:
-=======
             } else if (keyEventType === KeyEventType.KET_STICK || keyEventType === KeyEventType.KET_GRAB) {
                 //
                 let negativeButton: Button|undefined;
@@ -215,52 +192,25 @@
                 let axisValue: IAxisValue|undefined;
                 switch (stickAxisCode) {
                 case StickAxisCode.LEFT_STICK_X:
->>>>>>> 73d80047
                     negativeButton = Button.LEFT_STICK_LEFT;
                     positiveButton = Button.LEFT_STICK_RIGHT;
                     axisValue = this._axisToButtons(stickAxisValue);
                     break;
-<<<<<<< HEAD
-                case 4:
-=======
                 case StickAxisCode.LEFT_STICK_Y:
->>>>>>> 73d80047
                     negativeButton = Button.LEFT_STICK_DOWN;
                     positiveButton = Button.LEFT_STICK_UP;
                     axisValue = this._axisToButtons(stickAxisValue);
                     break;
-<<<<<<< HEAD
-                case 5:
-=======
                 case StickAxisCode.RIGHT_STICK_X:
->>>>>>> 73d80047
                     negativeButton = Button.RIGHT_STICK_LEFT;
                     positiveButton = Button.RIGHT_STICK_RIGHT;
                     axisValue = this._axisToButtons(stickAxisValue);
                     break;
-<<<<<<< HEAD
-                case 6:
-=======
                 case StickAxisCode.RIGHT_STICK_Y:
->>>>>>> 73d80047
                     negativeButton = Button.RIGHT_STICK_DOWN;
                     positiveButton = Button.RIGHT_STICK_UP;
                     axisValue = this._axisToButtons(stickAxisValue);
                     break;
-<<<<<<< HEAD
-                default:
-                    if (stickAxisCode === 7) {
-                        this._nativeButtonState[Button.TRIGGER_LEFT] = stickAxisValue;
-                    } else if (stickAxisCode === 8) {
-                        this._nativeButtonState[Button.TRIGGER_RIGHT] = stickAxisValue;
-                    } else if (stickAxisCode === 9) {
-                        this._nativeButtonState[Button.GRIP_LEFT] = stickAxisValue;
-                    } else if (stickAxisCode === 10) {
-                        this._nativeButtonState[Button.GRIP_RIGHT] = stickAxisValue;
-                    }
-                    break;
-                }
-=======
                 case StickAxisCode.LEFT_TRIGGER:
                     this._nativeButtonState[Button.TRIGGER_LEFT] = stickAxisValue;
                     break;
@@ -277,7 +227,6 @@
                     break;
                 }
 
->>>>>>> 73d80047
                 if (negativeButton && positiveButton && axisValue) {
                     this._nativeButtonState[negativeButton] = axisValue.negative;
                     this._nativeButtonState[positiveButton] = axisValue.positive;
@@ -362,14 +311,11 @@
             left: rightStickLeft,
             right: rightStickRight,
         });
-<<<<<<< HEAD
-=======
 
         this._buttonOptions = new InputSourceButton();
         this._buttonOptions.getValue = () => this._nativeButtonState[Button.ROKID_MENU];
         this._buttonStart = new InputSourceButton();
         this._buttonStart.getValue = () => this._nativeButtonState[Button.ROKID_START];
->>>>>>> 73d80047
 
         this._handLeftPosition = new InputSourcePosition();
         this._handLeftPosition.getValue = () => Vec3.ZERO;
