# Cocos Creator Engine Errors

### 0100

%s not yet implemented.

### 0200

You should specify a valid DOM canvas element.

### 1000

<!-- DEPRECATED -->
cc.ActionManager.addAction(): action must be non-null

### 1001

<!-- DEPRECATED -->
cocos2d: removeAction: Target not found

### 1002

<!-- DEPRECATED -->
cc.ActionManager.removeActionByTag(): an invalid tag

### 1003

<!-- DEPRECATED -->
cc.ActionManager.removeActionByTag(): target must be non-null

### 1004

<!-- DEPRECATED -->
cc.ActionManager.getActionByTag(): an invalid tag

### 1005

<!-- DEPRECATED -->
cocos2d : getActionByTag(tag = %s): Action not found

### 1006

[Action step]. override me

### 1007

[Action update]. override me

### 1008

[Action reverse]. override me

### 1009

<!-- DEPRECATED -->
cc.EaseElastic.reverse(): it should be overridden in subclass.

### 1010

<!-- DEPRECATED -->
cc.IntervalAction: reverse not implemented.

### 1011

<!-- DEPRECATED -->
cc.ActionInterval.setAmplitudeRate(): it should be overridden in subclass.

### 1012

<!-- DEPRECATED -->
cc.ActionInterval.getAmplitudeRate(): it should be overridden in subclass.

### 1013

<!-- DEPRECATED -->
The speed parameter error

### 1014

<!-- DEPRECATED -->
The repeat parameter error

### 1015

<!-- DEPRECATED -->
parameters should not be ending with null in Javascript

### 1016

<!-- DEPRECATED -->
cc.RotateTo.reverse(): it should be overridden in subclass.

### 1017

<!-- DEPRECATED -->
cc.GridAction.getGrid(): it should be overridden in subclass.

### 1018

<!-- DEPRECATED -->
Grid size must be (1,1)

### 1019

<!-- DEPRECATED -->
Failed to construct, Sequence construction needs two or more actions.

### 1020

<!-- DEPRECATED -->
Failed to construct, Spawn construction needs two or more actions.

### 1021

<!-- DEPRECATED -->
cc.Speed.initWithAction(): action must be non nil

### 1022

<!-- DEPRECATED -->
cc.Follow.initWithAction(): followedNode must be non nil

### 1023

<!-- DEPRECATED -->
cc.ActionEase.initWithAction(): action must be non nil

### 1024

<!-- DEPRECATED -->
Invalid configuration. It must at least have one control point

### 1025

<!-- DEPRECATED -->
cc.Sequence.initWithTwoActions(): arguments must all be non nil

### 1026

<!-- DEPRECATED -->
cc.RepeatForever.initWithAction(): action must be non null

### 1027

<!-- DEPRECATED -->
cc.Spawn.initWithTwoActions(): arguments must all be non null

### 1028

<!-- DEPRECATED -->
cc.ReverseTime.initWithAction(): action must be non null

### 1029

<!-- DEPRECATED -->
cc.ReverseTime.initWithAction(): the action was already passed in.

### 1030

<!-- DEPRECATED -->
cc.Animate.initWithAnimation(): animation must be non-NULL

### 1100

Expected 'data' dict, but not found. Config file: %s

### 1101

Please load the resource first : %s

### 1200

cocos2d: Director: Error in gettimeofday

### 1201

<!-- DEPRECATED -->
cocos2d: Director: unrecognized projection

### 1202

<!-- DEPRECATED -->
cocos2d: Director: unrecognized projection

### 1203

<!-- DEPRECATED -->
cocos2d: Director: Error in gettimeofday

### 1204

Running scene should not be null

### 1205

The scene should not be null

### 1206

loadScene: The scene index to load (%s) is out of range.

### 1207

loadScene: Unknown name type to load: '%s'

### 1208

loadScene: Failed to load scene '%s' because '%s' is already being loaded.

### 1209

loadScene: Can not load the scene '%s' because it was not in the build settings before playing.

### 1210

Failed to preload '%s', %s

### 1211

loadScene: The scene index to load (%s) is out of range.

### 1212

loadScene: Unknown name type to load: '%s'

### 1213

loadScene: Failed to load scene '%s' because '%s' is already loading

### 1214

loadScene: Can not load the scene '%s' because it was not in the build settings before playing.

### 1215

Failed to preload '%s', %s

### 1216

Director.runSceneImmediate: scene is not valid

### 1217

Director._initOnEngineInitialized: renderer root initialization failed

### 1218

Forward render pipeline initialized.

### 1219

Deferred render pipeline initialized. Note that non-transparent materials with no lighting will not be rendered, such as builtin-unlit.

### 1220

Failed to set shading scale, pipelineSceneData is invalid.

### 1221

Setting orientation is not supported yet.

### 1300

%s is not in the model pool and cannot be destroyed by destroyModel.

### 1400

'%s' is deprecated, please use '%s' instead.

### 1401

<!-- DEPRECATED -->
The first argument should be the destination object

### 1402

<!-- DEPRECATED -->
The 'visible' property of %s is deprecated, use 'enabled' instead please.

### 1403

<!-- DEPRECATED -->
Sorry, cc.audioEngine.willPlayMusic is removed.

### 1404

cc.spriteFrameCache is removed, please use cc.loader to load and cache sprite frames of atlas format.

### 1405

<!-- DEPRECATED -->
The '%s' will be removed in v2.0, please use '%s' instead.

### 1406

'%s.%s' is removed

### 1407

<!-- DEPRECATED -->
cc.pool is being removed from v2.0, you are getting cc.js.Pool instead

### 1408

'%s' is removed

### 1409

element type is wrong!

### 1500

<!-- DEPRECATED -->
CCSheduler#scheduleCallback. Callback already scheduled. Updating interval from:%s to %s

### 1501

<!-- DEPRECATED -->
cc.scheduler.scheduleCallbackForTarget(): callback_fn should be non-null.

### 1502

cc.scheduler.scheduleCallbackForTarget(): target should be non-null.

### 1503

cc.Scheduler.pauseTarget():target should be non-null

### 1504

cc.Scheduler.resumeTarget():target should be non-null

### 1505

cc.Scheduler.isTargetPaused():target should be non-null

### 1506

warning: you CANNOT change update priority in scheduled function

### 1507

scheduler#scheduleSelector. Selector already scheduled. Updating interval from: %.4f to %.4f

### 1508

Argument callback must not be empty

### 1509

Argument target must be non-nullptr

### 1510

cc.Scheduler: Illegal target which doesn't have id, you should do Scheduler.enableForTarget(target) before all scheduler API usage on target

### 1511

cc.Scheduler: pause state of the scheduled task doesn't match the element pause state in Scheduler, the given paused state will be ignored.

### 1512

<!-- DEPRECATED -->
cc.Scheduler: updateFunc parameter is deprecated in scheduleUpdate function, and will be removed in v2.0

### 1513

cc.Scheduler: scheduler stopped using `__instanceId` as id since v2.0, you should do Scheduler.enableForTarget(target) before all scheduler API usage on target

### 1600

<!-- DEPRECATED -->
getZOrder is deprecated. Please use getLocalZOrder instead.

### 1601

<!-- DEPRECATED -->
setZOrder is deprecated. Please use setLocalZOrder instead.

### 1602

<!-- DEPRECATED -->
RotationX != RotationY. Don't know which one to return

### 1603

<!-- DEPRECATED -->
ScaleX != ScaleY. Don't know which one to return

### 1604

<!-- DEPRECATED -->
An Node can't be added as a child of itself.

### 1605

<!-- DEPRECATED -->
child already added. It can't be added again

### 1606

<!-- DEPRECATED -->
child must be non-null

### 1607

removeFromParentAndCleanup is deprecated. Use removeFromParent instead

### 1608

<!-- DEPRECATED -->
boundingBox is deprecated. Use getBoundingBox instead

### 1609

<!-- DEPRECATED -->
argument tag is an invalid tag

### 1610

<!-- DEPRECATED -->
cocos2d: removeChildByTag(tag = %s): child not found!

### 1611

<!-- DEPRECATED -->
removeAllChildrenWithCleanup is deprecated. Use removeAllChildren instead

### 1612

<!-- DEPRECATED -->
cc.Node.stopActionBy(): argument tag an invalid tag

### 1613

<!-- DEPRECATED -->
cc.Node.getActionByTag(): argument tag is an invalid tag

### 1614

<!-- DEPRECATED -->
resumeSchedulerAndActions is deprecated, please use resume instead.

### 1615

<!-- DEPRECATED -->
pauseSchedulerAndActions is deprecated, please use pause instead.

### 1616

<!-- DEPRECATED -->
Unknown callback function

### 1617

<!-- DEPRECATED -->
child must be non-null

### 1618

<!-- DEPRECATED -->
cc.Node.runAction(): action must be non-null

### 1619

callback function must be non-null

### 1620

interval must be positive

### 1621

<!-- DEPRECATED -->
cocos2d: Could not initialize cc.AtlasNode. Invalid Texture.

### 1622

<!-- DEPRECATED -->
_ccsg.Node._requestDirtyFlag: failed to satisfy the request, key (%s) for flag have already been taken

### 1623

Set '%s' to normal node (not persist root node).

### 1624

Replacing with the same sgNode

### 1625

The replacement sgNode should not contain any child.

### 1626

Should not set alpha via 'color', set 'opacity' please.

### 1627

Not support for asynchronous creating node in SG

### 1628

<!-- DEPRECATED -->
Renderer error: Size of the cc._RendererInSG._sgNode must be zero

### 1629

<!-- DEPRECATED -->
The node '%s' has a component inherited from 'cc._RendererInSG'

### 1630

<!-- DEPRECATED -->
JSB environment is not support invoke node.runAction before the 'cc._RendererInSG' component enabled.

### 1631

<!-- DEPRECATED -->
Please use runAction in the method 'start' instead.

### 1632

Node name can not include '/'.

### 1633

Internal error, should not remove unknown node from parent.

### 1634

<!-- DEPRECATED -->
addChild: The child to add must be instance of cc.Node, not %s.

### 1635

reorderChild: this child is not in children list.

### 1636

Node's zIndex value can't be greater than cc.macro.MAX_ZINDEX, setting to the maximum value

### 1637

Node's zIndex value can't be smaller than cc.macro.MIN_ZINDEX, setting to the minimum value

### 1638

Private node's zIndex can't be set, it will keep cc.macro.MIN_ZINDEX as its value

### 1639

<!-- DEPRECATED -->
cc.Action is deprecated, please use cc.Tween instead

### 1700

<!-- DEPRECATED -->
cc.AtlasNode.updateAtlasValues(): Shall be overridden in subclasses

### 1701

<!-- DEPRECATED -->

### 1702

<!-- DEPRECATED -->
cocos2d: Could not initialize cc.AtlasNode. Invalid Texture.

### 1703

<!-- DEPRECATED -->
The new text must be String

### 1800

cc._EventListenerKeyboard.checkAvailable(): Invalid EventListenerKeyboard!

### 1801

cc._EventListenerTouchOneByOne.checkAvailable(): Invalid EventListenerTouchOneByOne!

### 1802

cc._EventListenerTouchAllAtOnce.checkAvailable(): Invalid EventListenerTouchAllAtOnce!

### 1803

cc._EventListenerAcceleration.checkAvailable():_onAccelerationEvent must be non-nil

### 1900

Invalid parameter.

### 2000

<!-- DEPRECATED -->
Don't call this method if the event is for touch.

### 2100

<!-- DEPRECATED -->
parameters should not be ending with null in Javascript

### 2101

<!-- DEPRECATED -->
Invalid index in MultiplexLayer switchTo message

### 2102

<!-- DEPRECATED -->
Invalid index in MultiplexLayer switchTo message

### 2103

<!-- DEPRECATED -->
cc.Layer.addLayer(): layer should be non-null

### 2104

Layer collision. The name of layer (%s) is collided with the name or value of some layer

### 2200

Design resolution not valid

### 2201

should set resolutionPolicy

### 2300

The touches is more than MAX_TOUCHES, nUnusedIndex = %s

### 2400

<!-- DEPRECATED -->
WebGL error %s

### 2401

<!-- DEPRECATED -->
Too many graphics vertices generated, only 65536 vertices support.

### 2402

Forward pipeline startup failed!

### 2500

<!-- DEPRECATED -->
cocos2d: cc.SpriteFrameAnimationCache: No animations were found in provided dictionary.

### 2501

<!-- DEPRECATED -->
cc.SpriteFrameAnimationCache. Invalid animation format

### 2502

<!-- DEPRECATED -->
cc.SpriteFrameAnimationCache.addAnimations(): File could not be found

### 2503

<!-- DEPRECATED -->
cocos2d: cc.SpriteFrameAnimationCache: Animation '%s' found in dictionary without any frames - cannot add to animation cache.

### 2504

<!-- DEPRECATED -->
cocos2d: cc.SpriteFrameAnimationCache: Animation '%s' refers to frame '%s' which is not currently in the cc.SpriteFrameCache. This frame will not be added to the animation.

### 2505

<!-- DEPRECATED -->
cocos2d: cc.SpriteFrameAnimationCache: None of the frames for animation '%s' were found in the cc.SpriteFrameCache. Animation is not being added to the Animation Cache.

### 2506

<!-- DEPRECATED -->
cocos2d: cc.SpriteFrameAnimationCache: An animation in your dictionary refers to a frame which is not in the cc.SpriteFrameCache. Some or all of the frames for the animation '%s' may be missing.

### 2507

<!-- DEPRECATED -->
cocos2d: CCAnimationCache: Animation '%s' found in dictionary without any frames - cannot add to animation cache.

### 2508

<!-- DEPRECATED -->
cocos2d: cc.SpriteFrameAnimationCache: Animation '%s' refers to frame '%s' which is not currently in the cc.SpriteFrameCache. This frame will not be added to the animation.

### 2509

<!-- DEPRECATED -->
cc.SpriteFrameAnimationCache.addAnimations(): Invalid texture file name

### 2600

<!-- DEPRECATED -->
cc.Sprite.reorderChild(): this child is not in children list

### 2601

<!-- DEPRECATED -->
cc.Sprite.setIgnoreAnchorPointForPosition(): it is invalid in cc.Sprite when using SpriteBatchNode

### 2602

<!-- DEPRECATED -->
cc.Sprite.setDisplayFrameWithAnimationName(): Frame not found

### 2603

<!-- DEPRECATED -->
cc.Sprite.setDisplayFrameWithAnimationName(): Invalid frame index

### 2604

<!-- DEPRECATED -->
setDisplayFrame is deprecated, please use setSpriteFrame instead.

### 2605

<!-- DEPRECATED -->
cc.Sprite._updateBlendFunc():_updateBlendFunc doesn't work when the sprite is rendered using a cc.CCSpriteBatchNode

### 2606

<!-- DEPRECATED -->
cc.Sprite.initWithSpriteFrame(): spriteFrame should be non-null

### 2607

<!-- DEPRECATED -->
cc.Sprite.initWithSpriteFrameName(): spriteFrameName should be non-null

### 2608

<!-- DEPRECATED -->
%s is null, please check.

### 2609

<!-- DEPRECATED -->
cc.Sprite.initWithFile(): filename should be non-null

### 2610

<!-- DEPRECATED -->
cc.Sprite.setDisplayFrameWithAnimationName(): animationName must be non-null

### 2611

<!-- DEPRECATED -->
cc.Sprite.reorderChild(): child should be non-null

### 2612

<!-- DEPRECATED -->
cc.Sprite.addChild(): cc.Sprite only supports cc.Sprites as children when using cc.SpriteBatchNode

### 2613

<!-- DEPRECATED -->
cc.Sprite.addChild(): cc.Sprite only supports a sprite using same texture as children when using cc.SpriteBatchNode

### 2614

<!-- DEPRECATED -->
cc.Sprite.addChild(): child should be non-null

### 2615

<!-- DEPRECATED -->
cc.Sprite.texture setter: Batched sprites should use the same texture as the batchnode

### 2616

<!-- DEPRECATED -->
cc.SpriteBatchNode.updateQuadFromSprite(): cc.SpriteBatchNode only supports cc.Sprites as children

### 2617

<!-- DEPRECATED -->
cc.SpriteBatchNode.insertQuadFromSprite(): cc.SpriteBatchNode only supports cc.Sprites as children

### 2618

<!-- DEPRECATED -->
cc.SpriteBatchNode.addChild(): cc.SpriteBatchNode only supports cc.Sprites as children

### 2619

<!-- DEPRECATED -->
cc.SpriteBatchNode.addChild(): cc.Sprite is not using the same texture

### 2620

<!-- DEPRECATED -->
Sprite.initWithTexture(): Argument must be non-nil

### 2621

<!-- DEPRECATED -->
Invalid spriteFrameName

### 2622

<!-- DEPRECATED -->
Invalid argument: cc.Sprite.texture setter expects a cc.Texture2D.

### 2623

<!-- DEPRECATED -->
cc.SpriteBatchNode.updateQuadFromSprite(): sprite should be non-null

### 2624

<!-- DEPRECATED -->
cc.SpriteBatchNode.insertQuadFromSprite(): sprite should be non-null

### 2625

<!-- DEPRECATED -->
too many tiles, only 16384 tiles will be show

### 2626

<!-- DEPRECATED -->
Unrecognized fill type in bar fill

### 2627

<!-- DEPRECATED -->
Can not generate quad

### 2628

<!-- DEPRECATED -->
%s does not exist

### 2700

<!-- DEPRECATED -->
cc.SpriteBatchNode.addQuadFromSprite(): SpriteBatchNode only supports cc.Sprites as children

### 2701

<!-- DEPRECATED -->
cocos2d: CCSpriteBatchNode: resizing TextureAtlas capacity from %s to %s.

### 2702

<!-- DEPRECATED -->
cocos2d: WARNING: Not enough memory to resize the atlas

### 2703

<!-- DEPRECATED -->
cc.SpriteBatchNode.addChild(): Child doesn't belong to Sprite

### 2704

<!-- DEPRECATED -->
cc.SpriteBatchNode.addChild(): sprite batch node should contain the child

### 2705

<!-- DEPRECATED -->
cc.SpriteBatchNode.addQuadFromSprite(): child should be non-null

### 2706

<!-- DEPRECATED -->
cc.SpriteBatchNode.addChild(): child should be non-null

### 2707

<!-- DEPRECATED -->
cc.SpriteBatchNode.updateQuadFromSprite(): cc.SpriteBatchNode only supports cc.Sprites as children

### 2708

<!-- DEPRECATED -->
cc.SpriteBatchNode.insertQuadFromSprite(): cc.SpriteBatchNode only supports cc.Sprites as children

### 2709

<!-- DEPRECATED -->
cc.SpriteBatchNode.addChild(): cc.SpriteBatchNode only supports cc.Sprites as children

### 2710

<!-- DEPRECATED -->
Sprite.initWithTexture(): Argument must be non-nil

### 2711

<!-- DEPRECATED -->
cc.Sprite.addChild(): child should be non-null

### 2712

<!-- DEPRECATED -->
Invalid spriteFrameName

### 2713

<!-- DEPRECATED -->
Invalid argument: cc.Sprite texture setter expects a cc.Texture2D.

### 2714

<!-- DEPRECATED -->
cc.SpriteBatchNode.updateQuadFromSprite(): sprite should be non-null

### 2715

<!-- DEPRECATED -->
cc.SpriteBatchNode.insertQuadFromSprite(): sprite should be non-null

### 2716

<!-- DEPRECATED -->
cc.SpriteBatchNode.addChild(): child should be non-null

### 2728

<!-- DEPRECATED -->
%s does not exist

### 2800

<!-- DEPRECATED -->
cocos2d: WARNING: originalWidth/Height not found on the cc.SpriteFrame. AnchorPoint won't work as expected. Regenrate the .plist

### 2801

<!-- DEPRECATED -->
cocos2d: WARNING: an alias with name %s already exists

### 2802

<!-- DEPRECATED -->
cocos2d: WARNING: Sprite frame: %s has already been added by another source, please fix name conflit

### 2803

<!-- DEPRECATED -->
cocos2d: cc.SpriteFrameCahce: Frame %s not found

### 2804

<!-- DEPRECATED -->
Please load the resource first : %s

### 2805

<!-- DEPRECATED -->
cc.SpriteFrameCache.addSpriteFrames(): plist should be non-null

### 2806

<!-- DEPRECATED -->
Argument must be non-nil

### 2900

<!-- DEPRECATED -->
cocos2d: Could not open file: %s

### 2901

<!-- DEPRECATED -->
cc.TextureAtlas.insertQuad(): invalid totalQuads

### 2902

<!-- DEPRECATED -->
cc.TextureAtlas.initWithTexture():texture should be non-null

### 2903

<!-- DEPRECATED -->
cc.TextureAtlas.updateQuad(): quad should be non-null

### 2904

<!-- DEPRECATED -->
cc.TextureAtlas.updateQuad(): Invalid index

### 2905

<!-- DEPRECATED -->
cc.TextureAtlas.insertQuad(): Invalid index

### 2906

<!-- DEPRECATED -->
cc.TextureAtlas.insertQuad(): Invalid index + amount

### 2907

<!-- DEPRECATED -->
cc.TextureAtlas.insertQuadFromIndex(): Invalid newIndex

### 2908

<!-- DEPRECATED -->
cc.TextureAtlas.insertQuadFromIndex(): Invalid fromIndex

### 2909

<!-- DEPRECATED -->
cc.TextureAtlas.removeQuadAtIndex(): Invalid index

### 2910

<!-- DEPRECATED -->
cc.TextureAtlas.removeQuadsAtIndex(): index + amount out of bounds

### 2911

<!-- DEPRECATED -->
cc.TextureAtlas.moveQuadsFromIndex(): move is out of bounds

### 2912

<!-- DEPRECATED -->
cc.TextureAtlas.moveQuadsFromIndex(): Invalid newIndex

### 2913

<!-- DEPRECATED -->
cc.TextureAtlas.moveQuadsFromIndex(): Invalid oldIndex

### 3000

<!-- DEPRECATED -->
TextureCache:addPVRTCImage does not support on HTML5

### 3001

<!-- DEPRECATED -->
TextureCache:addPVRTCImage does not support on HTML5

### 3002

<!-- DEPRECATED -->
textureForKey is deprecated. Please use getTextureForKey instead.

### 3003

<!-- DEPRECATED -->
addPVRImage does not support on HTML5

### 3004

<!-- DEPRECATED -->
cocos2d: Couldn't add UIImage in TextureCache

### 3005

<!-- DEPRECATED -->
cocos2d: '%s' id=%s %s x %s

### 3006

<!-- DEPRECATED -->
cocos2d: '%s' id= HTMLCanvasElement %s x %s

### 3007

<!-- DEPRECATED -->
cocos2d: TextureCache dumpDebugInfo: %s textures, HTMLCanvasElement for %s KB (%s MB)

### 3008

<!-- DEPRECATED -->
cc.Texture.addUIImage(): image should be non-null

### 3009

<!-- DEPRECATED -->
TextureCache: url should be non-null

### 3100

<!-- DEPRECATED -->
initWithETCFile does not support on HTML5

### 3101

<!-- DEPRECATED -->
initWithPVRFile does not support on HTML5

### 3102

<!-- DEPRECATED -->
initWithPVRTCData does not support on HTML5

### 3103

cc.Texture.addImage(): path should be non-null

### 3104

<!-- DEPRECATED -->
cocos2d: cc.Texture2D. Can't create Texture. UIImage is nil

### 3105

<!-- DEPRECATED -->
cocos2d: WARNING: Image (%s x %s) is bigger than the supported %s x %s

### 3106

<!-- DEPRECATED -->
initWithString isn't supported on cocos2d-html5

### 3107

<!-- DEPRECATED -->
initWithETCFile does not support on HTML5

### 3108

<!-- DEPRECATED -->
initWithPVRFile does not support on HTML5

### 3109

<!-- DEPRECATED -->
initWithPVRTCData does not support on HTML5

### 3110

<!-- DEPRECATED -->
bitsPerPixelForFormat: %s, cannot give useful result, it's a illegal pixel format

### 3111

<!-- DEPRECATED -->
cocos2d: cc.Texture2D: Using RGB565 texture since image has no alpha

### 3112

<!-- DEPRECATED -->
cc.Texture.addImage(): path should be non-null

### 3113

<!-- DEPRECATED -->
NSInternalInconsistencyException

### 3114

<!-- DEPRECATED -->
SpriteFrame: Failed to load sprite texture '%s'

### 3115

<!-- DEPRECATED -->
Frame Grabber: could not attach texture to framebuffer

### 3116

<!-- DEPRECATED -->
WebGLRenderingContext.CLAMP_TO_EDGE should be used in NPOT textures

### 3117

<!-- DEPRECATED -->
Mimpap texture only works in POT textures

### 3118

<!-- DEPRECATED -->
contentSize parameter is deprecated and ignored for cc.Texture2D initWithData function.

### 3119

Lazy init texture with image element failed due to image loading failure: %s

### 3120

Loading texture with unsupported type: '%s'. Add '%s' into 'cc.macro.SUPPORT_TEXTURE_FORMATS' please.

### 3121

Can't find a texture format supported by the current platform! Please add a fallback format in the editor.

### 3122

Error Texture in %s.

### 3123

Set same texture %s.

### 3124

Texture: setMipRange failed because base level is larger than max level

### 3200

<!-- DEPRECATED -->
Missing file: %s

### 3300

Rect width exceeds maximum margin: %s

### 3301

Rect height exceeds maximum margin: %s

### 3500

0 priority is forbidden for fixed priority since it's used for scene graph based priority.

### 3501

Invalid listener type!

### 3502

Can't set fixed priority with scene graph based listener.

### 3503

Invalid parameters.

### 3504

listener must be a cc.EventListener object when adding a fixed priority listener

### 3505

The listener has been registered, please don't register it again.

### 3506

Unsupported listener target.

### 3507

Invalid scene graph priority!

### 3508

If program goes here, there should be event in dispatch.

### 3509

_inDispatch should be 1 here.

### 3510

%s's scene graph node not contains in the parent's children

### 3511

event is undefined

### 3512

Event manager only support scene graph priority for ui nodes which contain UIComponent

### 3520

Device Motion Event request permission: %s

### 3521

Device Motion Event request permission failed: %s

### 3600

<!-- DEPRECATED -->
cc.Class will automatically call super constructor of %s, you should not call it manually.

### 3601

The editor property 'playOnFocus' should be used with 'executeInEditMode' in class '%s'

### 3602

Unknown editor property '%s' in class '%s'.

### 3603

Use 'cc.Float' or 'cc.Integer' instead of 'cc.Number' please.

### 3604

Can only indicate one type attribute for %s.

### 3605

The default value of %s is not instance of %s.

### 3606

No needs to indicate the '%s' attribute for %s, which its default value is type of %s.

### 3607

The default value of %s must be an empty string.

### 3608

The type of %s must be CCString, not String.

### 3609

The type of %s must be CCBoolean, not Boolean.

### 3610

The type of %s must be CCFloat or CCInteger, not Number.

### 3611

Can not indicate the '%s' attribute for %s, which its default value is type of %s.

### 3612

%s Just set the default value to 'new %s()' and it will be handled properly.

### 3613

'No need to use 'serializable: false' or 'editorOnly: true' for the getter of '%s.%s', every getter is actually non-serialized.

### 3614

Should not define constructor for cc.Component %s.

### 3615

Each script can have at most one Component.

### 3616

Should not specify class name %s for Component which defines in project.

### 3617

<!-- DEPRECATED -->
Can not instantiate CCClass '%s' with arguments.

### 3618

ctor of '%s' can not be another CCClass

### 3619

<!-- DEPRECATED -->
ctor of '%s' must be function type

### 3620

<!-- DEPRECATED -->
this._super declared in '%s.%s' but no super method defined

### 3621

<!-- DEPRECATED -->
Unknown type of %s.%s, maybe you want is '%s'.

### 3622

<!-- DEPRECATED -->
Unknown type of %s.%s, property should be defined in 'properties' or 'ctor'

### 3623

Can not use 'editor' attribute, '%s' not inherits from Components.

### 3624

<!-- DEPRECATED -->
'%s' overrided '%s' but '%s' is defined as 'false' so the super method will not be called. You can set '%s' to null to disable this warning.

### 3625

[isChildClassOf] superclass should be function type, not

### 3626

Can't remove '%s' because '%s' depends on it.

### 3627

Should not add renderer component (%s) to a Canvas node.

### 3628

Should not add %s to a node which size is already used by its other component.

### 3629

<!-- DEPRECATED -->
attribute must be type object

### 3630

<!-- DEPRECATED -->
RawType is only available for Assets

### 3631

<!-- DEPRECATED -->
RawType name cannot contain uppercase

### 3632

<!-- DEPRECATED -->
Each asset cannot have more than one RawType

### 3633

Properties function of '%s' should return an object!

### 3634

Disallow to use '.' in property name

### 3635

<!-- DEPRECATED -->
Default array must be empty, set default value of %s.%s to [], and initialize in 'onLoad' or 'ctor' please. (just like 'this.%s = [...];')

### 3636

<!-- DEPRECATED -->
Do not set default value to non-empty object, unless the object defines its own 'clone' function. Set default value of %s.%s to null or {}, and initialize in 'onLoad' or 'ctor' please. (just like 'this.%s = {foo: bar};')

### 3637

Can not declare %s.%s, it is already defined in the prototype of %s

### 3638

<!-- DEPRECATED -->
'%s': the getter of '%s' is already defined!

### 3639

Can not apply the specified attribute to the getter of '%s.%s', attribute index: %s

### 3640

'%s': the setter of '%s' is already defined!

### 3641

Can not construct %s because it contains object property.

### 3642

<!-- DEPRECATED -->
Cannot define %s.%s because static member name can not be '%s'.

### 3643

<!-- DEPRECATED -->
Can not define a member called 'constructor' in the class '%s', please use 'ctor' instead.

### 3644

Please define 'type' parameter of %s.%s as the actual constructor.

### 3645

Please define 'type' parameter of %s.%s as the constructor of %s.

### 3646

Unknown 'type' parameter of %s.%s：%s

### 3647

The length of range array must be equal or greater than 2

### 3648

Can not declare %s.%s method, it is already defined in the properties of %s.

### 3649

<!-- DEPRECATED -->
CCClass %s have conflict between its ctor and __ctor__.

### 3650

<!-- DEPRECATED -->
No need to specifiy "%s" attribute for "%s" property in "%s" class.

### 3651

<!-- DEPRECATED -->
Can not call `_super` or `prototype.ctor` in ES6 Classes "%s", use `super` instead please.

### 3652

Failed to `new %s()` under the hood, %s
It is used for getting default values declared in TypeScript in the first place.
Please ensure the constructor can be called during the script's initialization.

### 3653

Please do not specifiy "default" attribute in decorator of "%s" property in "%s" class.
Default value must be initialized at their declaration:

```
// Before:
@property({
  type: cc.SpriteFrame
  default: null  // <--
})
myProp;
// After:
@property({
  type: cc.SpriteFrame
})
myProp = null;   // <--
```

### 3654

Please specifiy a default value for "%s.%s" property at its declaration:

```
// Before:
@property(...)
myProp;
// After:
@property(...)
myProp = 0;
```

### 3655

Can not specifiy "get" or "set"  attribute in decorator for "%s" property in "%s" class.
Please use:

```
@property(...)
get %s () {
    ...
}
@property
set %s (value) {
    ...
}
```

### 3656

<!-- DEPRECATED -->
The default value of %s.%s must be an empty string.

### 3657

<!-- DEPRECATED -->
The value assigned to %s should be Texture2D object, not url string. Since 1.8,
you can declare a texture object directly in properties by using:

```
{
    default: null,
    type: cc.Texture2D, // use 'type:' instead of 'url:'
}
```

### 3658

<!-- DEPRECATED -->
browser does not support getters

### 3659

Violation error: extending enumerations shall have non-overlaped member names or member values

### 3660

You are explicitly specifying `undefined` type to cc property "%s" of cc class "%s".
Is this intended? If not, this may indicate a circular reference.
For example:

```
// foo.ts
import { _decorator } from 'cc';
import { Bar } from './bar';  // Given that './bar' also reference 'foo.ts'.
                              // When importing './bar', execution of './bar' is hung on to wait execution of 'foo.ts',
                              // the `Bar` imported here is `undefined` until './bar' finish its execution.
                              // It leads to that
@_decorator.ccclass           //  ↓
export class Foo {            //  ↓
    @_decorator.type(Bar)     //  → is equivalent to `@_decorator.type(undefined)`
    public bar: Bar;          // To eliminate this error, either:
                              // - Refactor your module structure(recommended), or
                              // - specify the type as cc class name: `@_decorator.type('Bar'/* or any name you specified for `Bar` */)`
}
```

### 3661

<!-- DEPRECATED -->
Register a cc-class through `cc.Class({ /* ... */ })` is deprecated (when registering cc-class "%s"). Use ES6 class syntax and decorators for that purpose instead.

### 3700

internal error: _prefab is undefined

### 3701

Failed to load prefab asset for node '%s'

### 3800

The target can not be made persist because it's not a cc.Node or it doesn't have _id property.

### 3801

The node can not be made persist because it's not under root node.

### 3802

The node can not be made persist because it's not in current scene.

### 3803

The target can not be made persist because it's not a cc.Node or it doesn't have _id property.

### 3804

getComponent: Type must be non-nil

### 3805

Can't add component '%s' because %s already contains the same component.

### 3806

Can't add component '%s' to %s because it conflicts with the existing '%s' derived component.

### 3807

addComponent: Failed to get class '%s'

### 3808

addComponent: Should not add component ('%s') when the scripts are still loading.

### 3809

addComponent: The component to add must be a constructor

### 3810

addComponent: The component to add must be child class of cc.Component

### 3811

_addComponentAt: The component to add must be a constructor

### 3812

_addComponentAt: Index out of range

### 3813

removeComponent: Component must be non-nil

### 3814

Argument must be non-nil

### 3815

Component not owned by this entity

### 3816

Node '%s' is already activating

### 3817

Sorry, the component of '%s' which with an index of %s is corrupted! It has been removed.

### 3818

Failed to read or parse project.json

### 3819

Warning: target element is not a DIV or CANVAS

### 3820

The renderer doesn't support the renderMode %s

### 3821

Cannot change hierarchy while activating or deactivating the parent.

### 3822

addComponent: Cannot add any component to the scene.

### 3823

The enabled component (id: %s, name: %s) doesn't have a valid node

### 3900

Invalid clip to add

### 3901

Invalid clip to remove

### 3902

clip is defaultClip, set force to true to force remove clip and animation state

### 3903

animation state is playing, set force to true to force stop and remove clip and animation state

### 3904

motion path of target [%s] in prop [%s] frame [%s] is not valid

### 3905

sprite frames must be an Array.

### 3906

Can't find easing type [%s]

### 3907

Animation state is not playing or already removed

### 3908

<!-- DEPRECATED -->
animation not added or already removed

### 3909

<!-- DEPRECATED -->
[animate] keyFrames must be non-nil

### 3910

<!-- DEPRECATED -->
[animate] ratio should >= 0!

### 3911

<!-- DEPRECATED -->
[animate] ratio should in the order of smallest to largest!

### 3912

already-playing

### 3920

Current context does not allow root motion.

### 3921

You provided a ill-formed track path. The last component of track path should be property key, or the setter should not be empty.

### 3923

Root motion is ignored since root bone could not be located in animation.

### 3924

Root motion is ignored since the root bone could not be located in scene.

### 3925

Target of hierarchy path should be of type Node.

### 3926

Node "%s" has no path "%s".

### 3927

Target of component path should be of type Node.

### 3928

Node "%s" has no component "%s".

### 3929

Target object has no property "%s".

### 3930

Can not decide type for untyped track: runtime binding does not provide a getter.

### 3931

Can not decide type for untyped track: got a unsupported value from runtime binding.

### 3932

Common targets should only target Vectors/`Size`/`Color`.

### 3933

Each curve that has common target should be numeric curve and targets string property.

### 3934

Misconfigured legacy curve: the first keyframe value is number but others aren't.

### 3935

We don't currently support conversion of \`CubicSplineQuatValue\`.

### 3936

Instancing/Batching enabled for non-baked skinning model '%s', this may result in unexpected rendering artifacts. Consider turning it off in the material if you do not intend to do this.

### 4000

<!-- DEPRECATED -->
Sorry, the cc.Font has been modified from Raw Asset to Asset. Please load the font asset before using.

### 4001

<!-- DEPRECATED -->
_ccsg.Label._initBMFontWithString(): Impossible to create font. Please check file

### 4002

<!-- DEPRECATED -->
_ccsg.Label._initBMFontWithString(): re-init is no longer supported

### 4003

Label font size can't be shirnked less than 0!

### 4004

force notify all fonts loaded!

### 4005

<!-- DEPRECATED -->
cc.LabelAtlas.initWithString(): Unsupported version. Upgrade cocos2d version

### 4006

<!-- DEPRECATED -->
cc.LabelAtlas._updateAtlasValues(): Invalid String length

### 4007

<!-- DEPRECATED -->
cc.LabelBMFont.initWithString(): re-init is no longer supported

### 4008

<!-- DEPRECATED -->
cc.LabelBMFont.initWithString(): Impossible to create font. Please check file

### 4009

<!-- DEPRECATED -->
cocos2d: LabelBMFont: character not found %s

### 4010

<!-- DEPRECATED -->
cc.LabelBMFont.setFntFile() : Impossible to create font. Please check file

### 4011

Property spriteFrame of Font '%s' is invalid. Using system font instead.

### 4012

The texture of Font '%s' must be already loaded on JSB. Using system font instead.

### 4013

Sorry, lineHeight of system font not supported on JSB.

### 4100

<!-- DEPRECATED -->
Property padding is deprecated, please use paddingLeft, paddingRight, paddingTop and paddingBottom instead

### 4200

MaskType: IMAGE_STENCIL only support WebGL mode.

### 4201

The alphaThreshold invalid in Canvas Mode.

### 4202

The inverted invalid in Canvas Mode.

### 4300

Can not found the %s page.

### 4301

Can not add a page without UITransform.

### 4302

Can not set the scroll view content when it hasn't UITransform or its parent hasn't UITransform.

### 4400

Invalid RichText img tag! The sprite frame name can't be found in the ImageAtlas!

### 4500

Graphics: There is no model in %s.

### 4600

Script attached to '%s' is missing or invalid.

### 4700

The dom control is not created!

### 4800

unknown asset type

### 4901

loadRes: should not specify the extname in %s %s

### 4902

No need to release non-cached asset.

### 4903

<!-- DEPRECATED -->
Can not get class '%s'

### 4904

<!-- DEPRECATED -->
%s does not exist

### 4905

<!-- DEPRECATED -->
%s load error, must be json file

### 4906

<!-- DEPRECATED -->
Can't find the parser : %s

### 4907

<!-- DEPRECATED -->
%s is armature. please use:

### 4908

<!-- DEPRECATED -->
ccs.armatureDataManager.addArmatureFileInfoAsync(%s);

### 4909

<!-- DEPRECATED -->
var armature = new ccs.Armature('name');

### 4910

<!-- DEPRECATED -->
Can't find the parser : %s

### 4911

<!-- DEPRECATED -->
register parser error

### 4912

<!-- DEPRECATED -->
Can't find the parser : %s

### 4913

<!-- DEPRECATED -->
Group versions haven't been loaded, you can also set group data with 'cc.LoaderLayer.groups'

### 4914

Resources url '%s' does not exist.

### 4915

Pack indices and data do not match in size

### 4916

Failed to download package for %s

### 4917

<!-- DEPRECATED -->
cc.LabelBMFont._parseCommonArguments(): page can't be larger than supported

### 4918

<!-- DEPRECATED -->
cc.LabelBMFont._parseCommonArguments(): only supports 1 page

### 4919

<!-- DEPRECATED -->
cc.LabelBMFont._parseImageFileName() : file could not be found

### 4920

<!-- DEPRECATED -->
Sorry, you shouldn't use id as item identity any more, please use url or uuid instead, the current id is being set as url: (%s)

### 4921

Invalid pipe or invalid index provided!

### 4922

The pipe to be inserted is already in the pipeline!

### 4923

Uuid Loader: Parse asset [ %s ] failed : %s

### 4924

JSON Loader: Input item doesn't contain string content

### 4925

Uuid Loader: Deserialize asset [ %s ] failed : %s

### 4926

Audio Downloader: no web audio context.

### 4927

Audio Downloader: audio not supported on this browser!

### 4928

Load %s failed!

### 4929

Load Webp ( %s ) failed

### 4930

Load image ( %s ) failed

### 4931

<!-- DEPRECATED -->
Download Uuid: can not find type of raw asset[ %s ]: %s

### 4932

Since v1.10, for any atlas ("%s") in the "resources" directory, it is not possible to find the contained SpriteFrames via `loadRes`, `getRes` or `releaseRes`. Load the SpriteAtlas first and then use `spriteAtlas.getSpriteFrame(name)` instead please.

### 4933

Download Font [ %s ] failed, using Arial or system default font instead

### 4934

Please assure that the full path of sub asset is correct!

### 4935

Failed to skip prefab asset while deserializing PrefabInfo

### 5000

You are trying to destroy a object twice or more.

### 5001

object not yet destroyed

### 5100

Not a plist file!

### 5200

Warning: localStorage isn't enabled. Please confirm browser cookie or privacy option

### 5201

browser don't support web audio

### 5202

This feature supports WebGL render mode only.

### 5300

Type of target to deserialize not matched with data: target is %s, data is %s

### 5301

Can not find script '%s'

### 5302

Can not find class '%s'

### 5303

Failed to deserialize %s, missing _deserialize function.

### 5304

Unable to deserialize version %s data.

### 5400

<!-- DEPRECATED -->
'%s' is deprecated, use '%s' instead please.

### 5401

<!-- DEPRECATED -->
'%s' is deprecated, use '%s' instead please.

### 5402

cc.js.addon called on non-object:

### 5403

cc.js.mixin: arguments must be type object:

### 5404

The base class to extend from must be non-nil

### 5405

The class to extend must be non-nil

### 5406

Class should be extended before assigning any prototype members.

### 5500

'notify' can not be used in 'get/set' !

### 5501

'notify' must be used with 'default' !

### 5502

<!-- DEPRECATED -->
Invalid url of %s.%s

### 5503

<!-- DEPRECATED -->
The 'url' attribute of '%s.%s' is undefined when loading script.

### 5504

<!-- DEPRECATED -->
The 'url' type of '%s.%s' must be child class of cc.RawAsset.

### 5505

<!-- DEPRECATED -->
The 'url' type of '%s.%s' must not be child class of cc.Asset, otherwise you should use 'type: %s' instead.

### 5506

<!-- DEPRECATED -->
Can not specify 'type' attribute for '%s.%s', because its 'url' is already defined.

### 5507

The 'default' attribute of '%s.%s' must be an array

### 5508

Invalid type of %s.%s

### 5509

<!-- DEPRECATED -->
The 'type' attribute of '%s.%s' must be child class of cc.Asset, otherwise you should use 'url: %s' instead

### 5510

The 'type' attribute of '%s.%s' can not be 'Number', use cc.Float or cc.Integer instead please.

### 5511

The 'type' attribute of '%s.%s' is undefined when loading script

### 5512

Can not serialize '%s.%s' because the specified type is anonymous, please provide a class name or set the 'serializable' attribute of '%s.%s' to 'false'.

### 5513

The 'default' value of '%s.%s' should not be used with a 'get' function.

### 5514

The 'default' value of '%s.%s' should not be used with a 'set' function.

### 5515

The 'default' value of '%s.%s' can not be an constructor. Set default to null please.

### 5516

<!-- DEPRECATED -->
Property '%s.%s' must define at least one of 'default', 'get' or 'set'.

### 5517

'%s.%s' hides inherited property '%s.%s'. To make the current property override that implementation, add the `override: true` attribute please.

### 5600

<!-- DEPRECATED -->
Argument must be non-nil

### 5601

Can not get current scene.

### 5602

Scene is destroyed

### 5603

reference node is destroyed

### 5700

no %s or %s on %s

### 5800

%s.lerp not yet implemented.

### 5801

%s.clone not yet implemented.

### 5802

%s.equals not yet implemented.

### 5900

MotionStreak only support WebGL mode.

### 5901

cc.MotionStreak.getOpacity has not been supported.

### 5902

cc.MotionStreak.setOpacity has not been supported.

### 6000

Custom should not be false if file is not specified.

### 6001

The new %s must not be NaN

### 6002

<!-- DEPRECATED -->
_ccsg.ParticleSystem.addChild() : Can't add a ParticleSystem that uses a different blending function

### 6003

<!-- DEPRECATED -->
cc.ParticleBatchNode.removeChild(): doesn't contain the sprite. Can't remove it

### 6004

<!-- DEPRECATED -->
cc.ParticleBatchNode.reorderChild(): Child doesn't belong to batch

### 6005

<!-- DEPRECATED -->
cc.ParticleBatchNode._increaseAtlasCapacityTo() : WARNING: Not enough memory to resize the atlas

### 6006

<!-- DEPRECATED -->
cocos2d: cc.ParticleBatchNode: resizing TextureAtlas capacity from [%d] to [%d]

### 6007

<!-- DEPRECATED -->
cc.ParticleBatchNode._addChildHelper(): child already added. It can't be added again

### 6008

<!-- DEPRECATED -->
_ccsg.ParticleSystem.initWithFile(): Particles: file not found

### 6009

<!-- DEPRECATED -->
_ccsg.ParticleSystem.initWithDictionary(): Invalid emitterType in config file

### 6010

<!-- DEPRECATED -->
_ccsg.ParticleSystem: error decoding or ungzipping textureImageData

### 6011

<!-- DEPRECATED -->
_ccsg.ParticleSystem: unknown image format with Data

### 6012

<!-- DEPRECATED -->
_ccsg.ParticleSystem.initWithDictionary() : error loading the texture

### 6013

<!-- DEPRECATED -->
Particle system: not enough memory

### 6014

<!-- DEPRECATED -->
Can't change blending functions when the particle is being batched

### 6015

<!-- DEPRECATED -->
_ccsg.ParticleSystem.setDisplayFrame(): QuadParticle only supports SpriteFrames with no offsets

### 6016

<!-- DEPRECATED -->
_ccsg.ParticleSystem._allocMemory(): Memory should not be allocated when not using batchNode

### 6017

Incomplete or corrupt PNG file

### 6018

Invalid filter algorithm: %s

### 6019

Invalid byte order value.

### 6020

You forgot your towel!

### 6021

Unknown Field Tag: %s

### 6022

Too many bits requested

### 6023

No bits requested

### 6024

Cannot recover from missing StripByteCounts

### 6025

Cannot handle sub-byte bits per sample

### 6026

Cannot handle sub-byte bits per pixel

### 6027

Palette image missing color map

### 6028

Unknown Photometric Interpretation: %s

### 6029

Unkown error

### 6030

cc.ParticleSystem: error decoding or ungzipping textureImageData

### 6031

cc.ParticleSystem: unknown image format with Data

### 6032

cc.ParticleSystem.initWithDictionary() : error loading the texture

### 6033

cc.ParticleSystem: not allowing create to be invoked twice with different particle system

### 6034

cc.ParticleSystem: shouldn't be initialized repetitively, otherwise there will be potential leak

### 6100

<!-- DEPRECATED -->
Not supported file types, Please try use the ccs.load

### 6200

<!-- DEPRECATED -->
Canvas doesn't support mesh slot!

### 6300

<!-- DEPRECATED -->
only cc.DrawNode is accepted as stencil

### 6301

<!-- DEPRECATED -->
Stencil buffer is not enabled.

### 6302

<!-- DEPRECATED -->
Nesting more than %d stencils is not supported. Everything will be drawn without stencil for this node and its children.

### 6400

asset.url is not usable in core process

### 6401

<!-- DEPRECATED -->
asset.urls is not usable in core process

### 6402

AssetLibrary has already been initialized!

### 6500

Widget target must be one of the parent nodes of it

### 6501

<!-- DEPRECATED -->
%s's widget target must have UITransform, Please add it in target

### 6600

collider not added or already removed

### 6601

Can't find testFunc for (%s, $s).

### 6700

Can't init canvas '%s' because it conflicts with the existing '%s', the scene should only have one active canvas at the same time.

### 6701

<!-- DEPRECATED -->
Should not add Canvas to a node which already contains a renderer component (%s).

### 6702

<!-- DEPRECATED -->
Should not add Canvas to a node which size is already used by its other component.

### 6703

<!-- DEPRECATED -->
Can't initialise DrawingPrimitiveWebGL. context need is WebGLRenderingContext.

### 6704

<!-- DEPRECATED -->
Polygon's point must greater than 2

### 6705

Argument must be non-nil

### 6706

Priority can't be set in RenderRoot2D node

### 6800

Callback of event must be non-nil

### 6801

The message must be provided

### 6900

The thing you want to instantiate must be an object

### 6901

The thing you want to instantiate is nil

### 6902

The thing you want to instantiate is destroyed

### 6903

The instantiate method for given asset do not implemented

### 6904

Can not instantiate array

### 6905

Can not instantiate DOM element

### 7000

<!-- DEPRECATED -->
Failed to init asset's raw path.

### 7001

<!-- DEPRECATED -->
Should not load '%s' from script dynamically, unless it is placed in the 'resources' folder.

### 7002

<!-- DEPRECATED -->
Sorry can not load '%s' because it is not placed in the 'resources' folder.

### 7003

<!-- DEPRECATED -->
Failed to init builtin asset's raw path.

### 7100

%s already defined in Enum.

### 7101

Sorry, 'cc.Enum' not available on this platform, please report this error here: <https://github.com/cocos-creator/engine/issues/new>

### 7200

Method 'initWithTMXFile' is no effect now, please set property 'tmxAsset' instead.

### 7201

Method 'initWithXML' is no effect now, please set property 'tmxAsset' instead.

### 7202

Add component TiledLayer into node failed.

### 7203

Property 'mapLoaded' is unused now. Please write the logic to the callback 'start'.

### 7204

<!-- DEPRECATED -->
_ccsg.TMXLayer.getTileAt(): TMXLayer: the tiles map has been released

### 7205

<!-- DEPRECATED -->
_ccsg.TMXLayer.getTileGIDAt(): TMXLayer: the tiles map has been released

### 7206

<!-- DEPRECATED -->
_ccsg.TMXLayer.setTileGID(): TMXLayer: the tiles map has been released

### 7207

<!-- DEPRECATED -->
_ccsg.TMXLayer.setTileGID(): invalid gid: %s

### 7208

<!-- DEPRECATED -->
_ccsg.TMXLayer.getTileFlagsAt(): TMXLayer: the tiles map has been released

### 7209

<!-- DEPRECATED -->
_ccsg.TMXLayer.removeTileAt(): TMXLayer: the tiles map has been released

### 7210

TMX Hexa zOrder not supported

### 7211

TMX invalid value

### 7212

<!-- DEPRECATED -->
_ccsg.TMXTiledMap.initWithTMXFile(): Map not found. Please check the filename.

### 7213

<!-- DEPRECATED -->
_ccsg.TMXTiledMap.initWithXML(): Map not found. Please check the filename.

### 7214

<!-- DEPRECATED -->
propertiesForGID is deprecated. Please use getPropertiesForGID instead.

### 7215

cocos2d: Warning: TMX Layer %s has no tiles

### 7216

cocos2d: TMXFormat: Unsupported TMX version: %s

### 7217

cocos2d: TMXFomat: Unsupported orientation: %s

### 7218

cc.TMXMapInfo.parseXMLFile(): unsupported compression method

### 7219

cc.TMXMapInfo.parseXMLFile(): Only base64 and/or gzip/zlib maps are supported

### 7220

<!-- DEPRECATED -->
TMX Parser: please load the xml resource first: %s

### 7221

cc.TMXMapInfo.parseXMLFile(): Texture '%s' not found.

### 7222

Parse %s failed.

### 7223

<!-- DEPRECATED -->
_ccsg.TMXLayer.setTileGID(): pos should be non-null

### 7224

<!-- DEPRECATED -->
_ccsg.TMXTiledMap.getLayer(): layerName should be non-null or non-empty string.

### 7225

<!-- DEPRECATED -->
_ccsg.TMXTiledMap.getObjectGroup(): groupName should be non-null or non-empty string.

### 7226

<!-- DEPRECATED -->
_ccsg.TMXLayer.getTileAt(): pos should be non-null

### 7227

<!-- DEPRECATED -->
_ccsg.TMXLayer.getTileAt(): invalid position

### 7228

<!-- DEPRECATED -->
_ccsg.TMXLayer.getTileGIDAt(): pos should be non-null

### 7229

<!-- DEPRECATED -->
_ccsg.TMXLayer.getTileGIDAt(): invalid position

### 7230

<!-- DEPRECATED -->
_ccsg.TMXLayer.setTileGID(): pos should be non-null

### 7231

<!-- DEPRECATED -->
_ccsg.TMXLayer.setTileGID(): invalid position

### 7232

<!-- DEPRECATED -->
_ccsg.TMXLayer.getTileFlagsAt(): pos should be non-null

### 7233

<!-- DEPRECATED -->
_ccsg.TMXLayer.getTileFlagsAt(): invalid position

### 7234

<!-- DEPRECATED -->
_ccsg.TMXLayer.removeTileAt(): pos should be non-null

### 7235

<!-- DEPRECATED -->
_ccsg.TMXLayer.removeTileAt(): invalid position

### 7236

cc.TMXLayer.getTileAt(): TMXLayer: the tiles map has been released

### 7237

cc.TMXLayer.getTileGIDAt(): TMXLayer: the tiles map has been released

### 7238

cc.TMXLayer.setTileGID(): TMXLayer: the tiles map has been released

### 7239

cc.TMXLayer.setTileGID(): invalid gid: %s

### 7240

cc.TMXLayer.getTileFlagsAt(): TMXLayer: the tiles map has been released

### 7241

cc.TiledMap.initWithXML(): Map not found. Please check the filename.

### 7300

<!-- DEPRECATED -->
The new selected must be number

### 7301

<!-- DEPRECATED -->
The new bake must be boolean

### 7400

<!-- DEPRECATED -->
Failed to set _defaultArmatureIndex for '%s' because its dragonAsset is invalid.

### 7401

Failed to set _defaultArmatureIndex for '%s' because the index is out of range.

### 7402

Failed to set _animationIndex for '%s' because the index is out of range.

### 7500

<!-- DEPRECATED -->
Failed to set _defaultSkinIndex for '%s' because its skeletonData is invalid.

### 7501

Failed to set _defaultSkinIndex for '%s' because the index is out of range.

### 7502

Failed to set _animationIndex for '%s' because its skeletonData is invalid.

### 7503

Failed to set _animationIndex for '%s' because the index is out of range.

### 7504

Can not render dynamic created SkeletonData

### 7505

<!-- DEPRECATED -->
Invalid type of atlasFile, atlas should be registered as raw asset.

### 7506

Failed to load spine atlas '$s'

### 7507

Please re-import '%s' because its textures is not initialized! (This workflow will be improved in the future.)

### 7508

The atlas asset of '%s' is not exists!

### 7509

Spine: Animation not found: %s

### 7510

Spine: Animation not found: %s

### 7600

The context of RenderTexture is invalid.

### 7601

cc.RenderTexture._initWithWidthAndHeightForWebGL() : only RGB and RGBA formats are valid for a render texture;

### 7602

Could not attach texture to the framebuffer

### 7603

clearDepth isn't supported on Cocos2d-Html5

### 7604

saveToFile isn't supported on Cocos2d-Html5

### 7605

newCCImage isn't supported on Cocos2d-Html5

### 7606

GFXTexture is null

### 7607

readPixels buffer size smaller than %d

### 7700

On the web is always keep the aspect ratio

### 7701

Can't know status

### 7702

Video player's duration is not ready to get now!

### 7703

Video Downloader: video not supported on this browser!

### 7800

Web does not support loading

### 7801

Web does not support query history

### 7802

Web does not support query history

### 7803

The current browser does not support the GoBack

### 7804

The current browser does not support the GoForward

### 7805

Web does not support zoom

### 7900

cc.math.Matrix3.assign(): current matrix equals matIn

### 7901

cc.math.mat4Assign(): pOut equals pIn

### 7902

cc.mat.Matrix4.assignFrom(): mat4 equals current matrix

### 7903

cc.math.Matrix4 equal: pMat1 and pMat2 are same object.

### 7904

cc.math.Matrix4.extractPlane: Invalid plane index

### 7905

cc.math.mat4Assign(): pOut equals pIn

### 7906

cc.mat.Matrix4.assignFrom(): mat4 equals current matrix

### 7907

cc.math.Matrix4 equals: pMat1 and pMat2 are same object.

### 7908

Invalid matrix mode specified

### 7909

current quaternion is an invalid value

### 8000

Can't handle this field type or size

### 8001

No bytes requested

### 8002

Too many bytes requested

### 8003

Missing StripByteCounts!

### 8100

cocos2d: ERROR: Failed to compile shader:
 %s

### 8101

cocos2d: ERROR: Failed to compile vertex shader

### 8102

cocos2d: ERROR: Failed to compile fragment shader

### 8103

cc.GLProgram.link(): Cannot link invalid program

### 8104

cocos2d: ERROR: Failed to link program: %s

### 8105

cocos2d: cc.shaderCache._loadDefaultShader, error shader type

### 8106

Please load the resource firset : %s

### 8107

cc.GLProgram.getUniformLocationForName(): uniform name should be non-null

### 8108

cc.GLProgram.getUniformLocationForName(): Invalid operation. Cannot get uniform location when program is not initialized

### 8109

modelView matrix is undefined.

### 8200

Please set node's active instead of rigidbody's enabled.

### 8300

Should only one camera exists, please check your project.

### 8301

Camera does not support Canvas Mode.

### 8302

Camera.viewport is deprecated, please use setViewportInOrientedSpace instead.

### 8400

Wrong type arguments, 'filePath' must be a String.

### 8401

<!-- DEPRECATED -->
Since 1.10, `%s` accept %s instance directly, not a URL string. Please directly reference the %s object in your script, or load %s by loader first. Don't use %s's URL anymore.

### 9000

Stencil manager does not support level bigger than %d in this device.

### 9001

Stencil manager is already empty, cannot pop any mask

### 9002

Failed to request any buffer from a mesh buffer without accessor

### 9003

The internal state of LinearBufferAccessor have severe issue and irreversible, please check the reason

### 9004

Failed to allocate chunk in StaticVBAccessor, the requested buffer might be too large: %d bytes

### 9005

BATCHER2D_MEM_INCREMENT is too large, the Max value for BATCHER2D_MEM_INCREMENT is 2303KB (smaller than 65536 * 9 * 4 / 1024 = 2304KB)

### 9006

QuadRenderData is removed, please use MeshRenderData instead.

### 9100

texture size exceeds current device limits %d/%d

### 9200

<!-- DEPRECATED -->
cc.view.enableAntiAlias is deprecated, please use cc.Texture2D.setFilters instead

### 9201

Cannot access game frame or container.

### 9202

Setting window size is not supported.

### 9300

The current buffer beyond the limit in ui static component, please reduce the amount

### 9301

The UI has not been initialized

### 9302

Can't getGFXSampler with out device

### 9600

[Physics]: please check to see if physics modules are included

### 9610

[Physics]: cannon.js physics system doesn't support capsule collider

### 9611

[Physics]: builtin physics system doesn't support mesh collider

### 9612

[Physics]: builtin physics system doesn't support cylinder collider

### 9620

[Physics][Ammo]: changing the mesh is not supported after the initialization is completed

### 10001

The sub-mesh contains %d vertices, which beyonds the capability (%d vertices most) of renderer of your platform.

### 10002

Sub-mesh may include at most %d morph targets, but you specified %d.

### 11000

WebGL context lost.

### 12001

BlendFactors are disabled when using custom material, please modify the blend state in the material instead.

### 12002

Can't add renderable component to this node because it already have one.

### 12003

<!-- DEPRECATED -->
The PrivateNode is deprecated, please use Node directly with CCObject.Flags.DontSave | CCObject.Flags.HideInHierarchy flags activated.

### 12004

SubModel can only support %d passes.

### 12005

Material already initialized, request aborted.

### 12006

Pass already destroyed.

### 12007

This is old usage, please swap the parameters.

### 12008

GeometryRenderer: too many lines.

### 12009

GeometryRenderer: too many triangles.

### 12100

The font size is too big to be fitted into texture atlas. Please switch to other label cache modes or choose a smaller font size.

### 12101

The asset %s has been destroyed!

### 13100

Incorrect CCON magic.

### 13101

Unknown CCON version number: %d.

### 13102

CCON Format error.

### 13103

Can not encode CCON binary: lack of text encoder.

### 13104

Can not decode CCON binary: lack of text decoder.

### 14000

Graph update has been interrupted since too many transitions(greater than %s) occurred during one frame.

### 14100

Pool.destroy no longer take a function as parameter, Please specify destruct function in the construction of Pool instead

### 14200

<<<<<<< HEAD
Can not update a static mesh.

### 14201

The primitiveIndex is out of range.

### 14300

Can not keep world transform due to the zero scaling of parent node

### 14400

Spline error: less than 2 knots.

### 14401

Spline error: less than 4 knots or not a multiple of 4.
=======
Can not keep world transform due to the zero scaling of parent node

<!-- Rendering algorithm reserved: 15000 - 16000 -->

### 15000

Can not find corresponding diffuse map for environment lighting, use hemisphere diffuse instead, change environment lighting type to regenerate diffuse map

### 15001

Can not find environment map, disable IBL lighting

### 15002

Diffuse map resource is missing, please change environment lighting type to regenerate resource
>>>>>>> 32812789
<|MERGE_RESOLUTION|>--- conflicted
+++ resolved
@@ -3225,7 +3225,6 @@
 
 ### 14200
 
-<<<<<<< HEAD
 Can not update a static mesh.
 
 ### 14201
@@ -3243,8 +3242,6 @@
 ### 14401
 
 Spline error: less than 4 knots or not a multiple of 4.
-=======
-Can not keep world transform due to the zero scaling of parent node
 
 <!-- Rendering algorithm reserved: 15000 - 16000 -->
 
@@ -3255,8 +3252,6 @@
 ### 15001
 
 Can not find environment map, disable IBL lighting
-
 ### 15002
 
-Diffuse map resource is missing, please change environment lighting type to regenerate resource
->>>>>>> 32812789
+Diffuse map resource is missing, please change environment lighting type to regenerate resource