--- conflicted
+++ resolved
@@ -1468,15 +1468,10 @@
 })
 myProp;
 // After:
-<<<<<<< HEAD
-@integer
-value = 0;                // <--
-=======
 @property({
   type: cc.SpriteFrame
 })
 myProp = null;   // <--
->>>>>>> 5c3e8883
 ```
 
 ### 3654
