/****************************************************************************
 Copyright (c) 2013-2016 Chukong Technologies Inc.

 http://www.cocos.com

 Permission is hereby granted, free of charge, to any person obtaining a copy
 of this software and associated engine source code (the "Software"), a limited,
  worldwide, royalty-free, non-assignable, revocable and  non-exclusive license
 to use Cocos Creator solely to develop games on your target platforms. You shall
  not use Cocos Creator software for developing other software or tools that's
  used for developing games. You are not granted to publish, distribute,
  sublicense, and/or sell copies of Cocos Creator.

 The software or tools in this License Agreement are licensed, not sold.
 Chukong Aipu reserves all rights not expressly granted to you.

 THE SOFTWARE IS PROVIDED "AS IS", WITHOUT WARRANTY OF ANY KIND, EXPRESS OR
 IMPLIED, INCLUDING BUT NOT LIMITED TO THE WARRANTIES OF MERCHANTABILITY,
 FITNESS FOR A PARTICULAR PURPOSE AND NONINFRINGEMENT. IN NO EVENT SHALL THE
 AUTHORS OR COPYRIGHT HOLDERS BE LIABLE FOR ANY CLAIM, DAMAGES OR OTHER
 LIABILITY, WHETHER IN AN ACTION OF CONTRACT, TORT OR OTHERWISE, ARISING FROM,
 OUT OF OR IN CONNECTION WITH THE SOFTWARE OR THE USE OR OTHER DEALINGS IN
 THE SOFTWARE.
 ****************************************************************************/

cc._tmp = cc._tmp || {};
cc._LogInfos = cc._LogInfos || {};

var _p = window;
/** @expose */
_p.gl;
/** @expose */
_p.WebGLRenderingContext;
/** @expose */
_p.DeviceOrientationEvent;
/** @expose */
_p.DeviceMotionEvent;
/** @expose */
_p.AudioContext;
if (!_p.AudioContext) {
    /** @expose */
    _p.webkitAudioContext;
}
/** @expose */
_p.mozAudioContext;
_p = Object.prototype;
/** @expose */
_p._super;
/** @expose */
_p.ctor;
_p = null;

/**
 * The current version of Cocos2d-JS being used.<br/>
 * Please DO NOT remove this String, it is an important flag for bug tracking.<br/>
 * If you post a bug to forum, please attach this flag.
 * @type {String}
 * @name cc.ENGINE_VERSION
 */
var engineVersion;
<<<<<<< HEAD
engineVersion = '1.4.0-beta.2';
=======
engineVersion = '1.3.3';
>>>>>>> 1719ccfe
window['CocosEngine'] = cc.ENGINE_VERSION = engineVersion;

/**
 * drawing primitive of game engine
 * @type {cc.DrawingPrimitive}
 */
cc._drawingUtil = null;

/**
 * main Canvas 2D/3D Context of game engine
 * @type {CanvasRenderingContext2D|WebGLRenderingContext}
 */
cc._renderContext = null;
cc._supportRender = false;

/**
 * Main canvas of game engine
 * @type {HTMLCanvasElement}
 */
cc._canvas = null;

/**
 * The element contains the game canvas
 * @type {HTMLDivElement}
 */
cc.container = null;
cc._gameDiv = null;

require('./cocos2d/core/utils');
require('./cocos2d/core/platform/CCSys');


//+++++++++++++++++++++++++Engine initialization function begin+++++++++++++++++++++++++++
(function () {

var _jsAddedCache = {}, //cache for js and module that has added into jsList to be loaded.
    _engineInitCalled = false,
    _engineLoadedCallback = null;

cc._engineLoaded = false;

function _determineRenderType(config) {
    var CONFIG_KEY = cc.game.CONFIG_KEY,
        userRenderMode = parseInt(config[CONFIG_KEY.renderMode]) || 0;

    // Adjust RenderType
    if (isNaN(userRenderMode) || userRenderMode > 2 || userRenderMode < 0)
        config[CONFIG_KEY.renderMode] = 0;

    // Determine RenderType
    cc._renderType = cc.game.RENDER_TYPE_CANVAS;
    cc._supportRender = false;

    if (userRenderMode === 0) {
        if (cc.sys.capabilities['opengl']) {
            cc._renderType = cc.game.RENDER_TYPE_WEBGL;
            cc._supportRender = true;
        }
        else if (cc.sys.capabilities['canvas']) {
            cc._renderType = cc.game.RENDER_TYPE_CANVAS;
            cc._supportRender = true;
        }
    }
    else if (userRenderMode === 1 && cc.sys.capabilities['canvas']) {
        cc._renderType = cc.game.RENDER_TYPE_CANVAS;
        cc._supportRender = true;
    }
    else if (userRenderMode === 2 && cc.sys.capabilities['opengl']) {
        cc._renderType = cc.game.RENDER_TYPE_WEBGL;
        cc._supportRender = true;
    }
}

function _getJsListOfModule(moduleMap, moduleName, dir) {
    if (_jsAddedCache[moduleName]) return null;
    dir = dir || "";
    var jsList = [];
    var tempList = moduleMap[moduleName];
    if (!tempList) throw new Error("can not find module [" + moduleName + "]");
    var ccPath = cc.path;
    for (var i = 0, li = tempList.length; i < li; i++) {
        var item = tempList[i];
        if (_jsAddedCache[item]) continue;
        var extname = ccPath.extname(item);
        if (!extname) {
            var arr = _getJsListOfModule(moduleMap, item, dir);
            if (arr) jsList = jsList.concat(arr);
        } else if (extname.toLowerCase() === ".js") jsList.push(ccPath.join(dir, item));
        _jsAddedCache[item] = 1;
    }
    return jsList;
}

function _afterEngineLoaded() {
    cc._engineLoaded = true;
    if (CC_EDITOR) {
        Editor.log(cc.ENGINE_VERSION);
    }
    else {
        console.log(cc.ENGINE_VERSION);
    }
    if (_engineLoadedCallback) _engineLoadedCallback();
}

function _load(config) {
    var CONFIG_KEY = cc.game.CONFIG_KEY, engineDir = config[CONFIG_KEY.engineDir], loader = cc.loader;

    if (cc._Class) {
        // Single file loaded
        _afterEngineLoaded();
    } else {
        // Load cocos modules
        var ccModulesPath = cc.path.join(engineDir, "moduleConfig.json");
        loader.load(ccModulesPath, function (err, modulesJson) {
            if (err) throw new Error(err);
            var modules = config["modules"] || [];
            var moduleMap = modulesJson["module"];
            var jsList = [];
            if (cc.sys.capabilities["opengl"] && modules.indexOf("base4webgl") < 0) modules.splice(0, 0, "base4webgl");
            else if (modules.indexOf("core") < 0) modules.splice(0, 0, "core");
            for (var i = 0, li = modules.length; i < li; i++) {
                var arr = _getJsListOfModule(moduleMap, modules[i], engineDir);
                if (arr) jsList = jsList.concat(arr);
            }
            loader.load(jsList, function (err) {
                if (err) throw new Error(JSON.stringify(err));
                _afterEngineLoaded();
            });
        });
    }
}

function _windowLoaded() {
    window.removeEventListener('load', _windowLoaded, false);
    _load(cc.game.config);
}

cc.initEngine = function (config, cb) {
    if (_engineInitCalled) {
        var previousCallback = _engineLoadedCallback;
        _engineLoadedCallback = function () {
            previousCallback && previousCallback();
            cb && cb();
        };
        return;
    }

    _engineLoadedCallback = cb;

    // Config uninitialized and given, initialize with it
    if (!cc.game.config && config) {
        cc.game.config = config;
    }
    // No config given and no config set before, load it
    else if (!cc.game.config) {
        cc.game._loadConfig();
    }
    config = cc.game.config;

    _determineRenderType(config);

    document.body ? _load(config) : window.addEventListener('load', _windowLoaded, false);
    _engineInitCalled = true;
};

})();
//+++++++++++++++++++++++++Engine initialization function end+++++++++++++++++++++++++++++<|MERGE_RESOLUTION|>--- conflicted
+++ resolved
@@ -58,11 +58,7 @@
  * @name cc.ENGINE_VERSION
  */
 var engineVersion;
-<<<<<<< HEAD
-engineVersion = '1.4.0-beta.2';
-=======
-engineVersion = '1.3.3';
->>>>>>> 1719ccfe
+engineVersion = '1.4.0-beta.5';
 window['CocosEngine'] = cc.ENGINE_VERSION = engineVersion;
 
 /**
