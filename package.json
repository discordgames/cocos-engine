{
  "name": "cocos-creator",
<<<<<<< HEAD
  "version": "3.8.0",
  "description": "Cocos Creator is a cross-platform 2D & 3D game engine written in TypeScript, licensed under MIT.",
=======
  "version": "3.7.2",
  "description": "Cocos Creator is a cross-platform 2D & 3D game engine written in C++ and TypeScript, licensed under MIT.",
>>>>>>> 5f4f92ce
  "homepage": "http://www.cocos.com",
  "license": "MIT",
  "authors": [
    "AUTHORS.txt"
  ],
  "module": "index.js",
  "scripts": {
    "server": "http-server . -p 8002 -o playground/index.html",
    "postinstall": "gulp build-debug-infos && npm run build-declaration && npm run bundle-adapter && npm run fetch-ral && npm run install:typedoc-plugin && npm run install:native-pack-tool",
    "build": "gulp build",
    "build:dev": "gulp build-h5-source",
    "build:min": "gulp build-h5-minified",
    "build-declaration": "npm run build-const && gulp build-declarations",
    "build-api-json": "gulp build-api-json -i index.ts -o ./3d-api-docs/tempJson",
    "build-api": "npm run build-api-json && gulp build-3d-api -i index.ts -o ./3d-api-docs -j ./3d-api-docs/tempJson",
    "checkout-engine-version": "node ./scripts/checkout-engine-version.js",
    "varify-engine-version": "node ./scripts/varify-engine-version.js",
    "fetch-ral": "node ./scripts/fetch-ral.js",
    "bundle-adapter": "node ./scripts/bundle-adapter.js",
    "build-const": "node ./scripts/build-consts.js",
    "clear": "git clean -xfd",
    "clear-platform": "node ./native/utils/clear-platform.js && node ./scripts/clear-file.js",
    "update:native-external": "node ./native/utils/update-external.js",
    "test": "gulp test",
    "install:typedoc-plugin": "cd ./scripts/typedoc-plugin && npm install --only=production",
    "install:native-pack-tool": "cd ./scripts/native-pack-tool && npm install && npm run build"
  },
  "repository": {
    "type": "git",
    "url": "git+https://github.com/cocos-creator/engine.git"
  },
  "devDependencies": {
    "@babel/core": "^7.13.10",
    "@babel/preset-env": "7.8.7",
    "@cocos/babel-preset-cc": "2.2.0",
    "@cocos/build-engine": "4.4.1-alpha.10",
    "@types/fs-extra": "^5.0.4",
    "@types/jest": "^24.9.1",
    "@types/yargs": "^12.0.14",
    "@typescript-eslint/eslint-plugin": "^4.29.3",
    "@typescript-eslint/parser": "^4.29.3",
    "async": "^2.6.4",
    "chalk": "^2.4.1",
    "child_process": "^1.0.2",
    "commander": "^2.20.3",
    "dat.gui": "^0.7.5",
    "del": "^6.0.0",
    "eslint": "^7.32.0",
    "eslint-config-airbnb-base": "^14.2.1",
    "eslint-plugin-import": "^2.24.1",
    "fs": "^0.0.1-security",
    "fs-extra": "^7.0.1",
    "ftp": "0.3.10",
    "gulp": "^4.0.2",
    "gulp-sequence": "^1.0.0",
    "gulp-zip": "^5.0.2",
    "http-server": "^0.12.3",
    "jest": "^28.0.2",
    "jest-environment-jsdom": "^28.0.2",
    "jest-extended": "^1.1.0",
    "jest-matcher-deep-close-to": "^2.0.1",
    "jsdom": "^19.0.0",
    "path": "^0.12.7",
    "pngjs": "^6.0.0",
    "spectorjs": "^0.9.15",
    "stats.js": "^0.17.0",
    "tmp": "^0.2.1",
    "tree-kill": "^1.2.0",
    "ts-jest": "^26.5.4",
    "typedoc": "^0.22.13",
    "typedoc-plugin-cc": "file:scripts/typedoc-plugin",
    "typescript": "^4.3.5",
    "vconsole": "^3.3.0",
    "which": "^2.0.2",
    "yargs": "^12.0.5",
    "@babel/plugin-proposal-export-default-from": "^7.17.12",
    "babelify": "^10.0.0",
    "browserify": "^17.0.0",
    "gulp-rename": "^2.0.0",
    "gulp-uglify": "^3.0.2",
    "vinyl-buffer": "^1.0.1",
    "vinyl-source-stream": "^2.0.0"
  },
  "dependencies": {
    "@cocos/box2d": "1.0.1",
    "@cocos/bullet": "1.0.7",
    "@cocos/cannon": "1.2.8",
    "@cocos/dragonbones-js": "^1.0.1",
    "@cocos/physx": "1.0.7"
  }
}<|MERGE_RESOLUTION|>--- conflicted
+++ resolved
@@ -1,12 +1,7 @@
 {
   "name": "cocos-creator",
-<<<<<<< HEAD
   "version": "3.8.0",
-  "description": "Cocos Creator is a cross-platform 2D & 3D game engine written in TypeScript, licensed under MIT.",
-=======
-  "version": "3.7.2",
   "description": "Cocos Creator is a cross-platform 2D & 3D game engine written in C++ and TypeScript, licensed under MIT.",
->>>>>>> 5f4f92ce
   "homepage": "http://www.cocos.com",
   "license": "MIT",
   "authors": [
