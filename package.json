--- conflicted
+++ resolved
@@ -25,15 +25,9 @@
   "devDependencies": {
     "@babel/core": "^7.9.0",
     "@babel/preset-env": "7.8.7",
-<<<<<<< HEAD
     "@cocos/babel-preset-cc": "2.2.0",
-    "@cocos/build-engine": "3.0.8",
-    "@cocos/typedoc-plugin-internal-external": "^1.0.0",
-=======
-    "@cocos/babel-preset-cc": "2.1.0",
     "@cocos/build-engine": "4.0.0-jsb.alpha.12",
     "@cocos/typedoc-plugin-internal-external": "^1.0.1",
->>>>>>> 5c3e8883
     "@cocos/typedoc-plugin-localization": "^1.0.0",
     "@types/fs-extra": "^5.0.4",
     "@types/jest": "^24.0.25",
