[
  {
    "name": "Core",
    "locked": true,
    "entries": []
  },
  {
    "name": "Canvas",
    "locked": true,
    "entries": [
      "./cocos2d/core/components/CCCanvas.js"
    ]
  },
  {
    "name": "Sprite",
    "locked": true,
    "entries": [
      "./cocos2d/core/components/CCSprite.js"
    ]
  },
  {
    "name": "Label",
    "locked": true,
    "entries": [
      "./cocos2d/core/components/CCLabel.js"
    ]
  },
  {
    "name": "Canvas Renderer",
    "entries": [
      "./cocos2d/core/renderer/canvas/index.js"
    ]
  },
  {
    "name": "WebGL Renderer",
    "entries": [
      "./cocos2d/core/renderer/webgl/model-batcher.js",
      "./cocos2d/core/renderer/webgl/assemblers/index.js",
      "./extensions/dragonbones/webgl-assembler.js"
    ]
  },
  {
    "name": "Renderer Texture",
    "entries": [
      "./cocos2d/core/assets/CCRenderTexture.js"
    ],
    "dependencies": ["WebGL Renderer"]
  },
  {
    "name": "Dynamic Atlas",
    "entries": [
      "./cocos2d/core/renderer/utils/dynamic-atlas/manager.js"
    ],
    "dependencies": ["WebGL Renderer", "Renderer Texture"]
  },
  {
    "name": "LabelOutline",
    "entries": [
      "./cocos2d/core/components/CCLabelOutline.js"
    ],
    "dependencies": ["Label"]
  },
  {
    "name": "Mask",
    "entries": [
      "./cocos2d/core/components/CCMask.js",
      "./cocos2d/core/renderer/webgl/assemblers/mask-assembler.js",
      "./cocos2d/core/renderer/canvas/renderers/mask.js"
    ],
    "dependencies": ["Graphics"]
  },
  {
    "name": "Graphics",
    "entries": [
      "./cocos2d/core/graphics/graphics.js",
      "./cocos2d/core/renderer/webgl/assemblers/graphics/index.js",
      "./cocos2d/core/renderer/canvas/renderers/graphics/index.js"
    ]
  },
  {
    "name": "ParticleSystem",
    "entries": [
      "./cocos2d/particle/index.js"
    ],
    "dependencies": ["WebGL Renderer"]
  },
  {
    "name": "TiledMap",
    "entries": [
      "./cocos2d/tilemap/index.js"
    ],
    "dependencies": ["WebGL Renderer"]
  },
  {
    "name": "Spine Skeleton",
    "entries": [
      "./extensions/spine/index.js"
    ],
    "dependencies": ["WebGL Renderer"]
  },
  {
    "name": "DragonBones",
    "entries": [
      "./extensions/dragonbones/index.js"
    ],
    "dependencies": ["WebGL Renderer"]
  },
  {
    "name": "RichText",
    "entries": [
      "./cocos2d/core/components/CCRichText.js"
    ],
    "dependencies": ["WebGL Renderer"]
  },
  {
    "name": "MotionStreak",
    "entries": [
      "./cocos2d/core/components/CCMotionStreak.js",
      "./cocos2d/core/renderer/webgl/assemblers/motion-streak.js"
    ],
    "dependencies": ["WebGL Renderer"]
  },
  {
    "name": "Widget",
    "entries": [
      "./cocos2d/core/components/CCWidget.js",
      "./cocos2d/core/base-ui/CCWidgetManager.js"
    ]
  },
  {
    "name": "Button",
    "entries": [
      "./cocos2d/core/components/CCButton.js"
    ]
  },
  {
    "name": "ProgressBar",
    "entries": [
      "./cocos2d/core/components/CCProgressBar.js"
    ]
  },
  {
    "name": "ScrollBar",
    "entries": [
      "./cocos2d/core/components/CCScrollBar.js"
    ]
  },
  {
    "name": "ScrollView",
    "entries": [
      "./cocos2d/core/components/CCScrollView.js"
    ],
    "dependencies": ["Layout"]
  },
  {
    "name": "Toggle",
    "entries": [
      "./cocos2d/core/components/CCToggle.js",
      "./cocos2d/core/components/CCToggleGroup.js",
      "./cocos2d/core/components/CCToggleContainer.js"
    ]
  },
  {
    "name": "PageView",
    "entries": [
      "./cocos2d/core/components/CCPageView.js"
    ]
  },
  {
    "name": "PageViewIndicator",
    "entries": [
      "./cocos2d/core/components/CCPageViewIndicator.js"
    ]
  },
  {
    "name": "Slider",
    "entries": [
      "./cocos2d/core/components/CCSlider.js"
    ]
  },
  {
    "name": "Layout",
    "entries": [
      "./cocos2d/core/components/CCLayout.js"
    ]
  },
  {
    "name": "EditBox",
    "entries": [
      "./cocos2d/core/components/editbox/CCEditBox.js"
    ],
    "dependencies": ["WebGL Renderer"]
  },
  {
    "name": "VideoPlayer",
    "entries": [
      "./cocos2d/videoplayer/CCVideoPlayer.js"
    ]
  },
  {
    "name": "WebView",
    "entries": [
      "./cocos2d/webview/CCWebView.js"
    ]
  },
  {
    "name": "Audio",
    "entries": [
      "./cocos2d/audio/CCAudioEngine.js"
    ]
  },
  {
    "name": "AudioSource",
    "entries": [
      "./cocos2d/core/components/CCAudioSource.js"
    ],
    "dependencies": ["Audio"]
  },
  {
    "name": "Animation",
    "entries": [
      "./cocos2d/core/components/CCAnimation.js",
      "./cocos2d/animation/index.js"
    ]
  },
  {
    "name": "Collider",
    "entries": [
      "./cocos2d/core/collider/index.js"
    ]
  },
  {
    "name": "Action",
    "entries": [
      "./cocos2d/actions/index.js"
    ]
  },
  {
    "name": "Physics",
    "entries": [
      "./cocos2d/core/physics/index.js"
    ],
    "dependencies": ["Collider"]
  },
  {
    "name": "NodePool",
    "entries": [
      "./extensions/ccpool/CCNodePool.js"
    ]
  },
  {
    "name": "StudioComponent",
    "entries": [
      "./cocos2d/core/components/CCStudioComponent.js"
    ]
  },
  {
    "name": "Intersection",
    "entries": [
      "./cocos2d/core/collider/CCIntersection.js"
    ]
  },
  {
<<<<<<< HEAD
    "name": "Native NetWork"
  },
  {
    "name": "3D",
    "entries": [
      "./cocos2d/core/3d/index.js",
      "./cocos2d/core/3d/geom-utils/aabb.js",
      "./cocos2d/core/3d/geom-utils/ray.js"
    ],
    "dependencies": ["Mesh", "WebGL Renderer"]
  },
  {
    "name": "Mesh",
    "entries": [
      "./cocos2d/core/mesh/index.js"
    ]
=======
    "name": "Native Socket"
>>>>>>> 92930f50
  }
]<|MERGE_RESOLUTION|>--- conflicted
+++ resolved
@@ -261,8 +261,7 @@
     ]
   },
   {
-<<<<<<< HEAD
-    "name": "Native NetWork"
+    "name": "Native Socket"
   },
   {
     "name": "3D",
@@ -278,8 +277,5 @@
     "entries": [
       "./cocos2d/core/mesh/index.js"
     ]
-=======
-    "name": "Native Socket"
->>>>>>> 92930f50
   }
 ]