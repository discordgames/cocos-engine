--- conflicted
+++ resolved
@@ -1,21 +1,13 @@
 name: run test cases
 
 on: 
-<<<<<<< HEAD
-  pull_request:
-=======
->>>>>>> 096453b2
   pull_request_target:
   issue_comment:
     types: [created, edited]
 
 # github.head_ref is only defined on pull_request events
 concurrency:
-<<<<<<< HEAD
-  group: ${{ github.workflow }}-${{ github.head_ref || github.run_id }}
-=======
   group: ${{ github.workflow }}-${{ github.actor }}-${{ github.head_ref || github.run_id }}
->>>>>>> 096453b2
   cancel-in-progress: true
 
 jobs:
@@ -23,10 +15,6 @@
     if: |
       contains(github.event.pull_request.body, '[X] needs automatic test cases check') ||
       contains(github.event.comment.body, '@cocos-robot run test cases')
-<<<<<<< HEAD
-
-=======
->>>>>>> 096453b2
     runs-on: self-hosted-win
 
     steps:
@@ -40,10 +28,6 @@
           else {
             Write-Host "::set-output name=pr_number::${{ github.event.pull_request.number }}"
           }
-<<<<<<< HEAD
-
-=======
->>>>>>> 096453b2
       - name: Get PR Details
         id: pr_details
         uses: octokit/request-action@v2.x
@@ -66,20 +50,12 @@
           Write-Host "::set-output name=pr_head_sha::$($pull_request.head.sha)"
           Write-Host "::set-output name=pr_base_ref::$($pull_request.base.ref)"
           Write-Host "::set-output name=pr_base_sha::$($pull_request.base.sha)"
-<<<<<<< HEAD
-
-=======
->>>>>>> 096453b2
       - name: Check Job Parameter
         run: |
           echo "${{ steps.parse_pr.outputs.pr_head_ref }}"
           echo "${{ steps.parse_pr.outputs.pr_head_sha }}"
           echo "${{ steps.parse_pr.outputs.pr_base_ref }}"
           echo "${{ steps.parse_pr.outputs.pr_base_sha }}"
-<<<<<<< HEAD
-
-=======
->>>>>>> 096453b2
       - name: Checkout engine
         uses: actions/checkout@v3
         with:
@@ -96,28 +72,16 @@
           git branch ${{ steps.parse_pr.outputs.pr_base_ref }}
           git fetch origin pull/${{ steps.get_pr.outputs.pr_number }}/head:pull-${{ steps.get_pr.outputs.pr_number }}
           git merge --ff -s recursive --no-verify -m "PR Test" origin/${{ steps.parse_pr.outputs.pr_base_ref }} pull-${{ steps.get_pr.outputs.pr_number }}
-<<<<<<< HEAD
-
-=======
->>>>>>> 096453b2
       - name: npm install
         run: |
           npm -v
           npm install --registry https://registry.npm.taobao.org
-<<<<<<< HEAD
-
-=======
->>>>>>> 096453b2
       - name: Run test cases
         timeout-minutes: 120
         id: run_test_cases
         run: |
           cd ..
           python3 -u ./python/main.py ${{ steps.parse_pr.outputs.pr_base_ref }}
-<<<<<<< HEAD
-
-=======
->>>>>>> 096453b2
       - name: Update Comment
         uses: peter-evans/create-or-update-comment@v1
         with:
@@ -129,19 +93,10 @@
             - Task URL: ${{ steps.run_test_cases.outputs.url }}
             - Task Details: ${{ steps.run_test_cases.outputs.msg }}
             - GitHub Action: https://github.com/cocos/cocos-engine/actions/runs/${{ github.run_id }}
-<<<<<<< HEAD
-
-
-=======
->>>>>>> 096453b2
   macOS-RunTestCases:
     if: |
       contains(github.event.pull_request.body, '[X] needs automatic test cases check') ||
       contains(github.event.comment.body, '@cocos-robot run test cases')
-<<<<<<< HEAD
-
-=======
->>>>>>> 096453b2
     runs-on: self-hosted-mac
 
     steps:
@@ -155,10 +110,6 @@
           else {
             Write-Host "::set-output name=pr_number::${{ github.event.pull_request.number }}"
           }
-<<<<<<< HEAD
-
-=======
->>>>>>> 096453b2
       - name: Get PR Details
         id: pr_deatils
         uses: octokit/request-action@v2.x
@@ -181,10 +132,6 @@
           Write-Host "::set-output name=pr_head_sha::$($pull_request.head.sha)"
           Write-Host "::set-output name=pr_base_ref::$($pull_request.base.ref)"
           Write-Host "::set-output name=pr_base_sha::$($pull_request.base.sha)"
-<<<<<<< HEAD
-
-=======
->>>>>>> 096453b2
       - name: Check Job Parameter
         run: |
           echo "${{ steps.parse_pr.outputs.pr_head_ref }}"
@@ -208,28 +155,16 @@
           git branch ${{ steps.parse_pr.outputs.pr_base_ref }}
           git fetch origin pull/${{ steps.get_pr.outputs.pr_number }}/head:pull-${{ steps.get_pr.outputs.pr_number }}
           git merge --ff -s recursive --no-verify -m "PR Test" origin/${{ steps.parse_pr.outputs.pr_base_ref }} pull-${{ steps.get_pr.outputs.pr_number }}
-<<<<<<< HEAD
-
-=======
->>>>>>> 096453b2
       - name: npm install
         run: |
           npm -v
           npm install --registry https://registry.npm.taobao.org
-<<<<<<< HEAD
-
-=======
->>>>>>> 096453b2
       - name: Run test cases
         timeout-minutes: 90
         id: run_test_cases
         run: |
           cd ..
           python3 -u ./python/main.py ${{ steps.parse_pr.outputs.pr_base_ref }}
-<<<<<<< HEAD
-
-=======
->>>>>>> 096453b2
       - name: Update Comment
         uses: peter-evans/create-or-update-comment@v1
         with:
