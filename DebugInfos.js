--- conflicted
+++ resolved
@@ -282,11 +282,8 @@
         "3115": "Frame Grabber: could not attach texture to framebuffer", //CCGrabber.grab
         "3116": "WebGLRenderingContext.CLAMP_TO_EDGE should be used in NPOT textures", //setTexParameters
         "3117": "Mimpap texture only works in POT textures", //generateMipmap
-<<<<<<< HEAD
-        "3118": "Lazy init texture with image element failed due to image loading failure: %s",
-=======
         "3118": "contentSize parameter is deprecated and ignored for cc.Texture2D initWithData function", // initWithData
->>>>>>> e5511281
+        "3119": "Lazy init texture with image element failed due to image loading failure: %s",
         //RectWidth: 3300
         "3300": "Rect width exceeds maximum margin: %s, max x: %s, texture width: %s", //RectWidth
         //RectHeight: 3400
