/****************************************************************************
 Copyright (c) 2015 Chukong Technologies Inc.

 http://www.cocos2d-x.org

 Permission is hereby granted, free of charge, to any person obtaining a copy
 of this software and associated documentation files (the "Software"), to deal
 in the Software without restriction, including without limitation the rights
 to use, copy, modify, merge, publish, distribute, sublicense, and/or sell
 copies of the Software, and to permit persons to whom the Software is
 furnished to do so, subject to the following conditions:

 The above copyright notice and this permission notice shall be included in
 all copies or substantial portions of the Software.

 THE SOFTWARE IS PROVIDED "AS IS", WITHOUT WARRANTY OF ANY KIND, EXPRESS OR
 IMPLIED, INCLUDING BUT NOT LIMITED TO THE WARRANTIES OF MERCHANTABILITY,
 FITNESS FOR A PARTICULAR PURPOSE AND NONINFRINGEMENT. IN NO EVENT SHALL THE
 AUTHORS OR COPYRIGHT HOLDERS BE LIABLE FOR ANY CLAIM, DAMAGES OR OTHER
 LIABILITY, WHETHER IN AN ACTION OF CONTRACT, TORT OR OTHERWISE, ARISING FROM,
 OUT OF OR IN CONNECTION WITH THE SOFTWARE OR THE USE OR OTHER DEALINGS IN
 THE SOFTWARE.
 ****************************************************************************/

'use strict';

if (!cc.Scheduler.prototype.unscheduleAllForTarget) {
    cc.Scheduler.prototype.unscheduleAllForTarget = function (target) {
        this.unscheduleAllCallbacksForTarget(target);
    };
}

<<<<<<< HEAD
cc.SpriteFrame.prototype.initWithTexture = function (texture, rect, rotated, offset, originalSize, _uuid) {
    function check(texture) {
        if (texture && texture.isLoaded()) {
            var _x, _y;
            if (rotated) {
                _x = rect.x + rect.height;
                _y = rect.y + rect.width;
            }
            else {
                _x = rect.x + rect.width;
                _y = rect.y + rect.height;
            }
            if (_x > texture.getPixelWidth()) {
                cc.error(cc._LogInfos.RectWidth, _uuid);
            }
            if (_y > texture.getPixelHeight()) {
                cc.error(cc._LogInfos.RectHeight, _uuid);
            }
        }
    }

    if(arguments.length === 2)
        rect = cc.rectPointsToPixels(rect);

    offset = cc.p(0, 0);
    originalSize = originalSize || rect;
    rotated = rotated || false;

    if (this.insetTop === undefined) {
        this.insetTop = 0;
        this.insetBottom = 0;
        this.insetLeft = 0;
        this.insetRight = 0;
    }

    var locTexture;
    if (!texture && _uuid) {
        // deserialize texture from uuid
        var info = cc.AssetLibrary._getAssetInfoInRuntime(_uuid);
        if (!info) {
            cc.error('SpriteFrame: Failed to load sprite texture "%s"', _uuid);
            return;
        }

        this._textureFilename = info.url;

        locTexture = cc.textureCache.addImage(info.url);
        this._initWithTexture(locTexture, rect, rotated, offset, originalSize);
    }
    else {
        if (cc.js.isString(texture)){
            this._textureFilename = texture;
            locTexture = cc.textureCache.addImage(this._textureFilename);
            this._initWithTexture(locTexture, rect, rotated, offset, originalSize);
        } else if (texture instanceof cc.Texture2D) {
            this._textureFilename = '';
            this._initWithTexture(texture, rect, rotated, offset, originalSize);
        }
    }
    this.emit('load');
    check(this.getTexture());
    return true;
};
=======
if (!cc.Scheduler.prototype._unschedule) {
    cc.Scheduler.prototype._unschedule = cc.Scheduler.prototype.unscheduleCallbackForTarget;
}
>>>>>>> d04b9f63
<|MERGE_RESOLUTION|>--- conflicted
+++ resolved
@@ -30,7 +30,10 @@
     };
 }
 
-<<<<<<< HEAD
+if (!cc.Scheduler.prototype._unschedule) {
+    cc.Scheduler.prototype._unschedule = cc.Scheduler.prototype.unscheduleCallbackForTarget;
+}
+
 cc.SpriteFrame.prototype.initWithTexture = function (texture, rect, rotated, offset, originalSize, _uuid) {
     function check(texture) {
         if (texture && texture.isLoaded()) {
@@ -93,9 +96,4 @@
     this.emit('load');
     check(this.getTexture());
     return true;
-};
-=======
-if (!cc.Scheduler.prototype._unschedule) {
-    cc.Scheduler.prototype._unschedule = cc.Scheduler.prototype.unscheduleCallbackForTarget;
-}
->>>>>>> d04b9f63
+};