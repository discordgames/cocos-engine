--- conflicted
+++ resolved
@@ -54,47 +54,6 @@
     }
 });
 
-<<<<<<< HEAD
-=======
-// cc.Scheduler
-var _callbackId = 0;
-cc.Scheduler.prototype.schedule = function (callback, target, interval, repeat, delay, paused) {
-    if (delay === undefined || paused === undefined) {
-        paused = !!repeat;
-        repeat = cc.macro.REPEAT_FOREVER;
-    }
-    else {
-        paused = !!paused;
-        repeat = isFinite(repeat) ? repeat : cc.macro.REPEAT_FOREVER;
-    }
-    delay = delay || 0;
-    var instanceId = target.__instanceId || target.uuid;
-    cc.assertID(instanceId !== undefined, 1510);
-    if (!callback.__callbackId) {
-        callback.__callbackId = _callbackId++;
-    }
-    var key = instanceId + '_' + callback.__callbackId;
-    this._schedule(target, callback, interval, repeat, delay, paused, key);
-};
-cc.Scheduler.prototype.scheduleUpdate = cc.Scheduler.prototype.scheduleUpdateForTarget;
-cc.Scheduler.prototype._unschedule = cc.Scheduler.prototype.unschedule;
-cc.Scheduler.prototype.unschedule = function (callback, target) {
-    if (typeof target === 'function') {
-        var tmp = target;
-        target = callback;
-        callback = tmp;
-    }
-    if (callback.__callbackId === undefined) {
-        return;
-    }
-
-    var instanceId = target.__instanceId || target.uuid;
-    cc.assertID(instanceId !== undefined, 1510);
-    var key = instanceId + '_' + callback.__callbackId;
-    this._unschedule(key, target);
-};
-
->>>>>>> 90ca357d
 // Node
 var nodeProto = cc.Node.prototype;
 cc.defineGetterSetter(nodeProto, "_parent", nodeProto.getParent, nodeProto.setParent);
