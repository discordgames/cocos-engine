/****************************************************************************
 Copyright (c) 2017-2018 Xiamen Yaji Software Co., Ltd.

 https://www.cocos.com/

 Permission is hereby granted, free of charge, to any person obtaining a copy
 of this software and associated engine source code (the "Software"), a limited,
 worldwide, royalty-free, non-assignable, revocable and non-exclusive license
 to use Cocos Creator solely to develop games on your target platforms. You shall
 not use Cocos Creator software for developing other software or tools that's
 used for developing games. You are not granted to publish, distribute,
 sublicense, and/or sell copies of Cocos Creator.

 The software or tools in this License Agreement are licensed, not sold.
 Xiamen Yaji Software Co., Ltd. reserves all rights not expressly granted to you.

 THE SOFTWARE IS PROVIDED "AS IS", WITHOUT WARRANTY OF ANY KIND, EXPRESS OR
 IMPLIED, INCLUDING BUT NOT LIMITED TO THE WARRANTIES OF MERCHANTABILITY,
 FITNESS FOR A PARTICULAR PURPOSE AND NONINFRINGEMENT. IN NO EVENT SHALL THE
 AUTHORS OR COPYRIGHT HOLDERS BE LIABLE FOR ANY CLAIM, DAMAGES OR OTHER
 LIABILITY, WHETHER IN AN ACTION OF CONTRACT, TORT OR OTHERWISE, ARISING FROM,
 OUT OF OR IN CONNECTION WITH THE SOFTWARE OR THE USE OR OTHER DEALINGS IN
 THE SOFTWARE.
 ****************************************************************************/

// MACROS

/**
 * !#zh
 * 这里是一些用来判断执行环境的宏，这些宏都是全局变量，直接访问即可。<br>
 * 在项目构建时，这些宏将会被预处理并根据构建的平台剔除不需要的代码，例如
 *
 *     if (CC_DEBUG) {
 *         cc.log('debug');
 *     }
 *     else {
 *         cc.log('release');
 *     }
 *
 * 在构建后会只剩下
 *
 *     cc.log('release');
 *
 * <br>
 * 如需判断脚本是否运行于指定平台，可以用如下表达式：
 *
 *     {
 *         "编辑器":  CC_EDITOR,
 *         "编辑器 或 预览":  CC_DEV,
 *         "编辑器 或 预览 或 构建调试":  CC_DEBUG,
 *         "网页预览":  CC_PREVIEW && !CC_JSB,
 *         "模拟器预览":  CC_PREVIEW && CC_JSB,
 *         "构建调试":  CC_BUILD && CC_DEBUG,
 *         "构建发行":  CC_BUILD && !CC_DEBUG,
 *     }
 *
 * !#en
 * Here are some of the macro used to determine the execution environment, these macros are global variables, can be accessed directly.<br>
 * When the project is built, these macros will be preprocessed and discard unreachable code based on the built platform, for example:
 *
 *     if (CC_DEBUG) {
 *         cc.log('debug');
 *     }
 *     else {
 *         cc.log('release');
 *     }
 *
 * After build will become:
 *
 *     cc.log('release');
 *
 * <br>
 * To determine whether the script is running on the specified platform, you can use the following expression:
 *
 *     {
 *         "editor":  CC_EDITOR,
 *         "editor or preview":  CC_DEV,
 *         "editor or preview or build in debug mode":  CC_DEBUG,
 *         "web preview":  CC_PREVIEW && !CC_JSB,
 *         "simulator preview":  CC_PREVIEW && CC_JSB,
 *         "build in debug mode":  CC_BUILD && CC_DEBUG,
 *         "build in release mode":  CC_BUILD && !CC_DEBUG,
 *     }
 *
 * @module GLOBAL-MACROS
 */
/**
 * @property {Boolean} CC_EDITOR - Running in the editor.
 */
/**
 * @property {Boolean} CC_PREVIEW - Preview in browser or simulator.
 */
/**
 * @property {Boolean} CC_DEV - Running in the editor or preview.
 */
/**
 * @property {Boolean} CC_DEBUG - Running in the editor or preview, or build in debug mode.
 */
/**
 * @property {Boolean} CC_BUILD - Running in published project.
 */
/**
 * @property {Boolean} CC_JSB - Running in native platform (mobile app, desktop app, or simulator).
 */
/**
 * @property {Boolean} CC_TEST - Running in the engine's unit test.
 */
/**
 * @property {Boolean} CC_WECHATGAME - Running in the Wechat's mini game.
 */
/**
 * @property {Boolean} CC_QQPLAY - Running in the bricks.
 */
/**
 * @property {Boolean} CC_RUNTIME - Running in runtime environments.
 */

// window may be undefined when first load engine from editor
var _global = typeof window === 'undefined' ? global : window;

/*
 * @param defaultValue - The default value is only used in the editor or preview.
 */
function defineMacro (name, defaultValue) {
    // if "global_defs" not preprocessed by uglify, just declare them globally,
    // this may happened in release version's preview page.
    if (typeof _global[name] === 'undefined') {
        _global[name] = defaultValue;
    }
}
function defined (name) {
    return typeof _global[name] === 'object';
}

// ensure CC_BUILD is defined
// should not use window.CC_BUILD because we need get global_defs defined in uglify
defineMacro('CC_BUILD', false);

if (CC_BUILD) {
    // Supports dynamically access from external scripts such as adapters and debugger.
    // So macros should still defined in global even if inlined in engine.
    _global.CC_BUILD = CC_BUILD;
    _global.CC_TEST = CC_TEST;
    _global.CC_EDITOR = CC_EDITOR;
    _global.CC_PREVIEW = CC_PREVIEW;
    _global.CC_DEV = CC_DEV;
    _global.CC_DEBUG = CC_DEBUG;
    _global.CC_JSB = CC_JSB;
<<<<<<< HEAD
    _global.CC_WECHATGAME_SUB = CC_WECHATGAMESUB;
=======
    _global.CC_WECHATGAMESUB = CC_WECHATGAMESUB;
>>>>>>> 8737ae6a
    _global.CC_WECHATGAME = CC_WECHATGAME;
    _global.CC_QQPLAY = CC_QQPLAY;
    _global.CC_RUNTIME = CC_RUNTIME;
    _global.CC_SUPPORT_JIT = CC_SUPPORT_JIT;
}
else {
    // These default values only used in the editor or preview.
    // If you need to modify in the runtime, please modify the `global_defs` in the option returned by `gulp/util/utils.js: getUglifyOptions`.
    defineMacro('CC_TEST', defined('tap') || defined('QUnit'));
    defineMacro('CC_EDITOR', defined('Editor') && defined('process') && ('electron' in process.versions));
    defineMacro('CC_PREVIEW', !CC_EDITOR);
    defineMacro('CC_DEV', true);    // (CC_EDITOR && !CC_BUILD) || CC_PREVIEW || CC_TEST
    defineMacro('CC_DEBUG', true);  // CC_DEV || Debug Build
    defineMacro('CC_JSB', defined('jsb'));
<<<<<<< HEAD
    defineMacro('CC_WECHATGAME_SUB', !!(defined('wx') && wx.getSharedCanvas));
=======
    defineMacro('CC_WECHATGAMESUB', !!(defined('wx') && wx.getSharedCanvas));
>>>>>>> 8737ae6a
    defineMacro('CC_WECHATGAME', !!(defined('wx') && (wx.getSystemInfoSync || wx.getSharedCanvas)));
    defineMacro('CC_QQPLAY', defined('bk'));
    defineMacro('CC_RUNTIME', 'function' === typeof loadRuntime);
    defineMacro('CC_SUPPORT_JIT', !(CC_WECHATGAME || CC_QQPLAY || CC_RUNTIME));
}

//

if (CC_DEV) {
    /**
     * contains internal apis for unit tests
     * @expose
     */
    cc._Test = {};
}

/**
 * @module cc
 */

/**
 * The current version of Cocos2d being used.<br/>
 * Please DO NOT remove this String, it is an important flag for bug tracking.<br/>
 * If you post a bug to forum, please attach this flag.
 * @property {String} ENGINE_VERSION
 */
const engineVersion = '2.0.0 alpha';
_global['CocosEngine'] = cc.ENGINE_VERSION = engineVersion;<|MERGE_RESOLUTION|>--- conflicted
+++ resolved
@@ -146,11 +146,7 @@
     _global.CC_DEV = CC_DEV;
     _global.CC_DEBUG = CC_DEBUG;
     _global.CC_JSB = CC_JSB;
-<<<<<<< HEAD
-    _global.CC_WECHATGAME_SUB = CC_WECHATGAMESUB;
-=======
     _global.CC_WECHATGAMESUB = CC_WECHATGAMESUB;
->>>>>>> 8737ae6a
     _global.CC_WECHATGAME = CC_WECHATGAME;
     _global.CC_QQPLAY = CC_QQPLAY;
     _global.CC_RUNTIME = CC_RUNTIME;
@@ -165,11 +161,7 @@
     defineMacro('CC_DEV', true);    // (CC_EDITOR && !CC_BUILD) || CC_PREVIEW || CC_TEST
     defineMacro('CC_DEBUG', true);  // CC_DEV || Debug Build
     defineMacro('CC_JSB', defined('jsb'));
-<<<<<<< HEAD
-    defineMacro('CC_WECHATGAME_SUB', !!(defined('wx') && wx.getSharedCanvas));
-=======
     defineMacro('CC_WECHATGAMESUB', !!(defined('wx') && wx.getSharedCanvas));
->>>>>>> 8737ae6a
     defineMacro('CC_WECHATGAME', !!(defined('wx') && (wx.getSystemInfoSync || wx.getSharedCanvas)));
     defineMacro('CC_QQPLAY', defined('bk'));
     defineMacro('CC_RUNTIME', 'function' === typeof loadRuntime);
