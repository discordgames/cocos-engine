module.exports = {
    'COMPONENT': {
        "help_url": {
            "audiosource": "https://docs.cocos.com/creator/manual/en/components/audiosource.html",
            "animation": "https://docs.cocos.com/creator/manual/en/components/animation.html",
            "sprite": "https://docs.cocos.com/creator/manual/en/components/sprite.html",
            "label": "https://docs.cocos.com/creator/manual/en/components/label.html",
            "canvas": "https://docs.cocos.com/creator/manual/en/components/canvas.html",
            "spine": "https://docs.cocos.com/creator/manual/en/components/spine.html",
            "widget": "https://docs.cocos.com/creator/manual/en/components/widget.html",
            "button": "https://docs.cocos.com/creator/manual/en/components/button.html",
            "progressbar": "https://docs.cocos.com/creator/manual/en/components/progress.html",
            "mask": "https://docs.cocos.com/creator/manual/en/components/mask.html",
            "scrollview": "https://docs.cocos.com/creator/manual/en/components/scrollview.html",
            "scrollbar": "https://docs.cocos.com/creator/manual/en/components/scrollbar.html",
            "layout": "https://docs.cocos.com/creator/manual/en/components/layout.html",
            "tiledmap": "https://docs.cocos.com/creator/manual/en/components/tiledmap.html",
            "editbox": "https://docs.cocos.com/creator/manual/en/components/editbox.html",
            "videoplayer": "https://docs.cocos.com/creator/manual/en/components/videoplayer.html",
            "motionStreak": "https://docs.cocos.com/creator/manual/en/components/motion-streak.html",
            "richtext": "https://docs.cocos.com/creator/manual/en/components/richtext.html",
            "pageview": "https://docs.cocos.com/creator/manual/en/components/pageview.html",
            "pageviewIndicator": "https://docs.cocos.com/creator/manual/en/components/pageviewindicator.html",
            "toggle": "https://docs.cocos.com/creator/manual/en/components/toggle.html",
            "toggleGroup": "https://docs.cocos.com/creator/manual/en/components/toggleGroup.html",
            "toggleContainer": "https://docs.cocos.com/creator/manual/en/components/toggleContainer.html",
            "slider": "https://docs.cocos.com/creator/manual/en/components/slider.html",
            "block_input_events": "https://docs.cocos.com/creator/manual/en/components/block-input-events.html",
            "wx_subcontext_view": "https://docs.cocos.com/creator/manual/en/publish/publish-wechatgame-sub-domain.html"
        },
        "animation": {
            "default_clip": "When checking, the deault animation clip is automatically played.",
            "clips": "You can access and play animation clips via a script",
            "play_on_load": "Automatically play animation clip with the scene is loaded"
        },
        "audio": {
            "clip": "About to be played.",
            "volume": "How loud to play an audio clip",
            "mute": "Mute. Audio may continue to play, however ther will be no sound.",
            "loop": "Loop audio clip? (repeat it over and over)",
            "play_on_load": "Automatically play audio clip with the game is running?"
        },
        "sprite": {
            "sprite_frame": "SpriteFrame image to use",
            "atlas": "Atlas that the image belongs to",
            "type": "Rendering Mode: Simple, Sliced, Tiled or Filled",
            "original_size": "Use the Images original size as the Node size?",
            "edit_button": "Edit",
            "select_button": "Select In Atlas",
            "select_tooltip": "Choose Atlas",
            "edit_tooltip": "Open Sprite Editor, set squares and other data",
            'fill_type': 'The direction of filling, choose from Horizontal, Vertical and Radial',
            'fill_center': 'For radial filling, set the center of the circle, value range is 0 to 1',
            'fill_start': 'The normalized value indicate where to start filling',
            'fill_range': 'The normalizad value indicate how much of the sprite we want to show',
            'src_blend_factor': 'The source image blend mode',
            'dst_blend_factor': 'The destination image blend mode',
            'size_mode': 'Set the size of the node which Sprite component is on. CUSTOM for setting width and height manually;TRIMMED to use image size with transparent pixels trimmed; RAW to use image size without trimming.',
            'trim': 'Whether to render transparent pixels around image in node\'s bounding box. If you check this option the boudning box will not include transparent pixels around the image.'
        },
        "button": {
            "click_event": {
                "target": "Node receives a click event?",
                "component": "Component receives a click event?",
                "handler": "What method is called on the click event?",
                "customEventData": "The extra event data passed to the event handler, it's passed in as the last argument in the event handler. "
            },
            "interactable": "Interactive button? When this one is not selected, the button is in a disabled state",
            "transition": "Transition Type: when the state changes",
            "normal_color": "Button color",
            "pressed_color": "Button color when pressed",
            "hover_color": "Button color when the mouse hovers over it",
            "disabled_color": "Button color when disabled",
            "duration": "How long until the button color/scale transitions to a new color?",
            "zoom_scale": "When user press the button, the button will zoom to a scale.The final scale of the button  equals (button original scale * zoomScale).",
            "auto_gray_effect": "When this flag is true, Button target sprite will turn gray when interactable is false.",
            "normal_sprite": "The Sprite that is used when the button is in a normal sate.",
            "pressed_sprite": "The Sprite that is used when the button is in a pressed sate.",
            "hover_sprite": "The Sprite that is used when the button is hovered over.",
            "disabled_sprite": "The Sprite that is used when the button is in a disabled sate.",
            "target": "reference to the Sprite as button's background. When the state of the button changes the sprite's color or spriteFrame will be updated.",
            "click_events": "What method is called on the click event?"
        },
        "canvas": {
            "design_resolution": "The resolution of the assets used in the game, in pixels.",
            "fit_height": "Canvas allows designers to automatically scale the resolution  to the full height of devices screen",
            "fit_width": "Canvas allows designers to automatically scale the resolution  to the full width of devices screen"
        },
        "label": {
            "string": "Text of the Label",
            "horizontal_align": "Horizontal alignment",
            "vertical_align": "Vertical alignment",
            "font_size": "Font size, in points",
            "font_family": "Font family name",
            "line_height": "Line height, in points",
            "overflow": "Text layout modes: \n 1. CLAMP: text nodes outside the bounding box will be truncated \n 2. SHRINK: automatically shrink text box according to the constraint node \n 3. RESIZE: Automatically updates the Node based on heightof the text.",
            "wrap": "Wrap text?",
            "font": "What font to use",
            "system_font": "Whether to use the system default font",
            'cacheMode': 'The text cache mode includes the following three types: \n 1. NONE : Do not do any caching, text content is drawn once. \n 2. BITMAP: Add text as a static image to the dynamic atlas for batch merging, but not frequently dynamically Text content \n 3. CHAR: Splits text into characters and caches characters into character atlas, suitable for text content with repeated and frequently updated character content'
        },
        "progress": {
            "bar_sprite": "A progress bar is displayed with the Sprite node that can dynamically change the size",
            "mode": "Horizontal or Vertical progress bar?",
            "total_length": "Length of progress bar. The maximum length of 100",
            "progress": "Current progress indicator, ranging from 0-1",
            "reverse": "Can the progress bar update negatively (i.e go backwards)"
        },
        "scrollbar": {
            "handle": "reference to the interactive bar sprite",
            "direction": "Scroll direction",
            "auto_hide": "Hide scroll bar when it is not scrolling?",
            "auto_hide_time": "How long to wait to hide the scroll bar when it is not scrolling?"
        },
        "scrollview": {
            "content": "A scrollable display of the Nodes content",
            "horizontal": "Horizontal scroll",
            "vertical": "Vertical scroll",
            "inertia": "Use intertia when scrolling? (or just let your finger do all the work?)",
            "brake": "When using interia scrolling what to do when the user stops touching? 0 never stop, 1 stop immediately",
            "elastic": "Use elastic scrolling?",
            "bounce_time": "When using elastic scrolling how long to rebound afterwards?",
            "horizontal_bar": "Horizontal scrollbar",
            "vertical_bar": "Vertical scrollbar",
            "bounceDuration": 'The elapse time of bouncing back. A value of 0 will bounce back immediately',
            "scrollEvents": 'Scrollview events callback',
            "cancelInnerEvents": 'If cancelInnerEvents is set to true, the scroll behavior will cancel touch events on inner content nodes'
        },
        'pageview': {
            "sizeMode": 'Specify the size type of each page in PageView',
            "direction": 'The page view direction',
            "scrollThreshold": 'The scroll threshold value, when drag exceeds this value, release the next page will automatically scroll, less than the restore',
            "pageTurningEventTiming": 'Change the AutoScroll stop epsilon value of PageView, change this value could adjust the PageView\'s event triggering timing.',
            "indicator": 'The Page View Indicator',
            "pageTurningSpeed": 'The time required to turn over a page. unit: second',
            "pageEvents": 'PageView events callback',
            "autoPageTurningThreshold": 'Auto page turning velocity threshold. When users swipe the PageView quickly, it will calculate a velocity based on the scroll distance and time, if the calculated velocity is larger than the threshold, then it will trigger page turning'
        },
        'pageview_indicator': {
            'spriteFrame': 'The spriteFrame for each element',
            'direction': 'The location direction of PageViewIndicator',
            'cell_size': 'The cellSize for each element',
            'spacing': 'The distance between each element'
        },
        'toggle': {
            "interactable": "Interactive Toggle? When this one is not selected, the Toggle is in a disabled state",
            "transition": "Transition Type: when the state changes",
            "normal_color": "Toggle color",
            "pressed_color": "Toggle color when pressed",
            "hover_color": "Toggle color when the mouse hovers over it",
            "disabled_color": "Toggle color when disabled",
            "duration": "How long until the Toggle color/scale transitions to a new color?",
            "zoom_scale": "When user press the Toggle, the Toggle will zoom to a scale.The final scale of the Toggle  equals (Toggle original scale * zoomScale), zoomScale could be negative value.",
            "auto_gray_effect": "When this flag is true, Toggle target sprite will turn gray when interactable is false.",
            "normal_sprite": "The Sprite that is used when the Toggle is in a normal sate.",
            "pressed_sprite": "The Sprite that is used when the Toggle is in a pressed sate.",
            "hover_sprite": "The Sprite that is used when the Toggle is hovered over.",
            "disabled_sprite": "The Sprite that is used when the Toggle is in a disabled sate.",
            "target": "reference to the Sprite as Toggle's background. When the state of the button changes the sprite's color or spriteFrame will be updated.",
            'isChecked': 'If this flag is true, the associated checkMark sprite component will be enabled, otherwise the checkMark will be disabled.',
            'checkMark': 'The Sprite component displayed when Toggle is checked.',
            'toggleGroup': 'The toggle group which the toggle belongs to. When it is null, the toggle is a CheckBox. Otherwise, the toggle is a RadioButton.'
        },
        'toggle_group': {
            'allowSwitchOff': "If this setting is true, a toggle could be switched off and on when pressed.If it is false, it will make sure there is always only one toggle could be switched on and the already switched on toggle can't be switched off."
        },
        'slider': {
            'handle': 'The "handle" part of the slider',
            'direction': 'The slider direction',
            'progress': 'The current progress of the slider. The valid value is between 0-1',
            'slideEvents': 'The slider events callback'
        },
        "widget": {
            "target": 'Specifies an alignment target that can only be one of the parent nodes of the current node. The default value is null, and when null, indicates the current parent',
            "align_top": "Top edge alignment of the parent Node",
            "align_bottom": "Bottom edge alignment of the parent Node",
            "align_left": "Left edge alignment of the parent Node",
            "align_right": "Right edge alignment of the parent Node",
            "align_h_center": "Align to the horizontal midpoint of the parent Node",
            "align_v_center": "Align to the vertical midpoint of the parent Node",
            "align_mode": "Specifies the alignment mode of the Widget, which determines when the widget should refresh at runtime.",
            "top": "Top edge postion in pixels. This can be a percentage and a positive or negative value",
            "bottom": "Bottom edge postion in pixels. This can be a percentage and a positive or negative value",
            "left": "Left edge postion in pixels. This can be a percentage and a positive or negative value",
            "right": "Right edge postion in pixels. This can be a percentage and a positive or negative value",
            'horizontal_center': 'Horizontal midpoint offset in pixels, This can be a percentage and a positive or negative value',
            'vertical_center': 'Vertical midpoint offset in pixels, This can be a percentage and a positive or negative value'
        },
        "layout": {
            "layout_type": "Automatic layout mode: \n 1. NONE, no automatic arrangement of child Nodes \n 2. HORIZONTAL, automatic horizontal arrangement of child Nodes \n 3. VERTICAL, automatic vertical arrangement of child Nodes\n 4. GRID, automatic grid arrangement of child Nodes",
            "resize_mode": "Automatic resize mode: \n 1. NONE, no resize of both child Nodes and container. \n 2. CONTAINER, resize container Node. \n 3. CHILDREN, resize child Nodes.",
            'padding_left': 'Use a padding between left sides of the Node',
            'padding_right': 'Use a padding between right sides of the Node',
            'padding_top': 'Use a padding between top sides of the Node',
            'padding_bottom': 'Use a padding between bottom sides of the Node',
            "space_x": "The horizontal distance between adjacent child Nodes",
            "space_y": "The vertical distance between adjacent child Nodes",
            "vertical_direction": "Vertically align in the direction of the child Nodes: \n 1. TOP_TO_BOTTOM, \n 2. BOTTOM_TO_TOP",
            "horizontal_direction": "Horizontally align in the direction of the child Nodes: \n 1. LEFT_TO_RIGHT \n 2. RIGHT_TO_LEFT",
            "cell_size": "In Grid layout, the size of each child element.",
            "start_axis": "In Grid layout, the arrangement direction of children elements.",
            "affected_by_scale": "Whether the scaling of the child node affects the layout."
        },
        "particle": {
            "export_title": "Export custom particle data to plist file.",
            "export": "Export",
            "export_error": "This resource does not support exports outside of the project",
            "sync": "Sync",
            'sync_tips': "Synchronize the parameters in the File to Custom"
        },
        "editbox": {
            "string": "The initial input text of EditBox.",
            "backgroundImage": "The background image of EditBox.",
            "returnType": "The keyboard return type of EditBox. This is useful for keyboard of mobile device.",
            "input_flag": "Specify the input flag: password or capitalize word. ",
            "input_mode": "Specify the input mode: multiline or single line.",
            "font_size": "The font size of input label.",
            "line_height": "The line height of input label.",
<<<<<<< HEAD
=======
            "stay_on_top": "Set to true and the input is always visible and be on top of the game view, this property will be removed on v2.1",
>>>>>>> 0a270c0f
            "tab_index": "Set the tabIndex of the DOM input element, only useful on Web.",
            "font_color": "The font color of input label.",
            "placeholder": "The content string of placeholder.",
            "placeholder_font_size": "The font size of placeholder label.",
            "placeholder_font_color": "The font color of placeholder label.",
            "max_length": "The maximize input characters."
        },
        "videoplayer": {
            "resourceType": "The resource type of VideoPlayer, currently support remote URL and local videos.",
            "url": "The remote URL of video.",
            "video": "The local video full path.",
            "volume": "The volume of the video.(0.0 ~ 1.0)",
            "mute": "Mutes the VideoPlayer. Mute sets the volume=0, Un-Mute restore the original volume.",
            "currentTime": "The start time when video start to play.",
            "keepAspectRatio": "Whether keep the original video's aspect ratio.",
            "isFullscreen": "Whether keep the video fullscreen when it is playing.",
        },
        "webview": {
            "url": "A given URL to be loaded by the WebView, it should have a http or https prefix."
        },
        "richtext": {
            "string": "Text of the RichText, you could use BBcode in the string",
            "horizontal_align": "Horizontal alignment",
            "font_size": "Font size, in points",
            "font": "Custom TTF font of RichText",
            "font_family": "Custom System font of RichText",
            "system_font": "Whether to use the system default font",
            "line_height": "Line height, in points",
            "max_width": "The maximize width of RichText, pass 0 means not limit the maximize width.",
            "image_atlas": "The image atlas for the img tag. For each src value in the img tag, there should be a valid spriteFrame in the image atlas.",
            "handleTouchEvent": "Once checked, the RichText will block all input events (mouse and touch) within the bounding box of the node, preventing the input from penetrating into the underlying node."
        },
        "skeleton": {
            "skeleton_data": "The skeleton data contains the skeleton information, drag the json file exported from Spine to get started.",
            "default_skin": "Choose the default skin.",
            "animation": "The name of current playing animation.",
            "loop": "Whether loop current animation",
            "time_scale": "The time scale of animations of this skeleton",
            "debug_slots": "Indicates whether show debug slots.",
            "debug_bones": "Indicates whether show debug bones.",
            "premultipliedAlpha": "Indicates whether to enable premultiplied alpha.",
            "use_tint": "Indicates whether to use tint effect.",
            "enabled_batch": "Indicates whether enabled batch model",
            "animation_cache_mode": "REALTIME model, the animation data is calculated while running, all features supported. SHARED_CACHE mode, the animation data is pre-calculated and cached globally, the data is shared between skeleton animation instances. Shared cache mode has great performance advantage, but it has some limitation. It doesn't support action blending and addition and it only supports the start and end events. In the memory usage aspect, as same skeleton animation instances are sharing the same animation data, this mode can save a lot of memory. More instances are sharing, more memory saved. In conclusion SHARED_CACHE mode is suitable for the skeletons which could be replicated, such as effects animation, monster, NPC and so on.\nPRIVATE_CACHE mode, similar to SHARED_CACHE, but the animation data and texture data are not shared between skeleton instances. So there is no advantage in memory compare to REALTIME mode. The PRIVATE_CACHE is suitable when there is no animation blending or addition needed, but the skeleton could change textures of sub bone (e.g. weapon).",
        },
        "dragon_bones": {
            "dragon_bones_asset": "The json data contains the DragonBones information, drag the json file exported from DragonBones to get started.",
            "dragon_bones_atlas_asset": "The json data contains the Texture information, drag the json file exported from DragonBones to get started.",
            "armature_name": "The name of current armature.",
            "animation_name": "The name of current playing animation.",
            "time_scale": "The time scale of this armature.",
            "play_times": "The play times of the default animation.\n-1 means using the value of config file\n0 means repeat for ever\n>0 means repeat times",
            "debug_bones": "Indicates whether open debug bones",
            "enabled_batch": "Indicates whether enabled batch model",
            "animation_cache_mode": "REALTIME model, the animation data is calculated while running, all features supported. SHARED_CACHE mode, the animation data is pre-calculated and cached globally, the data is shared between skeleton animation instances. Shared cache mode has great performance advantage, but it has some limitation. It doesn't support action blending and addition and it only supports the start and end events. In the memory usage aspect, as same skeleton animation instances are sharing the same animation data, this mode can save a lot of memory. More instances are sharing, more memory saved. In conclusion SHARED_CACHE mode is suitable for the skeletons which could be replicated, such as effects animation, monster, NPC and so on.\nPRIVATE_CACHE mode, similar to SHARED_CACHE, but the animation data and texture data are not shared between skeleton instances. So there is no advantage in memory compare to REALTIME mode. The PRIVATE_CACHE is suitable when there is no animation blending or addition needed, but the skeleton could change textures of sub bone (e.g. weapon).",
        },
        'motionStreak': {
            'fadeTime': "Trail fragment fade time, in seconds",
            'minSeg': "The minimum distance between of the trail",
            'stroke': "The width of the trail",
            'texture': "The texture of the trail",
            'color': "The color of the trail",
            'fastMode': "Whether to enable fast mode"
        },
        "missing_scirpt": {
            "error_compiled": "Error on executing script, or the script reference is missing. Please check error log carefully and correct/recover your script. The component will be restored once scripting error is gone. If you no long need the missing script, please remove this component manually.",
            "error_not_compiled": "Error on compiling script. Please check error log carefully and correct your script. This component will be restored once compiling error is gone."
        },
        'collider': {
            'editing': 'Edit this collider component',
            'category': 'Collider component category',
            'mask': 'The collider mask can collide with this collider'
        },
        'particle_system': {
            'preview': 'Play particle in edit mode',
            'custom': 'If set custom to true, then use custom properties insteadof read particle file',
            'file': 'The plist file',
            'spriteFrame': 'SpriteFrame of Particle System',
            'texture': 'Texture of Particle System, readonly, please use spriteFrame to setup new texture',
            'particleCount': 'Current quantity of particles that are being simulated',
            'srcBlendFactor': 'Specify the source Blend Factor',
            'dstBlendFactor': 'Specify the destination Blend Factor',
            'playOnLoad': 'If set to true, the particle system will automatically start playing on onLoad',
            'autoRemoveOnFinish': 'Indicate whether the owner node will be auto-removed when it has no particles left',
            'duration': 'How many seconds the emitter wil run. -1 means forever',
            'emissionRate': 'Emission rate of the particles',
            'life': 'Life and variation of each particle setter',
            'totalParticles': 'Maximum particles of the system',
            'startColor': 'Start color of each particle',
            'startColorVar': 'Variation of the start color',
            'endColor': 'Ending color of each particle',
            'endColorVar': 'Variation of the end color',
            'angle': 'Angle and variation of each particle setter',
            'startSize': 'Start size and variation in pixels of each particle',
            'endSize': 'End size and variation in pixels of each particle',
            'startSpin': 'Start angle and variation of each particle',
            'endSpin': 'End angle and variation of each particle',
            'sourcePos': 'Source position of the emitter',
            'posVar': 'Variation of source position',
            'positionType': 'Particles movement type',
            'emitterMode': 'Particles emitter modes',
            'gravity': 'Gravity of the emitter',
            'speed': 'Speed and variation of the emitter',
            'tangentialAccel': 'Tangential acceleration and variation of each particle. Only available in Gravity mode ',
            'radialAccel': 'Acceleration and variation of each particle. Only available in Gravity mode',
            'rotationIsDir': 'Indicate whether the rotation of each particle equals to its direction. Only available in Gravity mode',
            'startRadius': 'Starting radius and variation of the particles. Only available in Radius mode',
            'endRadius': 'Ending radius and variation of the particles. Only available in Radius mode',
            'rotatePerS': 'Number of degress to rotate a particle around the source pos per second and variation. Only available in Radius mode',
        },
        "mask": {
            'type': 'The mask type',
            'spriteFrame': 'The mask image',
            'inverted': 'The Reverse mask (Not supported Canvas Mode)',
            'alphaThreshold': 'The alpha threshold，The content is drawn only where the stencil have pixel with alpha greater than the alphaThreshold (Not supported Canvas Mode)',
            'segements': 'The segements for ellipse mask'
        },
        'physics': {
            'rigidbody': {
                'enabledContactListener': 'Should enabled contact listener. When a collision is trigger, the collision callback will only be called when enabled contact listener.',
                'bullet': 'Is this a fast moving body that should be prevented from tunneling through other moving bodies?',
                'type': 'Rigidbody type : Static, Kinematic, Dynamic or Animated.',
                'allowSleep': 'Set this flag to false if this body should never fall asleep. Note that this increases CPU usage.',
                'gravityScale': 'Scale the gravity applied to this body.',
                'linearDamping': 'Linear damping is use to reduce the linear velocity. The damping parameter can be larger than 1, but the damping effect becomes sensitive to the time step when the damping parameter is large.',
                'angularDamping': 'Angular damping is use to reduce the angular velocity. The damping parameter can be larger than 1 but the damping effect becomes sensitive to the time step when the damping parameter is large.',
                'linearVelocity': 'The linear velocity of the body\'s origin in world co-ordinates',
                'angularVelocity': 'The angular velocity of the body.',
                'fixedRotation': 'Should this body be prevented from rotating?',
                'awake': 'Set the sleep state of the body. A sleeping body has very low CPU cost.(When the rigid body is hit, if the rigid body is in sleep state, it will be immediately awakened.)',
                'awakeOnLoad': 'Whether to wake up this rigid body during initialization',
            },
            'physics_collider': {
                'density': 'The density',
                'sensor': 'A sensor collider collects contact information but never generates a collision response',
                'friction': 'The friction coefficient, usually in the range [0,1].',
                'restitution': 'The restitution (elasticity) usually in the range [0,1].',
                'anchor': 'The anchor of the rigidbody.',
                'connectedAnchor': 'The anchor of the connected rigidbody.',
                'connectedBody': 'The rigidbody to which the other end of the joint is attached.',
                'collideConnected': 'Should the two rigid bodies connected with this joint collide with each other?',
                'distance': 'The distance separating the two ends of the joint.',
                'frequency': 'The spring frequency.',
                'dampingRatio': 'The damping ratio.',
                'linearOffset': 'The linear offset from connected rigidbody to rigidbody.',
                'angularOffset': 'The angular offset from connected rigidbody to rigidbody.',
                'maxForce': 'The maximum force can be applied to rigidbody.',
                'maxTorque': 'The maximum torque can be applied to rigidbody.',
                'correctionFactor': 'The position correction factor in the range [0,1].',
                'mouseRegion': 'The node used to register touch evnet. If this is null, it will be the joint\'s node.',
                'target': 'The target point. The mouse joint will move choosed rigidbody to target point.',
                'localAxisA': 'The local joint axis relative to rigidbody.',
                'enableLimit': 'Enable joint distance limit?',
                'enableMotor': 'Enable joint motor?',
                'lowerLimit': 'The lower joint limit.',
                'upperLimit': 'The upper joint limit.',
                'maxMotorForce': 'The maxium force can be applied to rigidbody to rearch the target motor speed.',
                'motorSpeed': 'The expected motor speed.',
                'referenceAngle': 'The reference angle. An angle between bodies considered to be zero for the joint angle.',
                'lowerAngle': 'The lower angle.',
                'upperAngle': 'The upper angle.',
                'maxMotorTorque': 'The maxium torque can be applied to rigidbody to rearch the target motor speed.',
                'maxLength': 'The max length.',
                'offset': 'Position offset',
                'size': 'Box size',
                'radius': 'Circle radius',
                'tag': 'Tag. If a node has several collider components, you can judge which type of collider is collided according to the tag.',
                'points': 'Polygon points'
            }
        },
        'block_input_events': {
            'brief_help': 'This component will block all input events, preventing the input from penetrating into the underlying node, typically for the background of the top UI.'
        },
        'tiledtile': {
            'row': 'Specify the TiledTile horizontal coordinate，use map tile as the unit.',
            'column': 'Specify the TiledTile vertical coordinate，use map tile as the unit.',
            'gid': 'Specify the TiledTile gid.',
            'layer': 'Specify which TiledLayer the TiledTile belong to.'
        },
        'skeleton_animation': {
            'search_animation_clips': 'Search Animation Clips'
        },
    }
};<|MERGE_RESOLUTION|>--- conflicted
+++ resolved
@@ -216,10 +216,7 @@
             "input_mode": "Specify the input mode: multiline or single line.",
             "font_size": "The font size of input label.",
             "line_height": "The line height of input label.",
-<<<<<<< HEAD
-=======
             "stay_on_top": "Set to true and the input is always visible and be on top of the game view, this property will be removed on v2.1",
->>>>>>> 0a270c0f
             "tab_index": "Set the tabIndex of the DOM input element, only useful on Web.",
             "font_color": "The font color of input label.",
             "placeholder": "The content string of placeholder.",
