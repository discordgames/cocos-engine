--- conflicted
+++ resolved
@@ -7,9 +7,6 @@
   return ret;
 }
 
-<<<<<<< HEAD
-#define unpackRGBAToDepth(color) dot(color, vec4(1.0, 1.0 / 255.0, 1.0 / 65025.0, 1.0 / 16581375.0))
-=======
 #define unpackRGBAToDepth(color) dot(color, vec4(1.0, 1.0 / 255.0, 1.0 / 65025.0, 1.0 / 16581375.0))
 
 
@@ -79,5 +76,4 @@
 #else\
 defined = value;\
 #endif\
-#pragma // empty pragma trick to get rid of trailing semicolons at effect compile time
->>>>>>> c392e019
+#pragma // empty pragma trick to get rid of trailing semicolons at effect compile time