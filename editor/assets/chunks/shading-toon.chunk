--- conflicted
+++ resolved
@@ -97,16 +97,9 @@
 
     float shadow = 1.0;
     #if CC_RECEIVE_SHADOW && CC_ENABLE_DIR_SHADOW
-<<<<<<< HEAD
-      NL = max(dot(N, L), 0.0);
-      if (NL > 0.0) {
+    if(s.shadowCover < NL) {
         shadow = CCShadowFactorBase(CC_SHADOW_POSITION, N);
-      }
-=======
-    if(s.shadowCover < NL) {
-        CC_SHADOW_FACTOR(shadow, N, NL);
     }
->>>>>>> c392e019
     #endif
 
     dirlightContrib *= shadow;
