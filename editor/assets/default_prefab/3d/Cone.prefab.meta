{
<<<<<<< HEAD
  "ver": "1.1.31",
=======
  "ver": "1.1.32",
>>>>>>> 9d4cb44c
  "importer": "prefab",
  "imported": true,
  "uuid": "6350d660-e888-4acf-a552-f3b719ae9110",
  "files": [
    ".json"
  ],
  "subMetas": {},
  "userData": {
    "syncNodeName": "Cone"
  }
}<|MERGE_RESOLUTION|>--- conflicted
+++ resolved
@@ -1,9 +1,5 @@
 {
-<<<<<<< HEAD
-  "ver": "1.1.31",
-=======
   "ver": "1.1.32",
->>>>>>> 9d4cb44c
   "importer": "prefab",
   "imported": true,
   "uuid": "6350d660-e888-4acf-a552-f3b719ae9110",
