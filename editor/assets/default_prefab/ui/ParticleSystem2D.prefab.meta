{
<<<<<<< HEAD
  "ver": "1.1.31",
=======
  "ver": "1.1.32",
>>>>>>> 9d4cb44c
  "importer": "prefab",
  "imported": true,
  "uuid": "f396261e-3e06-41ec-bdd6-9a8b6d99026f",
  "files": [
    ".json"
  ],
  "subMetas": {},
  "userData": {
    "syncNodeName": "ParticleSystem2D"
  }
}<|MERGE_RESOLUTION|>--- conflicted
+++ resolved
@@ -1,9 +1,5 @@
 {
-<<<<<<< HEAD
-  "ver": "1.1.31",
-=======
   "ver": "1.1.32",
->>>>>>> 9d4cb44c
   "importer": "prefab",
   "imported": true,
   "uuid": "f396261e-3e06-41ec-bdd6-9a8b6d99026f",
