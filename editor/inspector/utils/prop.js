/* eslint-disable @typescript-eslint/no-unsafe-return */
const i18nPrefix = 'i18n:';
/*
 * Returns the ordered PropMap
 * @param {*} value of dump
 * @returns {key:string dump:object}[]
 */
exports.sortProp = function(propMap) {
    const orderList = [];
    const normalList = [];

    Object.keys(propMap).forEach((key) => {
        const item = propMap[key];
        if (item != null) {
            if ('displayOrder' in item) {
                orderList.push({
                    key,
                    dump: item,
                });
            } else {
                normalList.push({
                    key,
                    dump: item,
                });
            }
        }
    });

    orderList.sort((a, b) => a.dump.displayOrder - b.dump.displayOrder);

    return orderList.concat(normalList);
};

/**
 *
 * This method is used to update the custom node
 * @param {HTMLElement} container
 * @param {string[]} excludeList
 * @param {object} dump
 * @param {(element,prop)=>void} update
 */
exports.updateCustomPropElements = function(container, excludeList, dump, update) {
    const sortedProp = exports.sortProp(dump.value);
    container.$ = container.$ || {};
    /**
     * @type {Array<HTMLElement>}
     */
    const children = [];
    sortedProp.forEach((prop) => {
        if (!excludeList.includes(prop.key)) {
            if (!prop.dump.visible) {
                return;
            }
            let node = container.$[prop.key];
            if (!node) {
                node = document.createElement('ui-prop');
                node.setAttribute('type', 'dump');
                node.dump = prop.dump;
                node.key = prop.key;
                container.$[prop.key] = node;
            }

            if (typeof update === 'function') {
                update(node, prop);
            }

            children.push(node);
        }
    });
    const currentChildren = Array.from(container.children);
    children.forEach((child, i) => {
        if (child === currentChildren[i]) {
            return;
        }

        container.appendChild(child);
    });

    // delete extra children
    currentChildren.forEach(($child) => {
        if (!children.includes($child)) {
            $child.remove();
        }
    });
};

/**
 * Tool function: recursively set readonly in resource data
 */
exports.loopSetAssetDumpDataReadonly = function(dump) {
    if (typeof dump !== 'object') {
        return;
    }

    if (dump.readonly === undefined) {
        return;
    }

    dump.readonly = true;

    if (dump.isArray) {
        for (let i = 0; i < dump.value.length; i++) {
            exports.loopSetAssetDumpDataReadonly(dump.value[i]);
        }
        return;
    }

    for (const key in dump.value) {
        exports.loopSetAssetDumpDataReadonly(dump.value[key]);
    }
};

/**
 * Tool functions: set to unavailable
 * @param {object} data  dump | function
 * @param element
 */
exports.setDisabled = function(data, element) {
    if (!element) {
        return;
    }

    let disabled = data;

    if (typeof data === 'function') {
        disabled = data();
    }

    if (disabled === true) {
        element.setAttribute('disabled', 'true');
    } else {
        element.removeAttribute('disabled');
    }
};

/**
 * Tool function: Set read-only status
 * @param {object} data  dump | function
 * @param element
 */
exports.setReadonly = function(data, element) {
    if (!element) {
        return;
    }

    let readonly = data;

    if (typeof data === 'function') {
        readonly = data();
    }

    if (readonly === true) {
        element.setAttribute('readonly', 'true');
    } else {
        element.removeAttribute('readonly');
    }

    if (element.render && element.dump) {
        element.dump.readonly = readonly;
        element.render();
    }
};

/**
 * Tool function: Set the display status
 * @param {Function | boolean} data  dump | function
 * @param {HTMLElement} element
 */
exports.setHidden = function(data, element) {
    if (!element) {
        return;
    }

    let hidden = data;

    if (typeof data === 'function') {
        hidden = data();
    }

    if (hidden === true) {
        element.setAttribute('hidden', '');
    } else {
        element.removeAttribute('hidden');
    }
};

<<<<<<< HEAD
exports.updatePropByDump = function(panel, dump, ignores) {
=======
// In order to avoid a large number of operations in a short time, the function of returning the same operation result in a time period is added
let getMessageProtocolSceneResult = '';
let getMessageProtocolSceneStartTime = Date.now();
exports.getMessageProtocolScene = function(element) {
    if (getMessageProtocolSceneResult && Date.now() - getMessageProtocolSceneStartTime < 1000) {
        return getMessageProtocolSceneResult;
    }

    getMessageProtocolSceneResult = '';
    getMessageProtocolSceneStartTime = Date.now();

    while (element) {
        element = element.parentElement || element.getRootNode().host;
        if (element && element.messageProtocol) {
            getMessageProtocolSceneResult = element.messageProtocol.scene;
            break;
        }
    }

    if (!getMessageProtocolSceneResult) {
        getMessageProtocolSceneResult = 'scene';
    }

    return getMessageProtocolSceneResult;
};

exports.updatePropByDump = function(panel, dump) {
>>>>>>> 1e3155bb
    panel.dump = dump;

    if (!panel.elements) {
        panel.elements = {};
    }

    if (!panel.$props) {
        panel.$props = {};
    }

    if (!panel.$groups) {
        panel.$groups = {};
    }

    const oldPropKeys = Object.keys(panel.$props);
    const newPropKeys = [];

    Object.keys(dump.value).forEach((key, index) => {
        // 如果该属性在忽略列表中就不参与自动化渲染
        if (Array.isArray(ignores) && ignores.includes(key)) {
            return;
        }
        const info = dump.value[key];
        if (!info.visible) {
            return;
        }

        newPropKeys.push(key);

        const element = panel.elements[key];
        let $prop = panel.$props[key];
        if (!$prop) {
            if (element && element.create) {
                // when it need to go custom initialize
                $prop = panel.$props[key] = panel.$[key] = element.create.call(panel, info);
            } else {
                $prop = panel.$props[key] = panel.$[key] = document.createElement('ui-prop');
                $prop.setAttribute('type', 'dump');
            }

            const _displayOrder = info.group?.displayOrder ?? info.displayOrder;
            $prop.displayOrder = _displayOrder === undefined ? index : Number(_displayOrder);

            if (element && element.displayOrder !== undefined) {
                $prop.displayOrder = element.displayOrder;
            }

            if (!element || !element.isAppendToParent || element.isAppendToParent.call(panel)) {
                if (info.group && dump.groups) {
                    const { id = 'default', name } = info.group;

                    if (!panel.$groups[id] && dump.groups[id]) {
                        if (dump.groups[id].style === 'tab') {
                            panel.$groups[id] = exports.createTabGroup(dump.groups[id], panel);
                        } else if (dump.groups[id].style === 'section') {
                            panel.$groups[id] = exports.createGroup(dump.groups[id]);
                        }
                    }

                    if (panel.$groups[id]) {
                        if (!panel.$groups[id].isConnected) {
                            exports.appendChildByDisplayOrder(panel.$.componentContainer, panel.$groups[id]);
                        }
                        if (dump.groups[id].style === 'tab') {
                            exports.appendToTabGroup(panel.$groups[id], name);
                        } else if (dump.groups[id].style === 'section') {
                            exports.appendToGroup(panel.$groups[id], name);
                        }
                    }

                    if (dump.groups[id].style === 'tab') {
                        exports.appendChildByDisplayOrder(panel.$groups[id].tabs[name], $prop);
                    } else if (dump.groups[id].style === 'section') {
                        exports.appendChildByDisplayOrder(panel.$groups[id].names[name], $prop);
                    }
                } else {
                    exports.appendChildByDisplayOrder(panel.$.componentContainer, $prop);
                }
            }
        } else if (!$prop.isConnected || !$prop.parentElement) {
            if (!element || !element.isAppendToParent || element.isAppendToParent.call(panel)) {
                if (info.group && dump.groups) {
                    const { id = 'default', name } = info.group;
                    if (dump.groups[id].style === 'tab') {
                        exports.appendChildByDisplayOrder(panel.$groups[id].tabs[name], $prop);
                    } else {
                        exports.appendChildByDisplayOrder(panel.$groups[id].names[name], $prop);
                    }
                } else {
                    exports.appendChildByDisplayOrder(panel.$.componentContainer, $prop);
                }
            }
        }
        $prop.render(info);
    });

    for (const id of oldPropKeys) {
        if (!newPropKeys.includes(id)) {
            const $prop = panel.$props[id];
            if ($prop && $prop.parentElement) {
                $prop.parentElement.removeChild($prop);
            }
        }
    }

    for (const key in panel.elements) {
        const element = panel.elements[key];
        if (element && element.ready) {
            element.ready.call(panel, panel.$[key], dump.value);
            element.ready = undefined; // ready needs to be executed only once
        }
    }

    for (const key in panel.elements) {
        const element = panel.elements[key];
        if (element && element.update) {
            element.update.call(panel, panel.$[key], dump.value);
        }
    }

    exports.toggleGroup(panel.$groups);
};

/**
 * Tool function: check whether the value of the attribute is consistent after multi-selection
 */
exports.isMultipleInvalid = function(dump) {
    let invalid = false;

    if (dump.values && dump.values.some((ds) => ds !== dump.value)) {
        invalid = true;
    }

    return invalid;
};

/**
 * Get the name based on the dump data
 */
exports.getName = function(dump) {
    if (!dump) {
        return '';
    }

    if (dump.displayName) {
        if (dump.displayName.startsWith(i18nPrefix)) {
            const key = dump.displayName.substring(i18nPrefix.length);
            if (Editor.I18n.t(key)) {
                return dump.displayName;
            }
        } else {
            return dump.displayName;
        }
    }

    let name = dump.name || '';

    name = name.trim().replace(/^\S/, (str) => str.toUpperCase());
    name = name.replace(/_/g, (str) => ' ');
    name = name.replace(/ \S/g, (str) => ` ${str.toUpperCase()}`);
    // 驼峰转中间空格
    name = name.replace(/([a-z])([A-Z])/g, '$1 $2');

    return name.trim();
};

exports.createGroup = function(dump) {
    const $group = document.createElement('div');
    $group.setAttribute('class', 'ui-prop-group');
    $group.dump = dump;
    $group.names = {};
    $group.displayOrder = dump.displayOrder;

    return $group;
};
exports.createTabGroup = function(dump, panel) {
    const $group = document.createElement('div');
    $group.setAttribute('class', 'tab-group');

    $group.dump = dump;
    $group.tabs = {};
    $group.displayOrder = dump.displayOrder;

    $group.$header = document.createElement('ui-tab');
    $group.$header.setAttribute('class', 'tab-header');
    $group.appendChild($group.$header);

    $group.$header.addEventListener('change', (e) => {
        active(e.target.value);
    });

    function active(index) {
        const tabNames = Object.keys($group.tabs);
        const tabName = tabNames[index];
        $group.childNodes.forEach((child) => {
            if (!child.classList.contains('tab-content')) {
                return;
            }
            if (child.getAttribute('name') === tabName) {
                child.style.display = 'block';
            } else {
                child.style.display = 'none';
            }
        });
    }

    // check style
    if (!panel.$this.shadowRoot.querySelector('style#group-style')) {
        const style = document.createElement('style');
        style.setAttribute('id', 'group-style');
        style.innerText = `
            .tab-group {
                margin-top: 4px;
            }
            .tab-content {
                display: none;
                padding-bottom: 6px;
            }`;

        panel.$.componentContainer.before(style);
    }

    setTimeout(() => {
        active(0);
    });

    return $group;
};

exports.appendToGroup = function($group, name) {
    if ($group.names[name]) {
        return;
    }

    const $content = document.createElement('ui-section');
    $content.setAttribute('class', 'ui-prop-group-content');
    $content.setAttribute('expand', '');

    let parentCacheKey = 'ui-prop-group-content';
    let $parent = $group;
    while ($parent) {
        if ($parent.hasAttribute('cache-expand')) {
            parentCacheKey = $parent.getAttribute('cache-expand');
            break;
        }

        $parent = $parent.parentElement;
    }
    $content.setAttribute('cache-expand', `${parentCacheKey}-${name}`);

    const $header = document.createElement('ui-label');
    $header.setAttribute('slot', 'header');

    let displayName = name;
    if (displayName.startsWith(i18nPrefix)) {
        displayName = exports.getName({ displayName: name });
    } else {
        displayName = exports.getName({ name });
    }

    $header.setAttribute('value', displayName);
    $content.appendChild($header);

    $group.appendChild($content);
    $group.names[name] = $content;

};
exports.appendToTabGroup = function($group, tabName) {
    if ($group.tabs[tabName]) {
        return;
    }

    const $content = document.createElement('div');

    $group.tabs[tabName] = $content;

    $content.setAttribute('class', 'tab-content');
    $content.setAttribute('name', tabName);
    $group.appendChild($content);

    const $label = document.createElement('ui-label');
    let displayName = tabName;
    if (displayName.startsWith(i18nPrefix)) {
        displayName = exports.getName({ displayName: tabName });
    } else {
        displayName = exports.getName({ name: tabName });
    }
    $label.setAttribute('value', displayName);

    const $button = document.createElement('ui-button');
    $button.setAttribute('name', tabName);
    $button.appendChild($label);
    $group.$header.appendChild($button);
};
exports.appendChildByDisplayOrder = function(parent, newChild) {
    const displayOrder = newChild.displayOrder || 0;
    const children = Array.from(parent.children);

    const child = children.find((child) => {
        if (child.dump && child.displayOrder > displayOrder) {
            return child;
        }

        return null;
    });

    if (child) {
        child.before(newChild);
    } else {
        parent.appendChild(newChild);
    }
};
exports.toggleGroup = function($groups) {
    for (const id in $groups) {
        if ($groups[id].dump.style === 'section') {
            const $contents = $groups[id].querySelectorAll('.ui-prop-group-content');
            $contents.forEach($content => {
                const $props = Array.from($content.querySelectorAll(':scope > ui-prop'));
                const show = $props.some($prop => getComputedStyle($prop).display !== 'none');
                if (show) {
                    $content.removeAttribute('hidden');
                } else {
                    $content.setAttribute('hidden', '');
                }
            });
        }

        if ($groups[id].dump.style === 'tab') {
            const $props = Array.from($groups[id].querySelectorAll('.tab-content > ui-prop'));
            const show = $props.some($prop => getComputedStyle($prop).display !== 'none');
            if (show) {
                $groups[id].removeAttribute('hidden');
            } else {
                $groups[id].setAttribute('hidden', '');
            }
        }
    }
},
exports.disconnectGroup = function(panel) {
    if (panel.$groups) {
        for (const key in panel.$groups) {
            if (panel.$groups[key] instanceof HTMLElement) {
                panel.$groups[key].remove();
            }
        }

        panel.$groups = {};
    }
};

exports.injectionStyle = `
ui-prop,
ui-section { margin-top: 4px; }

ui-prop > ui-section,
ui-prop > ui-prop,
ui-section > ui-prop[slot="header"],
ui-prop [slot="content"] ui-prop { 
    margin-top: 0; 
    margin-left: 0;
}
ui-prop[ui-section-config] + ui-section.config,
ui-prop[ui-section-config] + ui-prop[ui-section-config],
ui-section.config + ui-prop[ui-section-config],
ui-section.config + ui-section.config { margin-top: 0; }

ui-prop[ui-section-config]:last-child {
    border-bottom: solid 1px var(--color-normal-fill-emphasis);
}
`;<|MERGE_RESOLUTION|>--- conflicted
+++ resolved
@@ -184,9 +184,6 @@
     }
 };
 
-<<<<<<< HEAD
-exports.updatePropByDump = function(panel, dump, ignores) {
-=======
 // In order to avoid a large number of operations in a short time, the function of returning the same operation result in a time period is added
 let getMessageProtocolSceneResult = '';
 let getMessageProtocolSceneStartTime = Date.now();
@@ -213,8 +210,7 @@
     return getMessageProtocolSceneResult;
 };
 
-exports.updatePropByDump = function(panel, dump) {
->>>>>>> 1e3155bb
+exports.updatePropByDump = function(panel, dump, ignores) {
     panel.dump = dump;
 
     if (!panel.elements) {
