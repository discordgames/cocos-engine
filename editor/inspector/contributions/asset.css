--- conflicted
+++ resolved
@@ -45,23 +45,16 @@
     white-space: nowrap;
 }
 
-<<<<<<< HEAD
-=======
 :host > .container > .header > .name[readonly] {
     opacity: 0.5;
 }
 
->>>>>>> e0d52b3a
 :host > .container > .header > .help {
     display: none;
     margin-right: 10px;
 }
 
-<<<<<<< HEAD
 :host > .container > .header > .lock {
-=======
-:host > .container > .header > .copy {
->>>>>>> e0d52b3a
     display: none;
     font-size: 16px;
     color: var(--color-focus-contrast-normal);
