--- conflicted
+++ resolved
@@ -459,21 +459,13 @@
     _updateBatch () {
         let baseMaterial = this.getMaterial(0);
         if (baseMaterial) {
-<<<<<<< HEAD
             baseMaterial.define('CC_USE_MODEL', !this.enableBatch);
-=======
-            baseMaterial.define('_USE_MODEL', !this.enableBatch);
->>>>>>> c52cd92c
         }
         let cache = this._materialCache;
         for (let mKey in cache) {
             let material = cache[mKey];
             if (material) {
-<<<<<<< HEAD
                 material.define('CC_USE_MODEL', !this.enableBatch);
-=======
-                material.define('_USE_MODEL', !this.enableBatch);
->>>>>>> c52cd92c
             }
         }
     },
@@ -712,20 +704,12 @@
             
             let material = this.sharedMaterials[0];
             if (!material) {
-<<<<<<< HEAD
-                material = Material.getInstantiatedBuiltinMaterial('spine', this);
-=======
                 material = Material.getInstantiatedBuiltinMaterial('2d-spine', this);
->>>>>>> c52cd92c
             } else {
                 material = Material.getInstantiatedMaterial(material, this);
             }
 
-<<<<<<< HEAD
             material.define('CC_USE_MODEL', true);
-=======
-            material.define('_USE_MODEL', true);
->>>>>>> c52cd92c
             this._prepareToRender(material);
         }, this);
     },
