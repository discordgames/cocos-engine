--- conflicted
+++ resolved
@@ -66,10 +66,7 @@
 let _vertexFormat;
 let _perVertexSize;
 let _perClipVertexSize;
-<<<<<<< HEAD
-
-=======
->>>>>>> 0a270c0f
+
 let _vertexFloatCount = 0, _vertexCount = 0, _vertexFloatOffset = 0, _vertexOffset = 0,
     _indexCount = 0, _indexOffset = 0, _vfOffset = 0;
 let _tempr, _tempg, _tempb, _tempa;
