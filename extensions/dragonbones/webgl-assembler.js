--- conflicted
+++ resolved
@@ -22,34 +22,20 @@
  OUT OF OR IN CONNECTION WITH THE SOFTWARE OR THE USE OR OTHER DEALINGS IN
  THE SOFTWARE.
  ****************************************************************************/
-<<<<<<< HEAD
-
-=======
->>>>>>> 62bc2c72
+
 const Armature = require('./ArmatureDisplay');
 const RenderFlow = require('../../cocos2d/core/renderer/render-flow');
-<<<<<<< HEAD
 const Material = require('../../cocos2d/core/assets/material/CCMaterial');
 const gfx = cc.gfx;
-=======
-const gfx = renderEngine.gfx;
-const math = require('../../cocos2d/core/renderer/render-engine').math;
+const mat4 = cc.vmath.mat4;
 const NEED_NONE = 0x00;
 const NEED_COLOR = 0x01;
 const NEED_BATCH = 0x10;
 const NEED_COLOR_BATCH = 0x11;
->>>>>>> 62bc2c72
 
 let _boneColor = cc.color(255, 0, 0, 255);
 let _slotColor = cc.color(0, 0, 255, 255);
 
-<<<<<<< HEAD
-function _getSlotMaterial (comp, slot, premultiAlpha) {
-    premultiAlpha = premultiAlpha || false;
-    let tex = slot.getTexture();
-    if(!tex) return null;
-    let src, dst;
-=======
 let _nodeR, _nodeG, _nodeB, _nodeA,
     _premultipliedAlpha,
     _mustFlush, _buffer, _node,
@@ -62,7 +48,6 @@
 
 function _getSlotMaterial (tex, blendMode) {
     if(!tex)return null;
->>>>>>> 62bc2c72
 
     let src, dst;
     switch (blendMode) {
@@ -85,43 +70,23 @@
             break;
     }
 
-<<<<<<< HEAD
-    let key = tex.url + src + dst;
-    let baseMaterial = comp.sharedMaterials[0];
-    if (!baseMaterial) {
-        return null;
-    }
-    let materialCache = comp._materialCache;
-=======
     let useModel = !_comp.enableBatch;
     // Add useModel flag due to if pre same db useModel but next db no useModel,
     // then next db will multiply model matrix more than once.
     let key = tex.url + src + dst + useModel;
-    let baseMaterial = _comp._material;
-    if (!baseMaterial) return null;
+    let baseMaterial = _comp.sharedMaterials[0];
+    if (!baseMaterial) {
+        return null;
+    }
     let materialCache = _comp._materialCache;
->>>>>>> 62bc2c72
+
     let material = materialCache[key];
     if (!material) {
         material = new Material();
         material.copy(baseMaterial);
 
-<<<<<<< HEAD
-        material.define('_USE_MODEL', true);
+        material.define('_USE_MODEL', useModel);
         material.setProperty('texture', tex);
-=======
-        var baseKey = baseMaterial._hash;
-        if (!materialCache[baseKey]) {
-            material = baseMaterial;
-        } else {
-            material = baseMaterial.clone();
-        }
-
-        material.useModel = useModel;
-        // update texture
-        material.texture = tex;
-        material.useColor = false;
->>>>>>> 62bc2c72
 
         // update blend function
         let pass = material.effect.getDefaultTechnique().passes[0];
@@ -151,40 +116,8 @@
 }
 
 let armatureAssembler = {
-<<<<<<< HEAD
-    useModel: true,
-
-    updateRenderData (comp) {
-        let armature = comp._armature;
-        if (!armature) {
-            return;
-        }
-
-        _dataId = 0;
-        _datas = comp._renderDatas;
-        _data = _datas[_dataId];
-        _newData = false;
-        if (!_data) {
-            _data = _datas[_dataId] = comp.requestRenderData();
-        }
-        _data.dataLength = 0;
-        _material = null;
-        _currMaterial = null;
-        _vertexOffset = 0;
-        _indiceOffset = 0;
-
-        let node = comp.node;
-        let nodeColor = node.color;
-        _nodeR = nodeColor.r / 255;
-        _nodeG = nodeColor.g / 255;
-        _nodeB = nodeColor.b / 255;
-        _nodeA = nodeColor.a / 255;
-
-        this.traverseArmature(comp,armature);
-    },
-=======
+
     updateRenderData (comp, batchData) {},
->>>>>>> 62bc2c72
 
     realTimeTraverse (armature, parentMat) {
         let slots = armature._slots;
@@ -203,7 +136,7 @@
             if (parentMat) {
                 slot._mulMat(slot._worldMatrix, parentMat, slot._matrix);
             } else {
-                math.mat4.copy(slot._worldMatrix, slot._matrix);
+                mat4.copy(slot._worldMatrix, slot._matrix);
             }
 
             if (slot.childArmature) {
@@ -266,33 +199,6 @@
         }
     },
 
-<<<<<<< HEAD
-    fillBuffers (comp, renderer) {
-
-        let armature = comp._armature;
-        if (!armature) return;
-
-        let renderDatas = comp._renderDatas;
-
-        for (let index = 0, length = renderDatas.length; index < length; index++) {
-            let data = renderDatas[index];
-
-            if (data.material !== renderer.material) {
-                renderer._flush();
-                renderer.node = comp.node;
-                renderer.material = data.material;
-            }
-
-            let vertexs = data._data;
-            let indices = data._indices;
-
-            let buffer = renderer._meshBuffer,
-                vertexOffset = buffer.byteOffset >> 2,
-                vertexCount = data.vertexCount;
-            
-            let indiceOffset = buffer.indiceOffset,
-                vertexId = buffer.vertexOffset;
-=======
     cacheTraverse (frame, parentMat) {
         if (!frame) return;
         let segments = frame.segments;
@@ -333,7 +239,6 @@
 
             _vertexCount = segInfo.vertexCount;
             _indexCount = segInfo.indexCount;
->>>>>>> 62bc2c72
             
             offsetInfo = _buffer.request(_vertexCount, _indexCount);
             _indexOffset = offsetInfo.indiceOffset;
