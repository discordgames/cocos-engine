--- conflicted
+++ resolved
@@ -23,32 +23,16 @@
  THE SOFTWARE.
  ****************************************************************************/
 
-<<<<<<< HEAD
-import { mat4 } from '../../cocos2d/core/vmath';
-
 const Armature = require('./ArmatureDisplay');
-=======
-const StencilManager = require('../../cocos2d/core/renderer/webgl/stencil-manager').sharedManager;
-const Armature = require('./ArmatureDisplay');
-const renderEngine = require('../../cocos2d/core/renderer/render-engine');
->>>>>>> 05ddefc1
 const RenderFlow = require('../../cocos2d/core/renderer/render-flow');
-const gfx = renderEngine.gfx;
-const SpriteMaterial = renderEngine.SpriteMaterial;
 
 let _boneColor = cc.color(255, 0, 0, 255);
 let _slotColor = cc.color(0, 0, 255, 255);
-
-const STENCIL_SEP = '@';
-
-function _updateKeyWithStencilRef (key, stencilRef) {
-    return key.replace(/@\d+$/, STENCIL_SEP + stencilRef);
-}
 
 function _getSlotMaterial (comp, slot, premultiAlpha) {
     premultiAlpha = premultiAlpha || false;
     let tex = slot.getTexture();
-    if(!tex)return null;
+    if(!tex) return null;
     let src, dst;
 
     switch (slot._blendMode) {
@@ -71,13 +55,14 @@
             break;
     }
 
-    let key = tex.url + src + dst + STENCIL_SEP + '0';
-    comp._material = comp._material || new SpriteMaterial();
+    let key = tex.url + src + dst;
     let baseMaterial = comp._material;
+    if (!baseMaterial) {
+        return null;
+    }
     let materialCache = comp._materialCache;
     let material = materialCache[key];
     if (!material) {
-
         var baseKey = baseMaterial._hash;
         if (!materialCache[baseKey]) {
             material = baseMaterial;
@@ -85,9 +70,6 @@
             material = baseMaterial.clone();
         }
 
-<<<<<<< HEAD
-let _matrix = mat4.create();
-=======
         material.useModel = true;
         // update texture
         material.texture = tex;
@@ -110,45 +92,21 @@
     }
     return material;
 }
->>>>>>> 05ddefc1
 
 let _vertexOffset, _indiceOffset,
     _nodeR, _nodeG, _nodeB, _nodeA,
-<<<<<<< HEAD
     _worldMatrix;
-=======
     _material, _currMaterial,
     _dataId, _datas, _data, _newData;
->>>>>>> 05ddefc1
 
 let armatureAssembler = {
     useModel: true,
 
     updateRenderData (comp) {
-
         let armature = comp._armature;
         if (!armature) {
             return;
         }
-<<<<<<< HEAD
-        
-        let renderData = comp._renderData;
-        if (!renderData) {
-            renderData = comp._renderData = comp.requestRenderData();
-        }
-
-        let size = comp.node._contentSize;
-        let anchor = comp.node._anchorPoint;
-        renderData.updateSizeNPivot(size.width, size.height, anchor.x, anchor.y);
-        renderData.material = comp.sharedMaterials[0];
-
-        renderData.vertexCount = 0;
-        renderData.indiceCount = 0;
-
-        this.calcBufferCount(renderData, armature);
-    },
-=======
->>>>>>> 05ddefc1
 
         _dataId = 0;
         _datas = comp._renderDatas;
@@ -187,16 +145,7 @@
             // transform info,so multiply the slot's transform 
             // with parent transform and give the sub slots.
             if (slot.childArmature) {
-<<<<<<< HEAD
-                mat4.mul(_matrix, _worldMatrix, slot._matrix);
-                _a = _matrix.m00; _b = _matrix.m01; _c = _matrix.m04; _d = _matrix.m05;
-                _tx = _matrix.m12; _ty = _matrix.m13;
-                this.fillVertexBufferWithArmature(slot.childArmature);
-                _a = _worldMatrix.m00; _b = _worldMatrix.m01; _c = _worldMatrix.m04; _d = _worldMatrix.m05;
-                _tx = _worldMatrix.m12; _ty = _worldMatrix.m13;
-=======
                 this.traverseArmature(comp, slot.childArmature);
->>>>>>> 05ddefc1
                 continue;
             }
 
@@ -288,16 +237,6 @@
         for (let index = 0, length = renderDatas.length; index < length; index++) {
             let data = renderDatas[index];
 
-            let key = data.material._hash;
-            let newKey = _updateKeyWithStencilRef(key, StencilManager.getStencilRef());
-            if (key !== newKey) {
-                data.material = materialCache[newKey] || data.material.clone();
-                data.material.updateHash(newKey);
-                if (!materialCache[newKey]) {
-                    materialCache[newKey] = data.material;
-                }
-            }
-
             if (data.material !== renderer.material) {
                 renderer._flush();
                 renderer.node = comp.node;
