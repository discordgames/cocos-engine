--- conflicted
+++ resolved
@@ -36,11 +36,7 @@
 */
 var CCFactory = dragonBones.CCFactory = cc.Class({
     name: 'dragonBones.CCFactory',
-<<<<<<< HEAD
-    extends: dragonBones.BaseFactory,
-=======
     extends: BaseFactory,
->>>>>>> 767e56d1
     /**
      * @method getInstance
      * @return {CCFactory}
