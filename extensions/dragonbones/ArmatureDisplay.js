/****************************************************************************
 Copyright (c) 2016 Chukong Technologies Inc.
 Copyright (c) 2017-2018 Xiamen Yaji Software Co., Ltd.

 https://www.cocos.com/

 Permission is hereby granted, free of charge, to any person obtaining a copy
 of this software and associated engine source code (the "Software"), a limited,
 worldwide, royalty-free, non-assignable, revocable and non-exclusive license
 to use Cocos Creator solely to develop games on your target platforms. You shall
 not use Cocos Creator software for developing other software or tools that's
 used for developing games. You are not granted to publish, distribute,
 sublicense, and/or sell copies of Cocos Creator.

 The software or tools in this License Agreement are licensed, not sold.
 Xiamen Yaji Software Co., Ltd. reserves all rights not expressly granted to you.

 THE SOFTWARE IS PROVIDED "AS IS", WITHOUT WARRANTY OF ANY KIND, EXPRESS OR
 IMPLIED, INCLUDING BUT NOT LIMITED TO THE WARRANTIES OF MERCHANTABILITY,
 FITNESS FOR A PARTICULAR PURPOSE AND NONINFRINGEMENT. IN NO EVENT SHALL THE
 AUTHORS OR COPYRIGHT HOLDERS BE LIABLE FOR ANY CLAIM, DAMAGES OR OTHER
 LIABILITY, WHETHER IN AN ACTION OF CONTRACT, TORT OR OTHERWISE, ARISING FROM,
 OUT OF OR IN CONNECTION WITH THE SOFTWARE OR THE USE OR OTHER DEALINGS IN
 THE SOFTWARE.
 ****************************************************************************/

const RenderComponent = require('../../cocos2d/core/components/CCRenderComponent');
const Material = require('../../cocos2d/core/assets/material/CCMaterial');

let EventTarget = require('../../cocos2d/core/event/event-target');

const Node = require('../../cocos2d/core/CCNode');
const Graphics = require('../../cocos2d/core/graphics/graphics');
const BlendFactor = require('../../cocos2d/core/platform/CCMacro').BlendFactor;

/**
 * @module dragonBones
 */

let DefaultArmaturesEnum = cc.Enum({ 'default': -1 });
let DefaultAnimsEnum = cc.Enum({ '<None>': 0 });

function setEnumAttr (obj, propName, enumDef) {
    cc.Class.attr(obj, propName, {
        type: 'Enum',
        enumList: cc.Enum.getList(enumDef)
    });
}

/**
 * !#en
 * The Armature Display of DragonBones <br/>
 * <br/>
 * (Armature Display has a reference to a DragonBonesAsset and stores the state for ArmatureDisplay instance,
 * which consists of the current pose's bone SRT, slot colors, and which slot attachments are visible. <br/>
 * Multiple Armature Display can use the same DragonBonesAsset which includes all animations, skins, and attachments.) <br/>
 * !#zh
 * DragonBones 骨骼动画 <br/>
 * <br/>
 * (Armature Display 具有对骨骼数据的引用并且存储了骨骼实例的状态，
 * 它由当前的骨骼动作，slot 颜色，和可见的 slot attachments 组成。<br/>
 * 多个 Armature Display 可以使用相同的骨骼数据，其中包括所有的动画，皮肤和 attachments。)<br/>
 *
 * @class ArmatureDisplay
 * @extends RenderComponent
 */
let ArmatureDisplay = cc.Class({
    name: 'dragonBones.ArmatureDisplay',
    extends: RenderComponent,
    mixins: [EventTarget],

    editor: CC_EDITOR && {
        menu: 'i18n:MAIN_MENU.component.renderers/DragonBones',
        //help: 'app://docs/html/components/dragonbones.html', // TODO help document of dragonBones
    },
    
    properties: {
        _factory: {
            default: null,
            type: dragonBones.CCFactory,
            serializable: false,
        },

        /**
         * !#en don't try to get or set srcBlendFactor,it doesn't affect,if you want to change dragonbones blend mode,please set it in dragonbones editor directly.
         * !#zh 不要试图去获取或者设置 srcBlendFactor，没有意义，如果你想设置 dragonbones 的 blendMode，直接在 dragonbones 编辑器中设置即可。
         * @property srcBlendFactor
         * @type {macro.BlendFactor}
         */
        srcBlendFactor: {
            get: function() {
                return this._srcBlendFactor;
            },
            set: function(value) {
                // shield set _srcBlendFactor
            },
            animatable: false,
            type:BlendFactor,
            override: true,
            visible: false
        },

        /**
         * !#en don't try to get or set dstBlendFactor,it doesn't affect,if you want to change dragonbones blend mode,please set it in dragonbones editor directly.
         * !#zh 不要试图去获取或者设置 dstBlendFactor，没有意义，如果想设置 dragonbones 的 blendMode，直接在 dragonbones 编辑器中设置即可。
         * @property dstBlendFactor
         * @type {macro.BlendFactor}
         */
        dstBlendFactor: {
            get: function() {
                return this._dstBlendFactor;
            },
            set: function(value) {
                // shield set _dstBlendFactor
            },
            animatable: false,
            type: BlendFactor,
            override: true,
            visible: false
        },

        /**
         * !#en
         * The DragonBones data contains the armatures information (bind pose bones, slots, draw order,
         * attachments, skins, etc) and animations but does not hold any state.<br/>
         * Multiple ArmatureDisplay can share the same DragonBones data.
         * !#zh
         * 骨骼数据包含了骨骼信息（绑定骨骼动作，slots，渲染顺序，
         * attachments，皮肤等等）和动画但不持有任何状态。<br/>
         * 多个 ArmatureDisplay 可以共用相同的骨骼数据。
         * @property {DragonBonesAsset} dragonAsset
         */
        dragonAsset: {
            default: null,
            type: dragonBones.DragonBonesAsset,
            notify () {
                // parse the asset data
                this._parseDragonAsset();
                this._refresh();
                if (CC_EDITOR) {
                    this._defaultArmatureIndex = 0;
                    this._animationIndex = 0;
                }
            },
            tooltip: CC_DEV && 'i18n:COMPONENT.dragon_bones.dragon_bones_asset'
        },

        /**
         * !#en
         * The atlas asset for the DragonBones.
         * !#zh
         * 骨骼数据所需的 Atlas Texture 数据。
         * @property {DragonBonesAtlasAsset} dragonAtlasAsset
         */
        dragonAtlasAsset: {
            default: null,
            type: dragonBones.DragonBonesAtlasAsset,
            notify () {
                // parse the atlas asset data
                this._parseDragonAtlasAsset();
                this._buildArmature();
            },
            tooltip: CC_DEV && 'i18n:COMPONENT.dragon_bones.dragon_bones_atlas_asset'
        },

        _armatureName: '',
        /**
         * !#en The name of current armature.
         * !#zh 当前的 Armature 名称。
         * @property {String} armatureName
         */
        armatureName: {
            get () {
                return this._armatureName;
            },
            set (value) {
                this._armatureName = value;
                let animNames = this.getAnimationNames(this._armatureName);

                if (!this.animationName || animNames.indexOf(this.animationName) < 0) {
                    if (CC_EDITOR) {
                        this.animationName = animNames[0];
                    }
                    else {
                        // Not use default animation name at runtime
                        this.animationName = '';
                    }
                }

                if (this._armature) {
                    this._factory._dragonBones.clock.remove(this._armature);
                }
                this._refresh();
                if (this._armature) {
                    this._factory._dragonBones.clock.add(this._armature);
                }
                
            },
            visible: false
        },

        _animationName: '',
        /**
         * !#en The name of current playing animation.
         * !#zh 当前播放的动画名称。
         * @property {String} animationName
         */
        animationName: {
            get () {
                return this._animationName;
            },
            set (value) {
                this._animationName = value;
            },
            visible: false
        },

        /**
         * @property {Number} _defaultArmatureIndex
         */
        _defaultArmatureIndex: {
            default: 0,
            notify () {
                let armatureName = '';
                if (this.dragonAsset) {
                    let armaturesEnum;
                    if (this.dragonAsset) {
                        armaturesEnum = this.dragonAsset.getArmatureEnum();
                    }
                    if (!armaturesEnum) {
                        return cc.errorID(7400, this.name);
                    }

                    armatureName = armaturesEnum[this._defaultArmatureIndex];
                }

                if (armatureName !== undefined) {
                    this.armatureName = armatureName;
                }
                else {
                    cc.errorID(7401, this.name);
                }
            },
            type: DefaultArmaturesEnum,
            visible: true,
            editorOnly: true,
            animatable: false,
            displayName: "Armature",
            tooltip: CC_DEV && 'i18n:COMPONENT.dragon_bones.armature_name'
        },

        // value of 0 represents no animation
        _animationIndex: {
            default: 0,
            notify () {
                if (this._animationIndex === 0) {
                    this.animationName = '';
                    return;
                }

                let animsEnum;
                if (this.dragonAsset) {
                    animsEnum = this.dragonAsset.getAnimsEnum(this.armatureName);
                }

                if (!animsEnum) {
                    return;
                }

                let animName = animsEnum[this._animationIndex];
                if (animName !== undefined) {
                    this.animationName = animName;
                }
                else {
                    cc.errorID(7402, this.name);
                }
            },
            type: DefaultAnimsEnum,
            visible: true,
            editorOnly: true,
            displayName: 'Animation',
            tooltip: CC_DEV && 'i18n:COMPONENT.dragon_bones.animation_name'
        },

        /**
         * !#en The time scale of this armature.
         * !#zh 当前骨骼中所有动画的时间缩放率。
         * @property {Number} timeScale
         * @default 1
         */
        timeScale: {
            default: 1,
            notify () {
                if (this._armature) {
                    this._armature.animation.timeScale = this.timeScale;
                }  
            },
            tooltip: CC_DEV && 'i18n:COMPONENT.dragon_bones.time_scale'
        },

        /**
         * !#en The play times of the default animation.
         *      -1 means using the value of config file;
         *      0 means repeat for ever
         *      >0 means repeat times
         * !#zh 播放默认动画的循环次数
         *      -1 表示使用配置文件中的默认值;
         *      0 表示无限循环
         *      >0 表示循环次数
         * @property {Number} playTimes
         * @default -1
         */
        playTimes: {
            default: -1,
            tooltip: CC_DEV && 'i18n:COMPONENT.dragon_bones.play_times'
        },

        /**
         * !#en Indicates whether to enable premultiplied alpha.
         * You should disable this option when image's transparent area appears to have opaque pixels,
         * or enable this option when image's half transparent area appears to be darken.
         * !#zh 是否启用贴图预乘。
         * 当图片的透明区域出现色块时需要关闭该选项，当图片的半透明区域颜色变黑时需要启用该选项。
         * @property {Boolean} premultipliedAlpha
         * @default false
         */
        premultipliedAlpha: {
            default: false,
            tooltip: CC_DEV && 'i18n:COMPONENT.skeleton.premultipliedAlpha'
        },
        
        /**
         * !#en Indicates whether open debug bones.
         * !#zh 是否显示 bone 的 debug 信息。
         * @property {Boolean} debugBones
         * @default false
         */
        debugBones: {
            default: false,
            notify () {
                this._initDebugDraw();
            },
            tooltip: CC_DEV && 'i18n:COMPONENT.dragon_bones.debug_bones'
        },
    },

    ctor () {
        this._renderDatas = [];
        this._material = new SpriteMaterial;
        // Property _materialCache Use to cache material,since dragonBones may use multiple texture,
        // it will clone from the '_material' property,if the dragonbones only have one texture,
        // it will just use the _material,won't clone it.
        // So if invoke getMaterial,it only return _material,if you want to change all materialCache,
        // you can change materialCache directly.
        this._materialCache = {};
        this._inited = false;
        this._factory = dragonBones.CCFactory.getInstance();
    },

    onLoad () {
        // Adapt to old code,remove unuse child which is created by old code.
        // This logic can be remove after 2.2 or later.
        var children = this.node.children;
        for (var i = 0, n = children.length; i < n; i++) {
            var child = children[i];
            var pos = child._name && child._name.search('CHILD_ARMATURE-');
            if (pos === 0) {
                child.destroy();
            }
        }
    },

    // override
    _updateMaterial (material) {
        this._super(material);
        this._materialCache = {};
    },

    __preload () {
        this._init();
    },

    _init () {
        if (this._inited) return;
        this._inited = true;

        this._parseDragonAsset();
        this._parseDragonAtlasAsset();
        this._refresh();
    },

    onEnable () {
        this._super();
        if (this._armature) {
            this._factory._dragonBones.clock.add(this._armature);
        }
    },

    onDisable () {
        this._super();
        if (this._armature) {
            this._factory._dragonBones.clock.remove(this._armature);
        }
    },

    onDestroy () {
        this._super();
        this._inited = false;
        if (this._armature) {
            this._armature.dispose();
            this._armature = null;
        }
        this._renderDatas.length = 0;
    },

    _initDebugDraw () {
        if (this.debugBones) {
            if (!this._debugDraw) {
                let debugDrawNode = new cc.PrivateNode();
                debugDrawNode.name = 'DEBUG_DRAW_NODE';
                let debugDraw = debugDrawNode.addComponent(Graphics);
                debugDraw.lineWidth = 1;
                debugDraw.strokeColor = cc.color(255, 0, 0, 255);
                
                this._debugDraw = debugDraw;
            }

            this._debugDraw.node.parent = this.node;
        }
        else if (this._debugDraw) {
            this._debugDraw.node.parent = null;
        }
    },

<<<<<<< HEAD
    _activateMaterial () {
        let texture = this.dragonAtlasAsset && this.dragonAtlasAsset.texture;

        // Get material
        let material = this.sharedMaterials[0];
        if (!material) {
            material = Material.getInstantiatedBuiltinMaterial('sprite', this);
            material.define('USE_TEXTURE', true);
        }

        if (texture) {
            material.setProperty('texture', texture);
            this.markForUpdateRenderData(true);
            this.markForRender(true);
        }
        else {
            this.disableRender();
        }

        this.setMaterial(0, material);
    },

=======
>>>>>>> 05ddefc1
    _buildArmature () {
        if (!this.dragonAsset || !this.dragonAtlasAsset || !this.armatureName) return;

        var atlasName = this.dragonAtlasAsset._textureAtlasData.name;
        var displayProxy = this._factory.buildArmatureDisplay(this.armatureName, this.dragonAsset._dragonBonesData.name, "", atlasName);
        if (!displayProxy) return;

        this._displayProxy = displayProxy;
        this._displayProxy._ccNode = this.node;

        this._armature = this._displayProxy._armature;
        this._armature.animation.timeScale = this.timeScale;

        if (this.animationName) {
            this.playAnimation(this.animationName, this.playTimes);
        }
    },

    _parseDragonAsset () {
        if (this.dragonAsset) {
            this.dragonAsset.init(this._factory);
        }
    },

    _parseDragonAtlasAsset () {
        if (this.dragonAtlasAsset) {
            this.dragonAtlasAsset.init(this._factory);
        }
    },

    _refresh () {
        this._buildArmature();

        if (CC_EDITOR) {
            // update inspector
            this._updateArmatureEnum();
            this._updateAnimEnum();
            Editor.Utils.refreshSelectedInspector('node', this.node.uuid);
        }
    },

    // update animation list for editor
    _updateAnimEnum: CC_EDITOR && function () {
        let animEnum;
        if (this.dragonAsset) {
            animEnum = this.dragonAsset.getAnimsEnum(this.armatureName);
        }
        // change enum
        setEnumAttr(this, '_animationIndex', animEnum || DefaultAnimsEnum);
    },

    // update armature list for editor
    _updateArmatureEnum: CC_EDITOR && function () {
        let armatureEnum;
        if (this.dragonAsset) {
            armatureEnum = this.dragonAsset.getArmatureEnum();
        }
        // change enum
        setEnumAttr(this, '_defaultArmatureIndex', armatureEnum || DefaultArmaturesEnum);
    },

    /**
     * !#en
     * Play the specified animation.
     * Parameter animName specify the animation name.
     * Parameter playTimes specify the repeat times of the animation.
     * -1 means use the value of the config file.
     * 0 means play the animation for ever.
     * >0 means repeat times.
     * !#zh
     * 播放指定的动画.
     * animName 指定播放动画的名称。
     * playTimes 指定播放动画的次数。
     * -1 为使用配置文件中的次数。
     * 0 为无限循环播放。
     * >0 为动画的重复次数。
     * @method playAnimation
     * @param {String} animName
     * @param {Number} playTimes
     * @return {dragonBones.AnimationState}
     */
    playAnimation (animName, playTimes) {
        if (this._armature) {
            this.playTimes = (playTimes === undefined) ? -1 : playTimes;
            this.animationName = animName;
            return this._armature.animation.play(animName, this.playTimes);
        }

        return null;
    },

    /**
     * !#en
     * Get the all armature names in the DragonBones Data.
     * !#zh
     * 获取 DragonBones 数据中所有的 armature 名称
     * @method getArmatureNames
     * @returns {Array}
     */
    getArmatureNames () {
        var dragonBonesData = this.dragonAsset && this.dragonAsset._dragonBonesData;
        return (dragonBonesData && dragonBonesData.armatureNames) || [];
    },

    /**
     * !#en
     * Get the all animation names of specified armature.
     * !#zh
     * 获取指定的 armature 的所有动画名称。
     * @method getAnimationNames
     * @param {String} armatureName
     * @returns {Array}
     */
    getAnimationNames (armatureName) {
        let ret = [];
        if (this.dragonAsset && this.dragonAsset._dragonBonesData) {
            let armatureData = this.dragonAsset._dragonBonesData.getArmature(armatureName);
            if (armatureData) {
                for (let animName in armatureData.animations) {
                    if (armatureData.animations.hasOwnProperty(animName)) {
                        ret.push(animName);
                    }
                }
            }
        }

        return ret;
    },

    /**
     * !#en
     * Add event listener for the DragonBones Event.
     * !#zh
     * 添加 DragonBones 事件监听器。
     * @method addEventListener
     * @param {String} type - A string representing the event type to listen for.
     * @param {Function} listener - The callback that will be invoked when the event is dispatched.
     * @param {Event} listener.event event
     * @param {Object} [target] - The target (this object) to invoke the callback, can be null
     */
    addEventListener (eventType, listener, target) {
        if (this._displayProxy) {
            this._displayProxy.addDBEventListener(eventType, listener, target);
        }
    },

    /**
     * !#en
     * Remove the event listener for the DragonBones Event.
     * !#zh
     * 移除 DragonBones 事件监听器。
     * @method removeEventListener
     * @param {String} type - A string representing the event type to listen for.
     * @param {Function} [listener]
     * @param {Object} [target]
     */
    removeEventListener (eventType, listener, target) {
        if (this._displayProxy) {
            this._displayProxy.removeDBEventListener(eventType, listener, target);
        }
    },

    /**
     * !#en
     * Build the armature for specified name.
     * !#zh
     * 构建指定名称的 armature 对象
     * @method buildArmature
     * @param {String} armatureName
     * @param {Node} node
     * @return {dragonBones.ArmatureDisplay}
     */
    buildArmature (armatureName, node) {
        return this._factory.createArmatureNode(this, armatureName, node);
    },

    /**
     * !#en
     * Get the current armature object of the ArmatureDisplay.
     * !#zh
     * 获取 ArmatureDisplay 当前使用的 Armature 对象
     * @method armature
     * @returns {Object}
     */
    armature () {
        return this._armature;
    },
});

module.exports = dragonBones.ArmatureDisplay = ArmatureDisplay;<|MERGE_RESOLUTION|>--- conflicted
+++ resolved
@@ -159,6 +159,7 @@
                 // parse the atlas asset data
                 this._parseDragonAtlasAsset();
                 this._buildArmature();
+                this._activateMaterial();
             },
             tooltip: CC_DEV && 'i18n:COMPONENT.dragon_bones.dragon_bones_atlas_asset'
         },
@@ -346,7 +347,6 @@
 
     ctor () {
         this._renderDatas = [];
-        this._material = new SpriteMaterial;
         // Property _materialCache Use to cache material,since dragonBones may use multiple texture,
         // it will clone from the '_material' property,if the dragonbones only have one texture,
         // it will just use the _material,won't clone it.
@@ -387,6 +387,7 @@
         this._parseDragonAsset();
         this._parseDragonAtlasAsset();
         this._refresh();
+        this._activateMaterial();
     },
 
     onEnable () {
@@ -432,7 +433,6 @@
         }
     },
 
-<<<<<<< HEAD
     _activateMaterial () {
         let texture = this.dragonAtlasAsset && this.dragonAtlasAsset.texture;
 
@@ -455,8 +455,6 @@
         this.setMaterial(0, material);
     },
 
-=======
->>>>>>> 05ddefc1
     _buildArmature () {
         if (!this.dragonAsset || !this.dragonAtlasAsset || !this.armatureName) return;
 
