/****************************************************************************
 Copyright (c) 2016 Chukong Technologies Inc.
 Copyright (c) 2017-2018 Xiamen Yaji Software Co., Ltd.

 https://www.cocos.com/

 Permission is hereby granted, free of charge, to any person obtaining a copy
 of this software and associated engine source code (the "Software"), a limited,
 worldwide, royalty-free, non-assignable, revocable and non-exclusive license
 to use Cocos Creator solely to develop games on your target platforms. You shall
 not use Cocos Creator software for developing other software or tools that's
 used for developing games. You are not granted to publish, distribute,
 sublicense, and/or sell copies of Cocos Creator.

 The software or tools in this License Agreement are licensed, not sold.
 Xiamen Yaji Software Co., Ltd. reserves all rights not expressly granted to you.

 THE SOFTWARE IS PROVIDED "AS IS", WITHOUT WARRANTY OF ANY KIND, EXPRESS OR
 IMPLIED, INCLUDING BUT NOT LIMITED TO THE WARRANTIES OF MERCHANTABILITY,
 FITNESS FOR A PARTICULAR PURPOSE AND NONINFRINGEMENT. IN NO EVENT SHALL THE
 AUTHORS OR COPYRIGHT HOLDERS BE LIABLE FOR ANY CLAIM, DAMAGES OR OTHER
 LIABILITY, WHETHER IN AN ACTION OF CONTRACT, TORT OR OTHERWISE, ARISING FROM,
 OUT OF OR IN CONNECTION WITH THE SOFTWARE OR THE USE OR OTHER DEALINGS IN
 THE SOFTWARE.
 ****************************************************************************/

const RenderComponent = require('../../cocos2d/core/components/CCRenderComponent');
const Material = require('../../cocos2d/core/assets/material/CCMaterial');

let EventTarget = require('../../cocos2d/core/event/event-target');

const Node = require('../../cocos2d/core/CCNode');
const Graphics = require('../../cocos2d/core/graphics/graphics');

let ArmatureCache = require('./ArmatureCache');

/**
 * @module dragonBones
 */

let DefaultArmaturesEnum = cc.Enum({ 'default': -1 });
let DefaultAnimsEnum = cc.Enum({ '<None>': 0 });
let DefaultCacheMode = cc.Enum({ 'REALTIME': 0 });

/**
 * !#en Enum for cache mode type.
 * !#zh Dragonbones渲染类型
 * @enum ArmatureDisplay.AnimationCacheMode
 */
let AnimationCacheMode = cc.Enum({
    /**
     * !#en The realtime mode.
     * !#zh 实时计算模式。
     * @property {Number} REALTIME
     */
    REALTIME: 0,
    /**
     * !#en The shared cache mode.
     * !#zh 共享缓存模式。
     * @property {Number} SHARED_CACHE
     */
    SHARED_CACHE: 1,
    /**
     * !#en The private cache mode.
     * !#zh 私有缓存模式。
     * @property {Number} PRIVATE_CACHE
     */
    PRIVATE_CACHE: 2 
});

function setEnumAttr (obj, propName, enumDef) {
    cc.Class.attr(obj, propName, {
        type: 'Enum',
        enumList: cc.Enum.getList(enumDef)
    });
}

/**
 * !#en
 * The Armature Display of DragonBones <br/>
 * <br/>
 * (Armature Display has a reference to a DragonBonesAsset and stores the state for ArmatureDisplay instance,
 * which consists of the current pose's bone SRT, slot colors, and which slot attachments are visible. <br/>
 * Multiple Armature Display can use the same DragonBonesAsset which includes all animations, skins, and attachments.) <br/>
 * !#zh
 * DragonBones 骨骼动画 <br/>
 * <br/>
 * (Armature Display 具有对骨骼数据的引用并且存储了骨骼实例的状态，
 * 它由当前的骨骼动作，slot 颜色，和可见的 slot attachments 组成。<br/>
 * 多个 Armature Display 可以使用相同的骨骼数据，其中包括所有的动画，皮肤和 attachments。)<br/>
 *
 * @class ArmatureDisplay
 * @extends RenderComponent
 */
let ArmatureDisplay = cc.Class({
    name: 'dragonBones.ArmatureDisplay',
    extends: RenderComponent,

    editor: CC_EDITOR && {
        menu: 'i18n:MAIN_MENU.component.renderers/DragonBones',
        //help: 'app://docs/html/components/dragonbones.html', // TODO help document of dragonBones
    },
    
    statics: {
        AnimationCacheMode: AnimationCacheMode,
    },
    
    properties: {
        _factory: {
            default: null,
            type: dragonBones.CCFactory,
            serializable: false,
        },

        /**
         * !#en
         * The DragonBones data contains the armatures information (bind pose bones, slots, draw order,
         * attachments, skins, etc) and animations but does not hold any state.<br/>
         * Multiple ArmatureDisplay can share the same DragonBones data.
         * !#zh
         * 骨骼数据包含了骨骼信息（绑定骨骼动作，slots，渲染顺序，
         * attachments，皮肤等等）和动画但不持有任何状态。<br/>
         * 多个 ArmatureDisplay 可以共用相同的骨骼数据。
         * @property {DragonBonesAsset} dragonAsset
         */
        dragonAsset: {
            default: null,
            type: dragonBones.DragonBonesAsset,
            notify () {
                this._refresh();
                if (CC_EDITOR) {
                    this._defaultArmatureIndex = 0;
                    this._animationIndex = 0;
                }
            },
            tooltip: CC_DEV && 'i18n:COMPONENT.dragon_bones.dragon_bones_asset'
        },

        /**
         * !#en
         * The atlas asset for the DragonBones.
         * !#zh
         * 骨骼数据所需的 Atlas Texture 数据。
         * @property {DragonBonesAtlasAsset} dragonAtlasAsset
         */
        dragonAtlasAsset: {
            default: null,
            type: dragonBones.DragonBonesAtlasAsset,
            notify () {
                // parse the atlas asset data
                this._parseDragonAtlasAsset();
                this._refresh();
                this._activateMaterial();
            },
            tooltip: CC_DEV && 'i18n:COMPONENT.dragon_bones.dragon_bones_atlas_asset'
        },

        _armatureName: '',
        /**
         * !#en The name of current armature.
         * !#zh 当前的 Armature 名称。
         * @property {String} armatureName
         */
        armatureName: {
            get () {
                return this._armatureName;
            },
            set (value) {
                this._armatureName = value;
                let animNames = this.getAnimationNames(this._armatureName);

                if (!this.animationName || animNames.indexOf(this.animationName) < 0) {
                    if (CC_EDITOR) {
                        this.animationName = animNames[0];
                    }
                    else {
                        // Not use default animation name at runtime
                        this.animationName = '';
                    }
                }

                if (this._armature && !this.isAnimationCached()) {
                    this._factory._dragonBones.clock.remove(this._armature);
                }

                this._refresh();

                if (this._armature && !this.isAnimationCached()) {
                    this._factory._dragonBones.clock.add(this._armature);
                }
                
            },
            visible: false
        },

        _animationName: '',
        /**
         * !#en The name of current playing animation.
         * !#zh 当前播放的动画名称。
         * @property {String} animationName
         */
        animationName: {
            get () {
                return this._animationName;
            },
            set (value) {
                this._animationName = value;
            },
            visible: false
        },

        /**
         * @property {Number} _defaultArmatureIndex
         */
        _defaultArmatureIndex: {
            default: 0,
            notify () {
                let armatureName = '';
                if (this.dragonAsset) {
                    let armaturesEnum;
                    if (this.dragonAsset) {
                        armaturesEnum = this.dragonAsset.getArmatureEnum();
                    }
                    if (!armaturesEnum) {
                        return cc.errorID(7400, this.name);
                    }

                    armatureName = armaturesEnum[this._defaultArmatureIndex];
                }

                if (armatureName !== undefined) {
                    this.armatureName = armatureName;
                }
                else {
                    cc.errorID(7401, this.name);
                }
            },
            type: DefaultArmaturesEnum,
            visible: true,
            editorOnly: true,
            animatable: false,
            displayName: "Armature",
            tooltip: CC_DEV && 'i18n:COMPONENT.dragon_bones.armature_name'
        },

        // value of 0 represents no animation
        _animationIndex: {
            default: 0,
            notify () {
                if (this._animationIndex === 0) {
                    this.animationName = '';
                    return;
                }

                let animsEnum;
                if (this.dragonAsset) {
                    animsEnum = this.dragonAsset.getAnimsEnum(this.armatureName);
                }

                if (!animsEnum) {
                    return;
                }

                let animName = animsEnum[this._animationIndex];
                if (animName !== undefined) {
                    this.playAnimation(animName, this.playTimes);
                }
                else {
                    cc.errorID(7402, this.name);
                }
            },
            type: DefaultAnimsEnum,
            visible: true,
            editorOnly: true,
            displayName: 'Animation',
            tooltip: CC_DEV && 'i18n:COMPONENT.dragon_bones.animation_name'
        },

        // Record pre cache mode.
        _preCacheMode: -1,
        _cacheMode: AnimationCacheMode.REALTIME,
        _defaultCacheMode: {
            default: 0,
            type: AnimationCacheMode,
            notify () {
                this.setAnimationCacheMode(this._defaultCacheMode);
            },
            editorOnly: true,
            visible: true,
            animatable: false,
            displayName: "Animation Cache Mode",
            tooltip: CC_DEV && 'i18n:COMPONENT.dragon_bones.animation_cache_mode'
        },

        /**
         * !#en The time scale of this armature.
         * !#zh 当前骨骼中所有动画的时间缩放率。
         * @property {Number} timeScale
         * @default 1
         */
        timeScale: {
            default: 1,
            notify () {
                if (this._armature) {
                    this._armature.animation.timeScale = this.timeScale;
                }  
            },
            tooltip: CC_DEV && 'i18n:COMPONENT.dragon_bones.time_scale'
        },

        /**
         * !#en The play times of the default animation.
         *      -1 means using the value of config file;
         *      0 means repeat for ever
         *      >0 means repeat times
         * !#zh 播放默认动画的循环次数
         *      -1 表示使用配置文件中的默认值;
         *      0 表示无限循环
         *      >0 表示循环次数
         * @property {Number} playTimes
         * @default -1
         */
        playTimes: {
            default: -1,
            tooltip: CC_DEV && 'i18n:COMPONENT.dragon_bones.play_times'
        },

        /**
         * !#en Indicates whether to enable premultiplied alpha.
         * You should disable this option when image's transparent area appears to have opaque pixels,
         * or enable this option when image's half transparent area appears to be darken.
         * !#zh 是否启用贴图预乘。
         * 当图片的透明区域出现色块时需要关闭该选项，当图片的半透明区域颜色变黑时需要启用该选项。
         * @property {Boolean} premultipliedAlpha
         * @default false
         */
        premultipliedAlpha: {
            default: false,
            tooltip: CC_DEV && 'i18n:COMPONENT.skeleton.premultipliedAlpha'
        },
        
        /**
         * !#en Indicates whether open debug bones.
         * !#zh 是否显示 bone 的 debug 信息。
         * @property {Boolean} debugBones
         * @default false
         */
        debugBones: {
            default: false,
            notify () {
                this._updateDebugDraw();
            },
            tooltip: CC_DEV && 'i18n:COMPONENT.dragon_bones.debug_bones'
        },

        /**
         * !#en Enabled batch model, if skeleton is complex, do not enable batch, or will lower performance.
         * !#zh 开启合批，如果渲染大量相同纹理，且结构简单的骨骼动画，开启合批可以降低drawcall，否则请不要开启，cpu消耗会上升。
         * @property {Boolean} enableBatch
         * @default false
         */
        enableBatch: {
            default: false,
            notify () {
                this._updateBatch();
            },
            tooltip: CC_DEV && 'i18n:COMPONENT.dragon_bones.enabled_batch'
        },

        // DragonBones data store key.
        _armatureKey: "",

        // Below properties will effect when cache mode is SHARED_CACHE or PRIVATE_CACHE.
        // accumulate time
        _accTime: 0,
        // Play times counter
        _playCount: 0,
        // Frame cache
        _frameCache: null,
        // Cur frame
        _curFrame: null,
        // Playing flag
        _playing: false,
        // Armature cache
        _armatureCache: null,
    },

    ctor () {
        // Property _materialCache Use to cache material,since dragonBones may use multiple texture,
        // it will clone from the '_material' property,if the dragonbones only have one texture,
        // it will just use the _material,won't clone it.
        // So if invoke getMaterial,it only return _material,if you want to change all materialCache,
        // you can change materialCache directly.
        this._eventTarget = new EventTarget();
        this._materialCache = {};
        this._inited = false;
        this._factory = dragonBones.CCFactory.getInstance();
    },

    onLoad () {
        // Adapt to old code,remove unuse child which is created by old code.
        // This logic can be remove after 2.2 or later.
        let children = this.node.children;
        for (let i = 0, n = children.length; i < n; i++) {
            let child = children[i];
            let pos = child._name && child._name.search('CHILD_ARMATURE-');
            if (pos === 0) {
                child.destroy();
            }
        }
    },

    _updateBatch () {
        let baseMaterial = this.getMaterial(0);
        if (baseMaterial) {
<<<<<<< HEAD
            baseMaterial.define('CC_USE_MODEL', !this.enableBatch);
=======
            baseMaterial.define('_USE_MODEL', !this.enableBatch);
>>>>>>> c52cd92c
        }
        let cache = this._materialCache;
        for (let mKey in cache) {
            let material = cache[mKey];
            if (material) {
<<<<<<< HEAD
                material.define('CC_USE_MODEL', !this.enableBatch);
=======
                material.define('_USE_MODEL', !this.enableBatch);
>>>>>>> c52cd92c
            }
        }
    },

    // override
    setMaterial (index, material) {
        this._super(index, material);
        this._materialCache = {};
    },

    __preload () {
        this._resetAssembler();
        this._init();
    },

    _init () {
        if (this._inited) return;
        this._inited = true;

        if (CC_JSB) {
            this._cacheMode = AnimationCacheMode.REALTIME;
        }
        
        this._parseDragonAtlasAsset();
        this._refresh();

        this._activateMaterial();

        let children = this.node.children;
        for (let i = 0, n = children.length; i < n; i++) {
            let child = children[i];
            if (child && child._name === "DEBUG_DRAW_NODE") {
                child.destroy();
            }
        }
        this._updateDebugDraw();
    },

    /**
     * !#en
     * The key of dragonbones cache data, which is regard as 'dragonbonesName', when you want to change dragonbones cloth.
     * !#zh 
     * 缓存龙骨数据的key值，换装的时会使用到该值，作为dragonbonesName使用
     * @method getArmatureKey
     * @example
     * let factory = dragonBones.CCFactory.getInstance();
     * let needChangeSlot = needChangeArmature.armature().getSlot("changeSlotName");
     * factory.replaceSlotDisplay(toChangeArmature.getArmatureKey(), "armatureName", "slotName", "displayName", needChangeSlot);
     */
    getArmatureKey () {
        return this._armatureKey;
    },

    /**
     * !#en
     * It's best to set cache mode before set property 'dragonAsset', or will waste some cpu time.
     * If set the mode in editor, then no need to worry about order problem.
     * !#zh 
     * 若想切换渲染模式，最好在设置'dragonAsset'之前，先设置好渲染模式，否则有运行时开销。
     * 若在编辑中设置渲染模式，则无需担心设置次序的问题。
     * 
     * @method setAnimationCacheMode
     * @param {AnimationCacheMode} cacheMode
     * @example
     * armatureDisplay.setAnimationCacheMode(dragonBones.ArmatureDisplay.AnimationCacheMode.SHARED_CACHE);
     */
    setAnimationCacheMode (cacheMode) {
        if (CC_JSB) return;
        if (this._preCacheMode !== cacheMode) {
            this._cacheMode = cacheMode;
            this._buildArmature();
        }
    },
    
    /**
     * !#en Whether in cached mode.
     * !#zh 当前是否处于缓存模式。
     * @method isAnimationCached
     */
    isAnimationCached () {
        if (CC_EDITOR) return false;
        return this._cacheMode !== AnimationCacheMode.REALTIME;
    },

    onEnable () {
        this._super();
        // If cache mode is cache, no need to update by dragonbones library.
        if (this._armature && !this.isAnimationCached()) {
            this._factory._dragonBones.clock.add(this._armature);
        }
        this._activateMaterial();
    },

    onDisable () {
        this._super();
        // If cache mode is cache, no need to update by dragonbones library.
        if (this._armature && !this.isAnimationCached()) {
            this._factory._dragonBones.clock.remove(this._armature);
        }
    },

    update (dt) {
        if (!this.isAnimationCached()) return;
        if (!this._playing) return;

        let frameCache = this._frameCache;
        let frames = frameCache.frames;
        let frameTime = ArmatureCache.FrameTime;

        // Animation Start, the event diffrent from dragonbones inner event,
        // It has no event object.
        if (this._accTime == 0 && this._playCount == 0) {
            this._eventTarget && this._eventTarget.emit(dragonBones.EventObject.START);
        }

        let globalTimeScale = dragonBones.timeScale;
        this._accTime += dt * this.timeScale * globalTimeScale;
        let frameIdx = Math.floor(this._accTime / frameTime);
        if (!frameCache.isCompleted) {
            frameCache.updateToFrame(frameIdx);
        }

        if (frameCache.isCompleted && frameIdx >= frames.length) {

            // Animation loop complete, the event diffrent from dragonbones inner event,
            // It has no event object.
            this._eventTarget && this._eventTarget.emit(dragonBones.EventObject.LOOP_COMPLETE);

            // Animation complete the event diffrent from dragonbones inner event,
            // It has no event object.
            this._eventTarget && this._eventTarget.emit(dragonBones.EventObject.COMPLETE);

            this._playCount ++;
            if ((this.playTimes > 0 && this._playCount >= this.playTimes)) {
                // set frame to end frame.
                this._curFrame = frames[frames.length - 1];
                this._accTime = 0;
                this._playing = false;
                this._playCount = 0;
                return;
            }
            this._accTime = 0;
            frameIdx = 0;
        }

        this._curFrame = frames[frameIdx];
    },

    onDestroy () {
        this._super();
        this._inited = false;

        if (!CC_EDITOR) {
            if (this._cacheMode === AnimationCacheMode.PRIVATE_CACHE) {
                this._armatureCache.dispose();
                this._armatureCache = null;
                this._armature = null;
            } else if (this._cacheMode === AnimationCacheMode.SHARED_CACHE) {
                this._armatureCache = null;
                this._armature = null;
            } else if (this._armature) {
                this._armature.dispose();
                this._armature = null;
            }
        } else {
            if (this._armature) {
                this._armature.dispose();
                this._armature = null;
            }
        }
    },

    _updateDebugDraw () {
        if (this.debugBones) {
            if (!this._debugDraw) {
                let debugDrawNode = new cc.PrivateNode();
                debugDrawNode.name = 'DEBUG_DRAW_NODE';
                let debugDraw = debugDrawNode.addComponent(Graphics);
                debugDraw.lineWidth = 1;
                debugDraw.strokeColor = cc.color(255, 0, 0, 255);
                
                this._debugDraw = debugDraw;
            }

            this._debugDraw.node.parent = this.node;
        }
        else if (this._debugDraw) {
            this._debugDraw.node.parent = null;
        }
    },

    _activateMaterial () {
        let texture = this.dragonAtlasAsset && this.dragonAtlasAsset.texture;
        if (!texture) {
            this.disableRender();
            return;
        }

        if (!texture.loaded) {
            this.disableRender();
            texture.once('load', this._activateMaterial, this);
            return;
        }

        // Get material
        let material = this.sharedMaterials[0];
        if (!material) {
<<<<<<< HEAD
            material = Material.getInstantiatedBuiltinMaterial('sprite', this);
=======
            material = Material.getInstantiatedBuiltinMaterial('2d-sprite', this);
>>>>>>> c52cd92c
        }
        else {
            material = Material.getInstantiatedMaterial(material, this);
        }

<<<<<<< HEAD
        material.define('CC_USE_MODEL', true);
=======
        material.define('_USE_MODEL', true);
>>>>>>> c52cd92c
        material.define('USE_TEXTURE', true);
        material.setProperty('texture', texture);
        
        this.setMaterial(0, material);
        this._prepareToRender();
    },

    _prepareToRender () {
        this.markForRender(true);
    },

    _buildArmature () {
        if (!this.dragonAsset || !this.dragonAtlasAsset || !this.armatureName) return;

        // Switch Asset or Atlas or cacheMode will rebuild armature.
        if (this._armature) {
            // dispose pre build armature
            if (!CC_EDITOR) {
                if (this._preCacheMode === AnimationCacheMode.PRIVATE_CACHE) {
                    this._armatureCache.dispose();
                } else if (this._preCacheMode === AnimationCacheMode.REALTIME) {
                    this._armature.dispose();
                }
            } else {
                this._armature.dispose();
            }

            this._armatureCache = null;
            this._armature = null;
            this._displayProxy = null;
            this._frameCache = null;
            this._curFrame = null;
            this._playing = false;
            this._preCacheMode = null;
        }

        if (!CC_EDITOR) {
            if (this._cacheMode === AnimationCacheMode.SHARED_CACHE) {
                this._armatureCache = ArmatureCache.sharedCache;
            } else if (this._cacheMode === AnimationCacheMode.PRIVATE_CACHE) {
                this._armatureCache = new ArmatureCache;
            }
        }

        let atlasUUID = this.dragonAtlasAsset._uuid;
        this._armatureKey = this.dragonAsset.init(this._factory, atlasUUID);

        if (this.isAnimationCached()) {
            this._armature = this._armatureCache.getArmatureCache(this.armatureName, this._armatureKey, atlasUUID);
            if (!this._armature) {
                // Cache fail,swith to REALTIME cache mode.
                this._cacheMode = AnimationCacheMode.REALTIME;
            } 
        } 
        
        this._preCacheMode = this._cacheMode;
        if (CC_EDITOR || this._cacheMode === AnimationCacheMode.REALTIME) {
            this._displayProxy = this._factory.buildArmatureDisplay(this.armatureName, this._armatureKey, "", atlasUUID);
            if (!this._displayProxy) return;
            this._displayProxy._ccNode = this.node;
            this._displayProxy.setEventTarget(this._eventTarget);
            this._armature = this._displayProxy._armature;
            this._armature.animation.timeScale = this.timeScale;
        }

        if (this._cacheMode !== AnimationCacheMode.REALTIME && this.debugBones) {
            cc.warn("Debug bones is invalid in cached mode");
        }

        this._updateBatch();
        if (this.animationName) {
            this.playAnimation(this.animationName, this.playTimes);
        }
    },

    _parseDragonAtlasAsset () {
        if (this.dragonAtlasAsset) {
            this.dragonAtlasAsset.init(this._factory);
        }
    },

    _refresh () {
        this._buildArmature();

        if (CC_EDITOR) {
            // update inspector
            this._updateArmatureEnum();
            this._updateAnimEnum();
            this._updateCacheModeEnum();
            Editor.Utils.refreshSelectedInspector('node', this.node.uuid);
        }
    },

    _updateCacheModeEnum: CC_EDITOR && function () {
        if (this._armature && ArmatureCache.canCache(this._armature)) {
            setEnumAttr(this, '_defaultCacheMode', AnimationCacheMode);
        } else {
            setEnumAttr(this, '_defaultCacheMode', DefaultCacheMode);
        }
    },

    // update animation list for editor
    _updateAnimEnum: CC_EDITOR && function () {
        let animEnum;
        if (this.dragonAsset) {
            animEnum = this.dragonAsset.getAnimsEnum(this.armatureName);
        }
        // change enum
        setEnumAttr(this, '_animationIndex', animEnum || DefaultAnimsEnum);
    },

    // update armature list for editor
    _updateArmatureEnum: CC_EDITOR && function () {
        let armatureEnum;
        if (this.dragonAsset) {
            armatureEnum = this.dragonAsset.getArmatureEnum();
        }
        // change enum
        setEnumAttr(this, '_defaultArmatureIndex', armatureEnum || DefaultArmaturesEnum);
    },

    /**
     * !#en
     * Play the specified animation.
     * Parameter animName specify the animation name.
     * Parameter playTimes specify the repeat times of the animation.
     * -1 means use the value of the config file.
     * 0 means play the animation for ever.
     * >0 means repeat times.
     * !#zh 
     * 播放指定的动画.
     * animName 指定播放动画的名称。
     * playTimes 指定播放动画的次数。
     * -1 为使用配置文件中的次数。
     * 0 为无限循环播放。
     * >0 为动画的重复次数。
     * @method playAnimation
     * @param {String} animName
     * @param {Number} playTimes
     * @return {dragonBones.AnimationState}
     */
    playAnimation (animName, playTimes) {
        
        this.playTimes = (playTimes === undefined) ? -1 : playTimes;
        this.animationName = animName;

        if (this.isAnimationCached()) {
            let cache = this._armatureCache.getAnimationCache(this._armatureKey, animName);
            if (!cache) {
                cache = this._armatureCache.initAnimationCache(this._armatureKey, animName);
                cache.begin();
            }
            if (cache) {
                this._accTime = 0;
                this._playCount = 0;
                this._frameCache = cache;
                this._playing = true;
                this._curFrame = this._frameCache.frames[0];
            }
        } else {
            if (this._armature) {
                return this._armature.animation.play(animName, this.playTimes);
            }
        }
    },

    /**
     * !#en
     * Update an animation cache.
     * !#zh
     * 更新某个动画缓存。
     * @method updateAnimationCache
     * @param {String} animName
     */
    updateAnimationCache (animName) {
        if (!this.isAnimationCached()) return;
        let cache = this._armatureCache.updateAnimationCache(this._armatureKey, animName);
        this._frameCache = cache || this._frameCache;
    },

    /**
     * !#en
     * Get the all armature names in the DragonBones Data.
     * !#zh
     * 获取 DragonBones 数据中所有的 armature 名称
     * @method getArmatureNames
     * @returns {Array}
     */
    getArmatureNames () {
        let dragonBonesData = this._factory.getDragonBonesData(this._armatureKey);
        return (dragonBonesData && dragonBonesData.armatureNames) || [];
    },

    /**
     * !#en
     * Get the all animation names of specified armature.
     * !#zh
     * 获取指定的 armature 的所有动画名称。
     * @method getAnimationNames
     * @param {String} armatureName
     * @returns {Array}
     */
    getAnimationNames (armatureName) {
        let ret = [];
        let dragonBonesData = this._factory.getDragonBonesData(this._armatureKey);
        if (dragonBonesData) {
            let armatureData = dragonBonesData.getArmature(armatureName);
            if (armatureData) {
                for (let animName in armatureData.animations) {
                    if (armatureData.animations.hasOwnProperty(animName)) {
                        ret.push(animName);
                    }
                }
            }
        }
        return ret;
    },

    /**
     * !#en
     * Add event listener for the DragonBones Event, the same to addEventListener.
     * !#zh
     * 添加 DragonBones 事件监听器，与 addEventListener 作用相同。
     * @method on
     * @param {String} type - A string representing the event type to listen for.
     * @param {Function} listener - The callback that will be invoked when the event is dispatched.
     * @param {Event} listener.event event
     * @param {Object} [target] - The target (this object) to invoke the callback, can be null
     */
    on (eventType, listener, target) {
        this.addEventListener(eventType, listener, target);
    },

    /**
     * !#en
     * Remove the event listener for the DragonBones Event, the same to removeEventListener.
     * !#zh
     * 移除 DragonBones 事件监听器，与 removeEventListener 作用相同。
     * @method off
     * @param {String} type - A string representing the event type to listen for.
     * @param {Function} [listener]
     * @param {Object} [target]
     */
    off (eventType, listener, target) {
        this.removeEventListener(eventType, listener, target);
    },

    /**
     * !#en
     * Add DragonBones one-time event listener, the callback will remove itself after the first time it is triggered.
     * !#zh
     * 添加 DragonBones 一次性事件监听器，回调会在第一时间被触发后删除自身。
     * @method once
     * @param {String} type - A string representing the event type to listen for.
     * @param {Function} listener - The callback that will be invoked when the event is dispatched.
     * @param {Event} listener.event event
     * @param {Object} [target] - The target (this object) to invoke the callback, can be null
     */
    once (eventType, listener, target) {
        this._eventTarget.once(eventType, listener, target);
    },

    /**
     * !#en
     * Add event listener for the DragonBones Event.
     * !#zh
     * 添加 DragonBones 事件监听器。
     * @method addEventListener
     * @param {String} type - A string representing the event type to listen for.
     * @param {Function} listener - The callback that will be invoked when the event is dispatched.
     * @param {Event} listener.event event
     * @param {Object} [target] - The target (this object) to invoke the callback, can be null
     */
    addEventListener (eventType, listener, target) {
        this._eventTarget.on(eventType, listener, target);
    },

    /**
     * !#en
     * Remove the event listener for the DragonBones Event.
     * !#zh
     * 移除 DragonBones 事件监听器。
     * @method removeEventListener
     * @param {String} type - A string representing the event type to listen for.
     * @param {Function} [listener]
     * @param {Object} [target]
     */
    removeEventListener (eventType, listener, target) {
        this._eventTarget.off(eventType, listener, target);
    },

    /**
     * !#en
     * Build the armature for specified name.
     * !#zh
     * 构建指定名称的 armature 对象
     * @method buildArmature
     * @param {String} armatureName
     * @param {Node} node
     * @return {dragonBones.ArmatureDisplay}
     */
    buildArmature (armatureName, node) {
        return this._factory.createArmatureNode(this, armatureName, node);
    },

    /**
     * !#en
     * Get the current armature object of the ArmatureDisplay.
     * !#zh
     * 获取 ArmatureDisplay 当前使用的 Armature 对象
     * @method armature
     * @returns {Object}
     */
    armature () {
        return this._armature;
    },
});

/**
 * !#en
 * Animation start play.
 * !#zh
 * 动画开始播放。
 *
 * @event dragonBones.EventObject.START
 * @param {String} type - A string representing the event type to listen for.
 * @param {Function} callback - The callback that will be invoked when the event is dispatched.
 *                              The callback is ignored if it is a duplicate (the callbacks are unique).
 * @param {dragonBones.EventObject} [callback.event]
 * @param {String} [callback.event.type]
 * @param {dragonBones.Armature} [callback.event.armature]
 * @param {dragonBones.AnimationState} [callback.event.animationState]
 */

/**
 * !#en
 * Animation loop play complete once.
 * !#zh
 * 动画循环播放完成一次。
 *
 * @event dragonBones.EventObject.LOOP_COMPLETE
 * @param {String} type - A string representing the event type to listen for.
 * @param {Function} callback - The callback that will be invoked when the event is dispatched.
 *                              The callback is ignored if it is a duplicate (the callbacks are unique).
 * @param {dragonBones.EventObject} [callback.event]
 * @param {String} [callback.event.type]
 * @param {dragonBones.Armature} [callback.event.armature]
 * @param {dragonBones.AnimationState} [callback.event.animationState]
 */

/**
 * !#en
 * Animation play complete.
 * !#zh
 * 动画播放完成。
 *
 * @event dragonBones.EventObject.COMPLETE
 * @param {String} type - A string representing the event type to listen for.
 * @param {Function} callback - The callback that will be invoked when the event is dispatched.
 *                              The callback is ignored if it is a duplicate (the callbacks are unique).
 * @param {dragonBones.EventObject} [callback.event]
 * @param {String} [callback.event.type]
 * @param {dragonBones.Armature} [callback.event.armature]
 * @param {dragonBones.AnimationState} [callback.event.animationState]
 */

/**
 * !#en
 * Animation fade in start.
 * !#zh
 * 动画淡入开始。
 *
 * @event dragonBones.EventObject.FADE_IN
 * @param {String} type - A string representing the event type to listen for.
 * @param {Function} callback - The callback that will be invoked when the event is dispatched.
 *                              The callback is ignored if it is a duplicate (the callbacks are unique).
 * @param {dragonBones.EventObject} [callback.event]
 * @param {String} [callback.event.type]
 * @param {dragonBones.Armature} [callback.event.armature]
 * @param {dragonBones.AnimationState} [callback.event.animationState]
 */

/**
 * !#en
 * Animation fade in complete.
 * !#zh
 * 动画淡入完成。
 *
 * @event dragonBones.EventObject.FADE_IN_COMPLETE
 * @param {String} type - A string representing the event type to listen for.
 * @param {Function} callback - The callback that will be invoked when the event is dispatched.
 *                              The callback is ignored if it is a duplicate (the callbacks are unique).
 * @param {dragonBones.EventObject} [callback.event]
 * @param {String} [callback.event.type]
 * @param {dragonBones.Armature} [callback.event.armature]
 * @param {dragonBones.AnimationState} [callback.event.animationState]
 */

/**
 * !#en
 * Animation fade out start.
 * !#zh
 * 动画淡出开始。
 *
 * @event dragonBones.EventObject.FADE_OUT
 * @param {String} type - A string representing the event type to listen for.
 * @param {Function} callback - The callback that will be invoked when the event is dispatched.
 *                              The callback is ignored if it is a duplicate (the callbacks are unique).
 * @param {dragonBones.EventObject} [callback.event]
 * @param {String} [callback.event.type]
 * @param {dragonBones.Armature} [callback.event.armature]
 * @param {dragonBones.AnimationState} [callback.event.animationState]
 */

/**
 * !#en
 * Animation fade out complete.
 * !#zh
 * 动画淡出完成。
 *
 * @event dragonBones.EventObject.FADE_OUT_COMPLETE
 * @param {String} type - A string representing the event type to listen for.
 * @param {Function} callback - The callback that will be invoked when the event is dispatched.
 *                              The callback is ignored if it is a duplicate (the callbacks are unique).
 * @param {dragonBones.EventObject} [callback.event]
 * @param {String} [callback.event.type]
 * @param {dragonBones.Armature} [callback.event.armature]
 * @param {dragonBones.AnimationState} [callback.event.animationState]
 */

/**
 * !#en
 * Animation frame event.
 * !#zh
 * 动画帧事件。
 *
 * @event dragonBones.EventObject.FRAME_EVENT
 * @param {String} type - A string representing the event type to listen for.
 * @param {Function} callback - The callback that will be invoked when the event is dispatched.
 *                              The callback is ignored if it is a duplicate (the callbacks are unique).
 * @param {dragonBones.EventObject} [callback.event]
 * @param {String} [callback.event.type]
 * @param {String} [callback.event.name]
 * @param {dragonBones.Armature} [callback.event.armature]
 * @param {dragonBones.AnimationState} [callback.event.animationState]
 * @param {dragonBones.Bone} [callback.event.bone]
 * @param {dragonBones.Slot} [callback.event.slot]
 */

/**
 * !#en
 * Animation frame sound event.
 * !#zh
 * 动画帧声音事件。
 *
 * @event dragonBones.EventObject.SOUND_EVENT
 * @param {String} type - A string representing the event type to listen for.
 * @param {Function} callback - The callback that will be invoked when the event is dispatched.
 *                              The callback is ignored if it is a duplicate (the callbacks are unique).
 * @param {dragonBones.EventObject} [callback.event]
 * @param {String} [callback.event.type]
 * @param {String} [callback.event.name]
 * @param {dragonBones.Armature} [callback.event.armature]
 * @param {dragonBones.AnimationState} [callback.event.animationState]
 * @param {dragonBones.Bone} [callback.event.bone]
 * @param {dragonBones.Slot} [callback.event.slot]
 */

module.exports = dragonBones.ArmatureDisplay = ArmatureDisplay;<|MERGE_RESOLUTION|>--- conflicted
+++ resolved
@@ -413,21 +413,13 @@
     _updateBatch () {
         let baseMaterial = this.getMaterial(0);
         if (baseMaterial) {
-<<<<<<< HEAD
             baseMaterial.define('CC_USE_MODEL', !this.enableBatch);
-=======
-            baseMaterial.define('_USE_MODEL', !this.enableBatch);
->>>>>>> c52cd92c
         }
         let cache = this._materialCache;
         for (let mKey in cache) {
             let material = cache[mKey];
             if (material) {
-<<<<<<< HEAD
                 material.define('CC_USE_MODEL', !this.enableBatch);
-=======
-                material.define('_USE_MODEL', !this.enableBatch);
->>>>>>> c52cd92c
             }
         }
     },
@@ -635,21 +627,13 @@
         // Get material
         let material = this.sharedMaterials[0];
         if (!material) {
-<<<<<<< HEAD
-            material = Material.getInstantiatedBuiltinMaterial('sprite', this);
-=======
             material = Material.getInstantiatedBuiltinMaterial('2d-sprite', this);
->>>>>>> c52cd92c
         }
         else {
             material = Material.getInstantiatedMaterial(material, this);
         }
 
-<<<<<<< HEAD
         material.define('CC_USE_MODEL', true);
-=======
-        material.define('_USE_MODEL', true);
->>>>>>> c52cd92c
         material.define('USE_TEXTURE', true);
         material.setProperty('texture', texture);
         
