--- conflicted
+++ resolved
@@ -35,13 +35,8 @@
     ctor () {
         this._localVertices = [];
         this._indices = [];
-<<<<<<< HEAD
-        this._matrix = math.mat4.create();
-        this._worldMatrix = math.mat4.create();
-=======
         this._matrix = mat4.create();
         this._worldMatrix = mat4.create();
->>>>>>> f3824926
         this._worldMatrixDirty = true;
         this._visible = false;
         this._color = cc.color();
@@ -51,13 +46,8 @@
         this._super();
         this._localVertices.length = 0;
         this._indices.length = 0;
-<<<<<<< HEAD
-        math.mat4.identity(this._matrix);
-        math.mat4.identity(this._worldMatrix);
-=======
         mat4.identity(this._matrix);
         mat4.identity(this._worldMatrix);
->>>>>>> f3824926
         this._worldMatrixDirty = true;
         this._color = cc.color();
         this._visible = false;
@@ -381,11 +371,7 @@
         if (parent) {
             this._mulMat(this._worldMatrix ,parent._worldMatrix, this._matrix);
         } else {
-<<<<<<< HEAD
-            math.mat4.copy(this._worldMatrix, this._matrix);
-=======
             mat4.copy(this._worldMatrix, this._matrix);
->>>>>>> f3824926
         }
         this._worldMatrixDirty = false;
     }
