--- conflicted
+++ resolved
@@ -40,14 +40,9 @@
     return res;
 };
 
-<<<<<<< HEAD
 // see https://github.com/mishoo/UglifyJS2/tree/harmony#compress-options
-exports.getUglifyOptions = function (platform, isJSB, isDebugBuild) {
-    var global_defs = exports.getMacros(platform, isJSB, isDebugBuild);
-=======
 exports.getUglifyOptions = function (platform, flags) {
     var global_defs = exports.getMacros(platform, flags);
->>>>>>> df36e5dc
     var releaseMode = !global_defs['CC_DEBUG'];
 
     var optimizeForJSC = releaseMode && global_defs['CC_JSB'];
