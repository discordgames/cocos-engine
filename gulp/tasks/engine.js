--- conflicted
+++ resolved
@@ -40,17 +40,8 @@
 
 var jsbSkipModules = [
     '../../cocos2d/core/CCGame',
-<<<<<<< HEAD
-    '../../cocos2d/core/textures/CCTexture2D',
-    '../../cocos2d/core/sprites/CCSpriteFrame',
-=======
-    '../../cocos2d/core/CCDrawingPrimitives.js',
     // '../../cocos2d/core/textures/CCTexture2D',
     // '../../cocos2d/core/sprites/CCSpriteFrame',
-    '../../cocos2d/core/event-manager/CCTouch.js',
-    '../../cocos2d/core/event-manager/CCEventListener.js',
-    '../../cocos2d/core/event-manager/CCEventManager.js',
->>>>>>> ff975841
     '../../cocos2d/core/load-pipeline/audio-downloader',
     '../../cocos2d/core/physics/platform/CCPhysicsDebugDraw.js',
     '../../cocos2d/core/physics/platform/CCPhysicsUtils.js',
@@ -66,41 +57,8 @@
     '../../cocos2d/core/graphics/helper.js',
     '../../cocos2d/actions/index.js',
     '../../cocos2d/audio/CCAudio',
-<<<<<<< HEAD
     '../../extensions/spine/lib/spine',
     '../../extensions/dragonbones/lib/dragonBones',
-=======
-    '../../cocos2d/shape-nodes/CCDrawNode.js',
-    '../../cocos2d/clipping-nodes/CCClippingNode.js',
-    '../../cocos2d/clipping-nodes/CCClippingNodeCanvasRenderCmd.js',
-    '../../cocos2d/clipping-nodes/CCClippingNodeWebGLRenderCmd.js',
-    '../../cocos2d/particle/CCSGParticleSystem.js',
-    '../../cocos2d/particle/CCSGParticleSystemCanvasRenderCmd.js',
-    '../../cocos2d/particle/CCSGParticleSystemWebGLRenderCmd.js',
-    '../../cocos2d/tilemap/CCSGTMXTiledMap.js',
-    '../../cocos2d/tilemap/CCTMXXMLParser.js',
-    '../../cocos2d/tilemap/CCSGTMXObjectGroup.js',
-    '../../cocos2d/tilemap/CCSGTMXObject.js',
-    '../../cocos2d/tilemap/CCSGTMXLayer.js',
-    '../../cocos2d/tilemap/CCTMXLayerCanvasRenderCmd.js',
-    '../../cocos2d/tilemap/CCTMXLayerWebGLRenderCmd.js',
-    '../../cocos2d/motion-streak/CCSGMotionStreak.js',
-    '../../cocos2d/motion-streak/CCSGMotionStreakWebGLRenderCmd.js',
-    '../../cocos2d/render-texture/CCRenderTexture.js',
-    '../../cocos2d/render-texture/CCRenderTextureCanvasRenderCmd.js',
-    '../../cocos2d/render-texture/CCRenderTextureWebGLRenderCmd.js',
-    '../../extensions/spine/SGSkeletonTexture',
-    '../../extensions/spine/SGSkeleton',
-    '../../extensions/spine/SGSkeletonAnimation',
-    '../../extensions/spine/SGSkeletonCanvasRenderCmd',
-    '../../extensions/spine/SGSkeletonWebGLRenderCmd',
-    '../../extensions/spine/lib/spine',
-    '../../extensions/dragonbones/lib/dragonBones',
-    '../../extensions/dragonbones/CCFactory',
-    '../../extensions/dragonbones/CCSlot',
-    '../../extensions/dragonbones/CCTextureData',
-    '../../extensions/dragonbones/CCArmatureDisplay',
->>>>>>> ff975841
     '../../external/box2d/box2d.js',
     '../../external/chipmunk/chipmunk.js',
 ];
@@ -214,11 +172,7 @@
     if (!devMode) {
         bundler = bundler
             .pipe(Sourcemaps.init({loadMaps: true}))
-<<<<<<< HEAD
             .pipe(Minify(Utils.getUglifyOptions('preview', false, false)))
-=======
-            .pipe(Utils.uglify('preview'))
->>>>>>> ff975841
             .pipe(Optimizejs({
                 sourceMap: false
             }))
