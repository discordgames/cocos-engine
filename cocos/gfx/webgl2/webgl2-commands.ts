/*
 Copyright (c) 2020-2023 Xiamen Yaji Software Co., Ltd.

 https://www.cocos.com/

 Permission is hereby granted, free of charge, to any person obtaining a copy
 of this software and associated documentation files (the "Software"), to deal
 in the Software without restriction, including without limitation the rights to
 use, copy, modify, merge, publish, distribute, sublicense, and/or sell copies
 of the Software, and to permit persons to whom the Software is furnished to do so,
 subject to the following conditions:

 The above copyright notice and this permission notice shall be included in
 all copies or substantial portions of the Software.

 THE SOFTWARE IS PROVIDED "AS IS", WITHOUT WARRANTY OF ANY KIND, EXPRESS OR
 IMPLIED, INCLUDING BUT NOT LIMITED TO THE WARRANTIES OF MERCHANTABILITY,
 FITNESS FOR A PARTICULAR PURPOSE AND NONINFRINGEMENT. IN NO EVENT SHALL THE
 AUTHORS OR COPYRIGHT HOLDERS BE LIABLE FOR ANY CLAIM, DAMAGES OR OTHER
 LIABILITY, WHETHER IN AN ACTION OF CONTRACT, TORT OR OTHERWISE, ARISING FROM,
 OUT OF OR IN CONNECTION WITH THE SOFTWARE OR THE USE OR OTHER DEALINGS IN
 THE SOFTWARE.
*/

import {
    BufferUsageBit, ColorMask, CullMode, DynamicStateFlagBit, Filter, Format, TextureType, Type, FormatInfo,
    FormatInfos, FormatSize, LoadOp, MemoryUsageBit, SampleCount, ShaderStageFlagBit, TextureFlagBit,
    Color, Rect, BufferTextureCopy, BufferSource, DrawInfo, IndirectBuffer, UniformBlock, DynamicStates,
    UniformSamplerTexture, alignTo, Extent, formatAlignment, getTypedArrayConstructor, Offset, TextureBlit,
} from '../base/define';
import { WebGL2EXT } from './webgl2-define';
import { WebGL2CommandAllocator } from './webgl2-command-allocator';
import { WebGL2Device } from './webgl2-device';
import {
    IWebGL2GPUInputAssembler,
    IWebGL2Attrib,
    IWebGL2GPUDescriptorSet,
    IWebGL2GPUBuffer,
    IWebGL2GPUFramebuffer,
    IWebGL2GPUInput,
    IWebGL2GPUPipelineState,
    IWebGL2GPUSampler,
    IWebGL2GPUShader,
    IWebGL2GPUTexture,
    IWebGL2GPUUniformBlock,
    IWebGL2GPUUniformSamplerTexture,
    IWebGL2GPURenderPass,
} from './webgl2-gpu-objects';
import { CachedArray, error, errorID, debug, cclegacy, assertID } from '../../core';

const WebGLWraps: GLenum[] = [
    0x2901, // WebGLRenderingContext.REPEAT
    0x8370, // WebGLRenderingContext.MIRRORED_REPEAT
    0x812F, // WebGLRenderingContext.CLAMP_TO_EDGE
    0x812F, // WebGLRenderingContext.CLAMP_TO_EDGE
];

const _f32v4 = new Float32Array(4);

function CmpF32NotEuqal (a: number, b: number): boolean {
    const c = a - b;
    return (c > 0.000001 || c < -0.000001);
}

export function GFXFormatToWebGLType (format: Format, gl: WebGL2RenderingContext): GLenum {
    switch (format) {
    case Format.R8: return gl.UNSIGNED_BYTE;
    case Format.R8SN: return gl.BYTE;
    case Format.R8UI: return gl.UNSIGNED_BYTE;
    case Format.R8I: return gl.BYTE;
    case Format.R16F: return gl.HALF_FLOAT;
    case Format.R16UI: return gl.UNSIGNED_SHORT;
    case Format.R16I: return gl.SHORT;
    case Format.R32F: return gl.FLOAT;
    case Format.R32UI: return gl.UNSIGNED_INT;
    case Format.R32I: return gl.INT;

    case Format.RG8: return gl.UNSIGNED_BYTE;
    case Format.RG8SN: return gl.BYTE;
    case Format.RG8UI: return gl.UNSIGNED_BYTE;
    case Format.RG8I: return gl.BYTE;
    case Format.RG16F: return gl.HALF_FLOAT;
    case Format.RG16UI: return gl.UNSIGNED_SHORT;
    case Format.RG16I: return gl.SHORT;
    case Format.RG32F: return gl.FLOAT;
    case Format.RG32UI: return gl.UNSIGNED_INT;
    case Format.RG32I: return gl.INT;

    case Format.RGB8: return gl.UNSIGNED_BYTE;
    case Format.SRGB8: return gl.UNSIGNED_BYTE;
    case Format.RGB8SN: return gl.BYTE;
    case Format.RGB8UI: return gl.UNSIGNED_BYTE;
    case Format.RGB8I: return gl.BYTE;
    case Format.RGB16F: return gl.HALF_FLOAT;
    case Format.RGB16UI: return gl.UNSIGNED_SHORT;
    case Format.RGB16I: return gl.SHORT;
    case Format.RGB32F: return gl.FLOAT;
    case Format.RGB32UI: return gl.UNSIGNED_INT;
    case Format.RGB32I: return gl.INT;

    case Format.BGRA8: return gl.UNSIGNED_BYTE;
    case Format.RGBA8: return gl.UNSIGNED_BYTE;
    case Format.SRGB8_A8: return gl.UNSIGNED_BYTE;
    case Format.RGBA8SN: return gl.BYTE;
    case Format.RGBA8UI: return gl.UNSIGNED_BYTE;
    case Format.RGBA8I: return gl.BYTE;
    case Format.RGBA16F: return gl.HALF_FLOAT;
    case Format.RGBA16UI: return gl.UNSIGNED_SHORT;
    case Format.RGBA16I: return gl.SHORT;
    case Format.RGBA32F: return gl.FLOAT;
    case Format.RGBA32UI: return gl.UNSIGNED_INT;
    case Format.RGBA32I: return gl.INT;

    case Format.R5G6B5: return gl.UNSIGNED_SHORT_5_6_5;
    case Format.R11G11B10F: return gl.UNSIGNED_INT_10F_11F_11F_REV;
    case Format.RGB5A1: return gl.UNSIGNED_SHORT_5_5_5_1;
    case Format.RGBA4: return gl.UNSIGNED_SHORT_4_4_4_4;
    case Format.RGB10A2: return gl.UNSIGNED_INT_2_10_10_10_REV;
    case Format.RGB10A2UI: return gl.UNSIGNED_INT_2_10_10_10_REV;
    case Format.RGB9E5: return gl.FLOAT;

    case Format.DEPTH: return gl.FLOAT;
    case Format.DEPTH_STENCIL: return gl.UNSIGNED_INT_24_8;

    case Format.BC1: return gl.UNSIGNED_BYTE;
    case Format.BC1_SRGB: return gl.UNSIGNED_BYTE;
    case Format.BC2: return gl.UNSIGNED_BYTE;
    case Format.BC2_SRGB: return gl.UNSIGNED_BYTE;
    case Format.BC3: return gl.UNSIGNED_BYTE;
    case Format.BC3_SRGB: return gl.UNSIGNED_BYTE;
    case Format.BC4: return gl.UNSIGNED_BYTE;
    case Format.BC4_SNORM: return gl.BYTE;
    case Format.BC5: return gl.UNSIGNED_BYTE;
    case Format.BC5_SNORM: return gl.BYTE;
    case Format.BC6H_SF16: return gl.FLOAT;
    case Format.BC6H_UF16: return gl.FLOAT;
    case Format.BC7: return gl.UNSIGNED_BYTE;
    case Format.BC7_SRGB: return gl.UNSIGNED_BYTE;

    case Format.ETC_RGB8: return gl.UNSIGNED_BYTE;
    case Format.ETC2_RGB8: return gl.UNSIGNED_BYTE;
    case Format.ETC2_SRGB8: return gl.UNSIGNED_BYTE;
    case Format.ETC2_RGB8_A1: return gl.UNSIGNED_BYTE;
    case Format.ETC2_SRGB8_A1: return gl.UNSIGNED_BYTE;
    case Format.EAC_R11: return gl.UNSIGNED_BYTE;
    case Format.EAC_R11SN: return gl.BYTE;
    case Format.EAC_RG11: return gl.UNSIGNED_BYTE;
    case Format.EAC_RG11SN: return gl.BYTE;

    case Format.PVRTC_RGB2: return gl.UNSIGNED_BYTE;
    case Format.PVRTC_RGBA2: return gl.UNSIGNED_BYTE;
    case Format.PVRTC_RGB4: return gl.UNSIGNED_BYTE;
    case Format.PVRTC_RGBA4: return gl.UNSIGNED_BYTE;
    case Format.PVRTC2_2BPP: return gl.UNSIGNED_BYTE;
    case Format.PVRTC2_4BPP: return gl.UNSIGNED_BYTE;

    case Format.ASTC_RGBA_4X4:
    case Format.ASTC_RGBA_5X4:
    case Format.ASTC_RGBA_5X5:
    case Format.ASTC_RGBA_6X5:
    case Format.ASTC_RGBA_6X6:
    case Format.ASTC_RGBA_8X5:
    case Format.ASTC_RGBA_8X6:
    case Format.ASTC_RGBA_8X8:
    case Format.ASTC_RGBA_10X5:
    case Format.ASTC_RGBA_10X6:
    case Format.ASTC_RGBA_10X8:
    case Format.ASTC_RGBA_10X10:
    case Format.ASTC_RGBA_12X10:
    case Format.ASTC_RGBA_12X12:
    case Format.ASTC_SRGBA_4X4:
    case Format.ASTC_SRGBA_5X4:
    case Format.ASTC_SRGBA_5X5:
    case Format.ASTC_SRGBA_6X5:
    case Format.ASTC_SRGBA_6X6:
    case Format.ASTC_SRGBA_8X5:
    case Format.ASTC_SRGBA_8X6:
    case Format.ASTC_SRGBA_8X8:
    case Format.ASTC_SRGBA_10X5:
    case Format.ASTC_SRGBA_10X6:
    case Format.ASTC_SRGBA_10X8:
    case Format.ASTC_SRGBA_10X10:
    case Format.ASTC_SRGBA_12X10:
    case Format.ASTC_SRGBA_12X12:
        return gl.UNSIGNED_BYTE;

    default: {
        return gl.UNSIGNED_BYTE;
    }
    }
}

export function GFXFormatToWebGLInternalFormat (format: Format, gl: WebGL2RenderingContext): GLenum {
    switch (format) {
    case Format.A8: return gl.ALPHA;
    case Format.L8: return gl.LUMINANCE;
    case Format.LA8: return gl.LUMINANCE_ALPHA;
    case Format.R8: return gl.R8;
    case Format.R8SN: return gl.R8_SNORM;
    case Format.R8UI: return gl.R8UI;
    case Format.R8I: return gl.R8I;
    case Format.RG8: return gl.RG8;
    case Format.RG8SN: return gl.RG8_SNORM;
    case Format.RG8UI: return gl.RG8UI;
    case Format.RG8I: return gl.RG8I;
    case Format.RGB8: return gl.RGB8;
    case Format.RGB8SN: return gl.RGB8_SNORM;
    case Format.RGB8UI: return gl.RGB8UI;
    case Format.RGB8I: return gl.RGB8I;
    case Format.BGRA8: return gl.RGBA8;
    case Format.RGBA8: return gl.RGBA8;
    case Format.RGBA8SN: return gl.RGBA8_SNORM;
    case Format.RGBA8UI: return gl.RGBA8UI;
    case Format.RGBA8I: return gl.RGBA8I;
    case Format.R16I: return gl.R16I;
    case Format.R16UI: return gl.R16UI;
    case Format.R16F: return gl.R16F;
    case Format.RG16I: return gl.RG16I;
    case Format.RG16UI: return gl.RG16UI;
    case Format.RG16F: return gl.RG16F;
    case Format.RGB16I: return gl.RGB16I;
    case Format.RGB16UI: return gl.RGB16UI;
    case Format.RGB16F: return gl.RGB16F;
    case Format.RGBA16I: return gl.RGBA16I;
    case Format.RGBA16UI: return gl.RGBA16UI;
    case Format.RGBA16F: return gl.RGBA16F;
    case Format.R32I: return gl.R32I;
    case Format.R32UI: return gl.R32UI;
    case Format.R32F: return gl.R32F;
    case Format.RG32I: return gl.RG32I;
    case Format.RG32UI: return gl.RG32UI;
    case Format.RG32F: return gl.RG32F;
    case Format.RGB32I: return gl.RGB32I;
    case Format.RGB32UI: return gl.RGB32UI;
    case Format.RGB32F: return gl.RGB32F;
    case Format.RGBA32I: return gl.RGBA32I;
    case Format.RGBA32UI: return gl.RGBA32UI;
    case Format.RGBA32F: return gl.RGBA32F;
    case Format.R5G6B5: return gl.RGB565;
    case Format.RGB5A1: return gl.RGB5_A1;
    case Format.RGBA4: return gl.RGBA4;
    case Format.SRGB8: return gl.SRGB8;
    case Format.SRGB8_A8: return gl.SRGB8_ALPHA8;
    case Format.RGB10A2: return gl.RGB10_A2;
    case Format.RGB10A2UI: return gl.RGB10_A2UI;
    case Format.R11G11B10F: return gl.R11F_G11F_B10F;
    case Format.DEPTH: return gl.DEPTH_COMPONENT32F;
    case Format.DEPTH_STENCIL: return gl.DEPTH24_STENCIL8;

    case Format.BC1: return WebGL2EXT.COMPRESSED_RGB_S3TC_DXT1_EXT;
    case Format.BC1_ALPHA: return WebGL2EXT.COMPRESSED_RGBA_S3TC_DXT1_EXT;
    case Format.BC1_SRGB: return WebGL2EXT.COMPRESSED_SRGB_S3TC_DXT1_EXT;
    case Format.BC1_SRGB_ALPHA: return WebGL2EXT.COMPRESSED_SRGB_ALPHA_S3TC_DXT1_EXT;
    case Format.BC2: return WebGL2EXT.COMPRESSED_RGBA_S3TC_DXT3_EXT;
    case Format.BC2_SRGB: return WebGL2EXT.COMPRESSED_SRGB_ALPHA_S3TC_DXT3_EXT;
    case Format.BC3: return WebGL2EXT.COMPRESSED_RGBA_S3TC_DXT5_EXT;
    case Format.BC3_SRGB: return WebGL2EXT.COMPRESSED_SRGB_ALPHA_S3TC_DXT5_EXT;

    case Format.ETC_RGB8: return WebGL2EXT.COMPRESSED_RGB_ETC1_WEBGL;
    case Format.ETC2_RGB8: return WebGL2EXT.COMPRESSED_RGB8_ETC2;
    case Format.ETC2_SRGB8: return WebGL2EXT.COMPRESSED_SRGB8_ETC2;
    case Format.ETC2_RGB8_A1: return WebGL2EXT.COMPRESSED_RGB8_PUNCHTHROUGH_ALPHA1_ETC2;
    case Format.ETC2_SRGB8_A1: return WebGL2EXT.COMPRESSED_SRGB8_PUNCHTHROUGH_ALPHA1_ETC2;
    case Format.ETC2_RGBA8: return WebGL2EXT.COMPRESSED_RGBA8_ETC2_EAC;
    case Format.ETC2_SRGB8_A8: return WebGL2EXT.COMPRESSED_SRGB8_ALPHA8_ETC2_EAC;
    case Format.EAC_R11: return WebGL2EXT.COMPRESSED_R11_EAC;
    case Format.EAC_R11SN: return WebGL2EXT.COMPRESSED_SIGNED_R11_EAC;
    case Format.EAC_RG11: return WebGL2EXT.COMPRESSED_RG11_EAC;
    case Format.EAC_RG11SN: return WebGL2EXT.COMPRESSED_SIGNED_RG11_EAC;

    case Format.PVRTC_RGB2: return WebGL2EXT.COMPRESSED_RGB_PVRTC_2BPPV1_IMG;
    case Format.PVRTC_RGBA2: return WebGL2EXT.COMPRESSED_RGBA_PVRTC_2BPPV1_IMG;
    case Format.PVRTC_RGB4: return WebGL2EXT.COMPRESSED_RGB_PVRTC_4BPPV1_IMG;
    case Format.PVRTC_RGBA4: return WebGL2EXT.COMPRESSED_RGBA_PVRTC_4BPPV1_IMG;

    case Format.ASTC_RGBA_4X4: return WebGL2EXT.COMPRESSED_RGBA_ASTC_4x4_KHR;
    case Format.ASTC_RGBA_5X4: return WebGL2EXT.COMPRESSED_RGBA_ASTC_5x4_KHR;
    case Format.ASTC_RGBA_5X5: return WebGL2EXT.COMPRESSED_RGBA_ASTC_5x5_KHR;
    case Format.ASTC_RGBA_6X5: return WebGL2EXT.COMPRESSED_RGBA_ASTC_6x5_KHR;
    case Format.ASTC_RGBA_6X6: return WebGL2EXT.COMPRESSED_RGBA_ASTC_6x6_KHR;
    case Format.ASTC_RGBA_8X5: return WebGL2EXT.COMPRESSED_RGBA_ASTC_8x5_KHR;
    case Format.ASTC_RGBA_8X6: return WebGL2EXT.COMPRESSED_RGBA_ASTC_8x6_KHR;
    case Format.ASTC_RGBA_8X8: return WebGL2EXT.COMPRESSED_RGBA_ASTC_8x8_KHR;
    case Format.ASTC_RGBA_10X5: return WebGL2EXT.COMPRESSED_RGBA_ASTC_10x5_KHR;
    case Format.ASTC_RGBA_10X6: return WebGL2EXT.COMPRESSED_RGBA_ASTC_10x6_KHR;
    case Format.ASTC_RGBA_10X8: return WebGL2EXT.COMPRESSED_RGBA_ASTC_10x8_KHR;
    case Format.ASTC_RGBA_10X10: return WebGL2EXT.COMPRESSED_RGBA_ASTC_10x10_KHR;
    case Format.ASTC_RGBA_12X10: return WebGL2EXT.COMPRESSED_RGBA_ASTC_12x10_KHR;
    case Format.ASTC_RGBA_12X12: return WebGL2EXT.COMPRESSED_RGBA_ASTC_12x12_KHR;

    case Format.ASTC_SRGBA_4X4: return WebGL2EXT.COMPRESSED_SRGB8_ALPHA8_ASTC_4x4_KHR;
    case Format.ASTC_SRGBA_5X4: return WebGL2EXT.COMPRESSED_SRGB8_ALPHA8_ASTC_5x4_KHR;
    case Format.ASTC_SRGBA_5X5: return WebGL2EXT.COMPRESSED_SRGB8_ALPHA8_ASTC_5x5_KHR;
    case Format.ASTC_SRGBA_6X5: return WebGL2EXT.COMPRESSED_SRGB8_ALPHA8_ASTC_6x5_KHR;
    case Format.ASTC_SRGBA_6X6: return WebGL2EXT.COMPRESSED_SRGB8_ALPHA8_ASTC_6x6_KHR;
    case Format.ASTC_SRGBA_8X5: return WebGL2EXT.COMPRESSED_SRGB8_ALPHA8_ASTC_8x5_KHR;
    case Format.ASTC_SRGBA_8X6: return WebGL2EXT.COMPRESSED_SRGB8_ALPHA8_ASTC_8x6_KHR;
    case Format.ASTC_SRGBA_8X8: return WebGL2EXT.COMPRESSED_SRGB8_ALPHA8_ASTC_8x8_KHR;
    case Format.ASTC_SRGBA_10X5: return WebGL2EXT.COMPRESSED_SRGB8_ALPHA8_ASTC_10x5_KHR;
    case Format.ASTC_SRGBA_10X6: return WebGL2EXT.COMPRESSED_SRGB8_ALPHA8_ASTC_10x6_KHR;
    case Format.ASTC_SRGBA_10X8: return WebGL2EXT.COMPRESSED_SRGB8_ALPHA8_ASTC_10x8_KHR;
    case Format.ASTC_SRGBA_10X10: return WebGL2EXT.COMPRESSED_SRGB8_ALPHA8_ASTC_10x10_KHR;
    case Format.ASTC_SRGBA_12X10: return WebGL2EXT.COMPRESSED_SRGB8_ALPHA8_ASTC_12x10_KHR;
    case Format.ASTC_SRGBA_12X12: return WebGL2EXT.COMPRESSED_SRGB8_ALPHA8_ASTC_12x12_KHR;

    default: {
        error('Unsupported Format, convert to WebGL internal format failed.');
        return gl.RGBA;
    }
    }
}

export function GFXFormatToWebGLFormat (format: Format, gl: WebGL2RenderingContext): GLenum {
    switch (format) {
    case Format.A8: return gl.ALPHA;
    case Format.L8: return gl.LUMINANCE;
    case Format.LA8: return gl.LUMINANCE_ALPHA;
    case Format.R8:
    case Format.R8SN: return gl.RED;
    case Format.R8UI:
    case Format.R8I: return gl.RED;
    case Format.RG8:
    case Format.RG8SN:
    case Format.RG8UI:
    case Format.RG8I: return gl.RG;
    case Format.RGB8:
    case Format.RGB8SN:
    case Format.RGB8UI:
    case Format.RGB8I: return gl.RGB;
    case Format.BGRA8:
    case Format.RGBA8:
    case Format.RGBA8SN:
    case Format.RGBA8UI:
    case Format.RGBA8I: return gl.RGBA;
    case Format.R16UI:
    case Format.R16I:
    case Format.R16F: return gl.RED;
    case Format.RG16UI:
    case Format.RG16I:
    case Format.RG16F: return gl.RG;
    case Format.RGB16UI:
    case Format.RGB16I:
    case Format.RGB16F: return gl.RGB;
    case Format.RGBA16UI:
    case Format.RGBA16I:
    case Format.RGBA16F: return gl.RGBA;
    case Format.R32UI:
    case Format.R32I:
    case Format.R32F: return gl.RED;
    case Format.RG32UI:
    case Format.RG32I:
    case Format.RG32F: return gl.RG;
    case Format.RGB32UI:
    case Format.RGB32I:
    case Format.RGB32F: return gl.RGB;
    case Format.RGBA32UI:
    case Format.RGBA32I:
    case Format.RGBA32F: return gl.RGBA;
    case Format.RGB10A2: return gl.RGBA;
    case Format.R11G11B10F: return gl.RGB;
    case Format.R5G6B5: return gl.RGB;
    case Format.RGB5A1: return gl.RGBA;
    case Format.RGBA4: return gl.RGBA;
    case Format.SRGB8: return gl.RGB;
    case Format.SRGB8_A8: return gl.RGBA;
    case Format.DEPTH: return gl.DEPTH_COMPONENT;
    case Format.DEPTH_STENCIL: return gl.DEPTH_STENCIL;

    case Format.BC1: return WebGL2EXT.COMPRESSED_RGB_S3TC_DXT1_EXT;
    case Format.BC1_ALPHA: return WebGL2EXT.COMPRESSED_RGBA_S3TC_DXT1_EXT;
    case Format.BC1_SRGB: return WebGL2EXT.COMPRESSED_SRGB_S3TC_DXT1_EXT;
    case Format.BC1_SRGB_ALPHA: return WebGL2EXT.COMPRESSED_SRGB_ALPHA_S3TC_DXT1_EXT;
    case Format.BC2: return WebGL2EXT.COMPRESSED_RGBA_S3TC_DXT3_EXT;
    case Format.BC2_SRGB: return WebGL2EXT.COMPRESSED_SRGB_ALPHA_S3TC_DXT3_EXT;
    case Format.BC3: return WebGL2EXT.COMPRESSED_RGBA_S3TC_DXT5_EXT;
    case Format.BC3_SRGB: return WebGL2EXT.COMPRESSED_SRGB_ALPHA_S3TC_DXT5_EXT;

    case Format.ETC_RGB8: return WebGL2EXT.COMPRESSED_RGB_ETC1_WEBGL;
    case Format.ETC2_RGB8: return WebGL2EXT.COMPRESSED_RGB8_ETC2;
    case Format.ETC2_SRGB8: return WebGL2EXT.COMPRESSED_SRGB8_ETC2;
    case Format.ETC2_RGB8_A1: return WebGL2EXT.COMPRESSED_RGB8_PUNCHTHROUGH_ALPHA1_ETC2;
    case Format.ETC2_SRGB8_A1: return WebGL2EXT.COMPRESSED_SRGB8_PUNCHTHROUGH_ALPHA1_ETC2;
    case Format.ETC2_RGBA8: return WebGL2EXT.COMPRESSED_RGBA8_ETC2_EAC;
    case Format.ETC2_SRGB8_A8: return WebGL2EXT.COMPRESSED_SRGB8_ALPHA8_ETC2_EAC;
    case Format.EAC_R11: return WebGL2EXT.COMPRESSED_R11_EAC;
    case Format.EAC_R11SN: return WebGL2EXT.COMPRESSED_SIGNED_R11_EAC;
    case Format.EAC_RG11: return WebGL2EXT.COMPRESSED_RG11_EAC;
    case Format.EAC_RG11SN: return WebGL2EXT.COMPRESSED_SIGNED_RG11_EAC;

    case Format.PVRTC_RGB2: return WebGL2EXT.COMPRESSED_RGB_PVRTC_2BPPV1_IMG;
    case Format.PVRTC_RGBA2: return WebGL2EXT.COMPRESSED_RGBA_PVRTC_2BPPV1_IMG;
    case Format.PVRTC_RGB4: return WebGL2EXT.COMPRESSED_RGB_PVRTC_4BPPV1_IMG;
    case Format.PVRTC_RGBA4: return WebGL2EXT.COMPRESSED_RGBA_PVRTC_4BPPV1_IMG;

    case Format.ASTC_RGBA_4X4: return WebGL2EXT.COMPRESSED_RGBA_ASTC_4x4_KHR;
    case Format.ASTC_RGBA_5X4: return WebGL2EXT.COMPRESSED_RGBA_ASTC_5x4_KHR;
    case Format.ASTC_RGBA_5X5: return WebGL2EXT.COMPRESSED_RGBA_ASTC_5x5_KHR;
    case Format.ASTC_RGBA_6X5: return WebGL2EXT.COMPRESSED_RGBA_ASTC_6x5_KHR;
    case Format.ASTC_RGBA_6X6: return WebGL2EXT.COMPRESSED_RGBA_ASTC_6x6_KHR;
    case Format.ASTC_RGBA_8X5: return WebGL2EXT.COMPRESSED_RGBA_ASTC_8x5_KHR;
    case Format.ASTC_RGBA_8X6: return WebGL2EXT.COMPRESSED_RGBA_ASTC_8x6_KHR;
    case Format.ASTC_RGBA_8X8: return WebGL2EXT.COMPRESSED_RGBA_ASTC_8x8_KHR;
    case Format.ASTC_RGBA_10X5: return WebGL2EXT.COMPRESSED_RGBA_ASTC_10x5_KHR;
    case Format.ASTC_RGBA_10X6: return WebGL2EXT.COMPRESSED_RGBA_ASTC_10x6_KHR;
    case Format.ASTC_RGBA_10X8: return WebGL2EXT.COMPRESSED_RGBA_ASTC_10x8_KHR;
    case Format.ASTC_RGBA_10X10: return WebGL2EXT.COMPRESSED_RGBA_ASTC_10x10_KHR;
    case Format.ASTC_RGBA_12X10: return WebGL2EXT.COMPRESSED_RGBA_ASTC_12x10_KHR;
    case Format.ASTC_RGBA_12X12: return WebGL2EXT.COMPRESSED_RGBA_ASTC_12x12_KHR;

    case Format.ASTC_SRGBA_4X4: return WebGL2EXT.COMPRESSED_SRGB8_ALPHA8_ASTC_4x4_KHR;
    case Format.ASTC_SRGBA_5X4: return WebGL2EXT.COMPRESSED_SRGB8_ALPHA8_ASTC_5x4_KHR;
    case Format.ASTC_SRGBA_5X5: return WebGL2EXT.COMPRESSED_SRGB8_ALPHA8_ASTC_5x5_KHR;
    case Format.ASTC_SRGBA_6X5: return WebGL2EXT.COMPRESSED_SRGB8_ALPHA8_ASTC_6x5_KHR;
    case Format.ASTC_SRGBA_6X6: return WebGL2EXT.COMPRESSED_SRGB8_ALPHA8_ASTC_6x6_KHR;
    case Format.ASTC_SRGBA_8X5: return WebGL2EXT.COMPRESSED_SRGB8_ALPHA8_ASTC_8x5_KHR;
    case Format.ASTC_SRGBA_8X6: return WebGL2EXT.COMPRESSED_SRGB8_ALPHA8_ASTC_8x6_KHR;
    case Format.ASTC_SRGBA_8X8: return WebGL2EXT.COMPRESSED_SRGB8_ALPHA8_ASTC_8x8_KHR;
    case Format.ASTC_SRGBA_10X5: return WebGL2EXT.COMPRESSED_SRGB8_ALPHA8_ASTC_10x5_KHR;
    case Format.ASTC_SRGBA_10X6: return WebGL2EXT.COMPRESSED_SRGB8_ALPHA8_ASTC_10x6_KHR;
    case Format.ASTC_SRGBA_10X8: return WebGL2EXT.COMPRESSED_SRGB8_ALPHA8_ASTC_10x8_KHR;
    case Format.ASTC_SRGBA_10X10: return WebGL2EXT.COMPRESSED_SRGB8_ALPHA8_ASTC_10x10_KHR;
    case Format.ASTC_SRGBA_12X10: return WebGL2EXT.COMPRESSED_SRGB8_ALPHA8_ASTC_12x10_KHR;
    case Format.ASTC_SRGBA_12X12: return WebGL2EXT.COMPRESSED_SRGB8_ALPHA8_ASTC_12x12_KHR;

    default: {
        error('Unsupported Format, convert to WebGL format failed.');
        return gl.RGBA;
    }
    }
}

function GFXTypeToWebGLType (type: Type, gl: WebGL2RenderingContext): GLenum {
    switch (type) {
    case Type.BOOL: return gl.BOOL;
    case Type.BOOL2: return gl.BOOL_VEC2;
    case Type.BOOL3: return gl.BOOL_VEC3;
    case Type.BOOL4: return gl.BOOL_VEC4;
    case Type.INT: return gl.INT;
    case Type.INT2: return gl.INT_VEC2;
    case Type.INT3: return gl.INT_VEC3;
    case Type.INT4: return gl.INT_VEC4;
    case Type.UINT: return gl.UNSIGNED_INT;
    case Type.FLOAT: return gl.FLOAT;
    case Type.FLOAT2: return gl.FLOAT_VEC2;
    case Type.FLOAT3: return gl.FLOAT_VEC3;
    case Type.FLOAT4: return gl.FLOAT_VEC4;
    case Type.MAT2: return gl.FLOAT_MAT2;
    case Type.MAT2X3: return gl.FLOAT_MAT2x3;
    case Type.MAT2X4: return gl.FLOAT_MAT2x4;
    case Type.MAT3X2: return gl.FLOAT_MAT3x2;
    case Type.MAT3: return gl.FLOAT_MAT3;
    case Type.MAT3X4: return gl.FLOAT_MAT3x4;
    case Type.MAT4X2: return gl.FLOAT_MAT4x2;
    case Type.MAT4X3: return gl.FLOAT_MAT4x3;
    case Type.MAT4: return gl.FLOAT_MAT4;
    case Type.SAMPLER2D: return gl.SAMPLER_2D;
    case Type.SAMPLER2D_ARRAY: return gl.SAMPLER_2D_ARRAY;
    case Type.SAMPLER3D: return gl.SAMPLER_3D;
    case Type.SAMPLER_CUBE: return gl.SAMPLER_CUBE;
    default: {
        error('Unsupported GLType, convert to GL type failed.');
        return Type.UNKNOWN;
    }
    }
}

function WebGLTypeToGFXType (glType: GLenum, gl: WebGL2RenderingContext): Type {
    switch (glType) {
    case gl.BOOL: return Type.BOOL;
    case gl.BOOL_VEC2: return Type.BOOL2;
    case gl.BOOL_VEC3: return Type.BOOL3;
    case gl.BOOL_VEC4: return Type.BOOL4;
    case gl.INT: return Type.INT;
    case gl.INT_VEC2: return Type.INT2;
    case gl.INT_VEC3: return Type.INT3;
    case gl.INT_VEC4: return Type.INT4;
    case gl.UNSIGNED_INT: return Type.UINT;
    case gl.UNSIGNED_INT_VEC2: return Type.UINT2;
    case gl.UNSIGNED_INT_VEC3: return Type.UINT3;
    case gl.UNSIGNED_INT_VEC4: return Type.UINT4;
    case gl.FLOAT: return Type.FLOAT;
    case gl.FLOAT_VEC2: return Type.FLOAT2;
    case gl.FLOAT_VEC3: return Type.FLOAT3;
    case gl.FLOAT_VEC4: return Type.FLOAT4;
    case gl.FLOAT_MAT2: return Type.MAT2;
    case gl.FLOAT_MAT2x3: return Type.MAT2X3;
    case gl.FLOAT_MAT2x4: return Type.MAT2X4;
    case gl.FLOAT_MAT3x2: return Type.MAT3X2;
    case gl.FLOAT_MAT3: return Type.MAT3;
    case gl.FLOAT_MAT3x4: return Type.MAT3X4;
    case gl.FLOAT_MAT4x2: return Type.MAT4X2;
    case gl.FLOAT_MAT4x3: return Type.MAT4X3;
    case gl.FLOAT_MAT4: return Type.MAT4;
    case gl.SAMPLER_2D: return Type.SAMPLER2D;
    case gl.SAMPLER_2D_ARRAY: return Type.SAMPLER2D_ARRAY;
    case gl.SAMPLER_3D: return Type.SAMPLER3D;
    case gl.SAMPLER_CUBE: return Type.SAMPLER_CUBE;
    default: {
        error('Unsupported GLType, convert to Type failed.');
        return Type.UNKNOWN;
    }
    }
}

function WebGLGetTypeSize (glType: GLenum, gl: WebGL2RenderingContext): number {
    switch (glType) {
    case gl.BOOL: return 4;
    case gl.BOOL_VEC2: return 8;
    case gl.BOOL_VEC3: return 12;
    case gl.BOOL_VEC4: return 16;
    case gl.INT: return 4;
    case gl.INT_VEC2: return 8;
    case gl.INT_VEC3: return 12;
    case gl.INT_VEC4: return 16;
    case gl.UNSIGNED_INT: return 4;
    case gl.UNSIGNED_INT_VEC2: return 8;
    case gl.UNSIGNED_INT_VEC3: return 12;
    case gl.UNSIGNED_INT_VEC4: return 16;
    case gl.FLOAT: return 4;
    case gl.FLOAT_VEC2: return 8;
    case gl.FLOAT_VEC3: return 12;
    case gl.FLOAT_VEC4: return 16;
    case gl.FLOAT_MAT2: return 16;
    case gl.FLOAT_MAT2x3: return 24;
    case gl.FLOAT_MAT2x4: return 32;
    case gl.FLOAT_MAT3x2: return 24;
    case gl.FLOAT_MAT3: return 36;
    case gl.FLOAT_MAT3x4: return 48;
    case gl.FLOAT_MAT4x2: return 32;
    case gl.FLOAT_MAT4x3: return 48;
    case gl.FLOAT_MAT4: return 64;
    case gl.SAMPLER_2D: return 4;
    case gl.SAMPLER_2D_ARRAY: return 4;
    case gl.SAMPLER_2D_ARRAY_SHADOW: return 4;
    case gl.SAMPLER_3D: return 4;
    case gl.SAMPLER_CUBE: return 4;
    case gl.INT_SAMPLER_2D: return 4;
    case gl.INT_SAMPLER_2D_ARRAY: return 4;
    case gl.INT_SAMPLER_3D: return 4;
    case gl.INT_SAMPLER_CUBE: return 4;
    case gl.UNSIGNED_INT_SAMPLER_2D: return 4;
    case gl.UNSIGNED_INT_SAMPLER_2D_ARRAY: return 4;
    case gl.UNSIGNED_INT_SAMPLER_3D: return 4;
    case gl.UNSIGNED_INT_SAMPLER_CUBE: return 4;
    default: {
        error('Unsupported GLType, get type failed.');
        return 0;
    }
    }
}

function WebGLGetComponentCount (glType: GLenum, gl: WebGL2RenderingContext): Type {
    switch (glType) {
    case gl.FLOAT_MAT2: return 2;
    case gl.FLOAT_MAT2x3: return 2;
    case gl.FLOAT_MAT2x4: return 2;
    case gl.FLOAT_MAT3x2: return 3;
    case gl.FLOAT_MAT3: return 3;
    case gl.FLOAT_MAT3x4: return 3;
    case gl.FLOAT_MAT4x2: return 4;
    case gl.FLOAT_MAT4x3: return 4;
    case gl.FLOAT_MAT4: return 4;
    default: {
        return 1;
    }
    }
}

const WebGLCmpFuncs: GLenum[] = [
    0x0200, // WebGLRenderingContext.NEVER,
    0x0201, // WebGLRenderingContext.LESS,
    0x0202, // WebGLRenderingContext.EQUAL,
    0x0203, // WebGLRenderingContext.LEQUAL,
    0x0204, // WebGLRenderingContext.GREATER,
    0x0205, // WebGLRenderingContext.NOTEQUAL,
    0x0206, // WebGLRenderingContext.GEQUAL,
    0x0207, // WebGLRenderingContext.ALWAYS,
];

const WebGLStencilOps: GLenum[] = [
    0x0000, // WebGLRenderingContext.ZERO,
    0x1E00, // WebGLRenderingContext.KEEP,
    0x1E01, // WebGLRenderingContext.REPLACE,
    0x1E02, // WebGLRenderingContext.INCR,
    0x1E03, // WebGLRenderingContext.DECR,
    0x150A, // WebGLRenderingContext.INVERT,
    0x8507, // WebGLRenderingContext.INCR_WRAP,
    0x8508, // WebGLRenderingContext.DECR_WRAP,
];

const WebGLBlendOps: GLenum[] = [
    0x8006, // WebGLRenderingContext.FUNC_ADD,
    0x800A, // WebGLRenderingContext.FUNC_SUBTRACT,
    0x800B, // WebGLRenderingContext.FUNC_REVERSE_SUBTRACT,
    0x8007, // WebGL2RenderingContext.MIN,
    0x8008, // WebGL2RenderingContext.MAX,
];

const WebGLBlendFactors: GLenum[] = [
    0x0000, // WebGLRenderingContext.ZERO,
    0x0001, // WebGLRenderingContext.ONE,
    0x0302, // WebGLRenderingContext.SRC_ALPHA,
    0x0304, // WebGLRenderingContext.DST_ALPHA,
    0x0303, // WebGLRenderingContext.ONE_MINUS_SRC_ALPHA,
    0x0305, // WebGLRenderingContext.ONE_MINUS_DST_ALPHA,
    0x0300, // WebGLRenderingContext.SRC_COLOR,
    0x0306, // WebGLRenderingContext.DST_COLOR,
    0x0301, // WebGLRenderingContext.ONE_MINUS_SRC_COLOR,
    0x0307, // WebGLRenderingContext.ONE_MINUS_DST_COLOR,
    0x0308, // WebGLRenderingContext.SRC_ALPHA_SATURATE,
    0x8001, // WebGLRenderingContext.CONSTANT_COLOR,
    0x8002, // WebGLRenderingContext.ONE_MINUS_CONSTANT_COLOR,
    0x8003, // WebGLRenderingContext.CONSTANT_ALPHA,
    0x8004, // WebGLRenderingContext.ONE_MINUS_CONSTANT_ALPHA,
];

export enum WebGL2Cmd {
    BEGIN_RENDER_PASS,
    END_RENDER_PASS,
    BIND_STATES,
    DRAW,
    UPDATE_BUFFER,
    COPY_BUFFER_TO_TEXTURE,
    BLIT_TEXTURE,
    COUNT,
}

export abstract class WebGL2CmdObject {
    public cmdType: WebGL2Cmd;
    public refCount = 0;

    constructor (type: WebGL2Cmd) {
        this.cmdType = type;
    }

    public abstract clear (): void;
}

export class WebGL2CmdBeginRenderPass extends WebGL2CmdObject {
    public gpuRenderPass: IWebGL2GPURenderPass | null = null;
    public gpuFramebuffer: IWebGL2GPUFramebuffer | null = null;
    public renderArea = new Rect();
    public clearColors: Color[] = [];
    public clearDepth = 1.0;
    public clearStencil = 0;

    constructor () {
        super(WebGL2Cmd.BEGIN_RENDER_PASS);
    }

    public clear (): void {
        this.gpuFramebuffer = null;
        this.clearColors.length = 0;
    }
}

export class WebGL2CmdBindStates extends WebGL2CmdObject {
    public gpuPipelineState: IWebGL2GPUPipelineState | null = null;
    public gpuInputAssembler: IWebGL2GPUInputAssembler | null = null;
    public gpuDescriptorSets: IWebGL2GPUDescriptorSet[] = [];
    public dynamicOffsets: number[] = [];
    public dynamicStates: DynamicStates = new DynamicStates();

    constructor () {
        super(WebGL2Cmd.BIND_STATES);
    }

    public clear (): void {
        this.gpuPipelineState = null;
        this.gpuInputAssembler = null;
        this.gpuDescriptorSets.length = 0;
        this.dynamicOffsets.length = 0;
    }
}

export class WebGL2CmdDraw extends WebGL2CmdObject {
    public drawInfo = new DrawInfo();

    constructor () {
        super(WebGL2Cmd.DRAW);
    }

    public clear (): void {
    }
}

export class WebGL2CmdUpdateBuffer extends WebGL2CmdObject {
    public gpuBuffer: IWebGL2GPUBuffer | null = null;
    public buffer: BufferSource | null = null;
    public offset = 0;
    public size = 0;

    constructor () {
        super(WebGL2Cmd.UPDATE_BUFFER);
    }

    public clear (): void {
        this.gpuBuffer = null;
        this.buffer = null;
    }
}

export class WebGL2CmdCopyBufferToTexture extends WebGL2CmdObject {
    public gpuTexture: IWebGL2GPUTexture | null = null;
    public buffers: ArrayBufferView[] = [];
    public regions: BufferTextureCopy[] = [];

    constructor () {
        super(WebGL2Cmd.COPY_BUFFER_TO_TEXTURE);
    }

    public clear (): void {
        this.gpuTexture = null;
        this.buffers.length = 0;
        this.regions.length = 0;
    }
}

export class WebGL2CmdBlitTexture extends WebGL2CmdObject {
    public srcTexture: IWebGL2GPUTexture | null = null;
    public dstTexture: IWebGL2GPUTexture | null = null;
    public regions: TextureBlit[] = [];
    public filter: Filter = Filter.LINEAR;

    constructor () {
        super(WebGL2Cmd.BLIT_TEXTURE);
    }

    public clear (): void {
        this.srcTexture = null;
        this.dstTexture = null;
        this.regions.length = 0;
    }
}

export class WebGL2CmdPackage {
    public cmds: CachedArray<WebGL2Cmd> = new CachedArray(1);
    public beginRenderPassCmds: CachedArray<WebGL2CmdBeginRenderPass> = new CachedArray(1);
    public bindStatesCmds: CachedArray<WebGL2CmdBindStates> = new CachedArray(1);
    public drawCmds: CachedArray<WebGL2CmdDraw> = new CachedArray(1);
    public updateBufferCmds: CachedArray<WebGL2CmdUpdateBuffer> = new CachedArray(1);
    public copyBufferToTextureCmds: CachedArray<WebGL2CmdCopyBufferToTexture> = new CachedArray(1);
    public blitTextureCmds: CachedArray<WebGL2CmdBlitTexture> = new CachedArray(1);

    public clearCmds (allocator: WebGL2CommandAllocator): void {
        if (this.beginRenderPassCmds.length) {
            allocator.beginRenderPassCmdPool.freeCmds(this.beginRenderPassCmds);
            this.beginRenderPassCmds.clear();
        }

        if (this.bindStatesCmds.length) {
            allocator.bindStatesCmdPool.freeCmds(this.bindStatesCmds);
            this.bindStatesCmds.clear();
        }

        if (this.drawCmds.length) {
            allocator.drawCmdPool.freeCmds(this.drawCmds);
            this.drawCmds.clear();
        }

        if (this.updateBufferCmds.length) {
            allocator.updateBufferCmdPool.freeCmds(this.updateBufferCmds);
            this.updateBufferCmds.clear();
        }

        if (this.copyBufferToTextureCmds.length) {
            allocator.copyBufferToTextureCmdPool.freeCmds(this.copyBufferToTextureCmds);
            this.copyBufferToTextureCmds.clear();
        }

        if (this.blitTextureCmds.length) {
            allocator.blitTextureCmdPool.freeCmds(this.blitTextureCmds);
            this.blitTextureCmds.clear();
        }

        this.cmds.clear();
    }
}

export function WebGL2CmdFuncCreateBuffer (device: WebGL2Device, gpuBuffer: IWebGL2GPUBuffer): void {
    const { gl } = device;
    const cache = device.stateCache;
    const glUsage: GLenum = gpuBuffer.memUsage & MemoryUsageBit.HOST ? gl.DYNAMIC_DRAW : gl.STATIC_DRAW;

    if (gpuBuffer.usage & BufferUsageBit.VERTEX) {
        gpuBuffer.glTarget = gl.ARRAY_BUFFER;
        const glBuffer = gl.createBuffer();

        if (glBuffer) {
            gpuBuffer.glBuffer = glBuffer;
            if (gpuBuffer.size > 0) {
                if (device.extensions.useVAO) {
                    if (cache.glVAO) {
                        gl.bindVertexArray(null);
                        cache.glVAO = null;
                    }
                }
                gfxStateCache.gpuInputAssembler = null;

                if (device.stateCache.glArrayBuffer !== gpuBuffer.glBuffer) {
                    gl.bindBuffer(gl.ARRAY_BUFFER, gpuBuffer.glBuffer);
                    device.stateCache.glArrayBuffer = gpuBuffer.glBuffer;
                }

                gl.bufferData(gl.ARRAY_BUFFER, gpuBuffer.size, glUsage);

                gl.bindBuffer(gl.ARRAY_BUFFER, null);
                device.stateCache.glArrayBuffer = null;
            }
        }
    } else if (gpuBuffer.usage & BufferUsageBit.INDEX) {
        gpuBuffer.glTarget = gl.ELEMENT_ARRAY_BUFFER;
        const glBuffer = gl.createBuffer();
        if (glBuffer) {
            gpuBuffer.glBuffer = glBuffer;
            if (gpuBuffer.size > 0) {
                if (device.extensions.useVAO) {
                    if (cache.glVAO) {
                        gl.bindVertexArray(null);
                        cache.glVAO = null;
                    }
                }
                gfxStateCache.gpuInputAssembler = null;

                if (device.stateCache.glElementArrayBuffer !== gpuBuffer.glBuffer) {
                    gl.bindBuffer(gl.ELEMENT_ARRAY_BUFFER, gpuBuffer.glBuffer);
                    device.stateCache.glElementArrayBuffer = gpuBuffer.glBuffer;
                }

                gl.bufferData(gl.ELEMENT_ARRAY_BUFFER, gpuBuffer.size, glUsage);

                gl.bindBuffer(gl.ELEMENT_ARRAY_BUFFER, null);
                device.stateCache.glElementArrayBuffer = null;
            }
        }
    } else if (gpuBuffer.usage & BufferUsageBit.UNIFORM) {
        gpuBuffer.glTarget = gl.UNIFORM_BUFFER;
        const glBuffer = gl.createBuffer();
        if (glBuffer && gpuBuffer.size > 0) {
            gpuBuffer.glBuffer = glBuffer;
            if (device.stateCache.glUniformBuffer !== gpuBuffer.glBuffer) {
                gl.bindBuffer(gl.UNIFORM_BUFFER, gpuBuffer.glBuffer);
                device.stateCache.glUniformBuffer = gpuBuffer.glBuffer;
            }

            gl.bufferData(gl.UNIFORM_BUFFER, gpuBuffer.size, glUsage);

            gl.bindBuffer(gl.UNIFORM_BUFFER, null);
            device.stateCache.glUniformBuffer = null;
        }
    } else if (gpuBuffer.usage & BufferUsageBit.INDIRECT) {
        gpuBuffer.glTarget = gl.NONE;
    } else if (gpuBuffer.usage & BufferUsageBit.TRANSFER_DST) {
        gpuBuffer.glTarget = gl.NONE;
    } else if (gpuBuffer.usage & BufferUsageBit.TRANSFER_SRC) {
        gpuBuffer.glTarget = gl.NONE;
    } else {
        error('Unsupported BufferType, create buffer failed.');
        gpuBuffer.glTarget = gl.NONE;
    }
}

export function WebGL2CmdFuncDestroyBuffer (device: WebGL2Device, gpuBuffer: IWebGL2GPUBuffer): void {
    const { gl } = device;
    const cache = device.stateCache;

    if (gpuBuffer.glBuffer) {
        // Firefox 75+ implicitly unbind whatever buffer there was on the slot sometimes
        // can be reproduced in the static batching scene at https://github.com/cocos-creator/test-cases-3d
        switch (gpuBuffer.glTarget) {
        case gl.ARRAY_BUFFER:
            if (device.extensions.useVAO) {
                if (cache.glVAO) {
                    gl.bindVertexArray(null);
                    device.stateCache.glVAO = null;
                }
            }
            gfxStateCache.gpuInputAssembler = null;

            gl.bindBuffer(gl.ARRAY_BUFFER, null);
            device.stateCache.glArrayBuffer = null;
            break;
        case gl.ELEMENT_ARRAY_BUFFER:
            if (device.extensions.useVAO) {
                if (cache.glVAO) {
                    gl.bindVertexArray(null);
                    device.stateCache.glVAO = null;
                }
            }
            gfxStateCache.gpuInputAssembler = null;

            gl.bindBuffer(gl.ELEMENT_ARRAY_BUFFER, null);
            device.stateCache.glElementArrayBuffer = null;
            break;
        case gl.UNIFORM_BUFFER:
            gl.bindBuffer(gl.UNIFORM_BUFFER, null);
            device.stateCache.glUniformBuffer = null;
            break;
        default:
        }

        gl.deleteBuffer(gpuBuffer.glBuffer);
        gpuBuffer.glBuffer = null;
    }
}

export function WebGL2CmdFuncResizeBuffer (device: WebGL2Device, gpuBuffer: IWebGL2GPUBuffer): void {
    const { gl } = device;
    const cache = device.stateCache;
    const glUsage: GLenum = gpuBuffer.memUsage & MemoryUsageBit.HOST ? gl.DYNAMIC_DRAW : gl.STATIC_DRAW;

    if (gpuBuffer.usage & BufferUsageBit.VERTEX) {
        if (device.extensions.useVAO) {
            if (cache.glVAO) {
                gl.bindVertexArray(null);
                cache.glVAO = null;
            }
        }
        gfxStateCache.gpuInputAssembler = null;

        if (cache.glArrayBuffer !== gpuBuffer.glBuffer) {
            gl.bindBuffer(gl.ARRAY_BUFFER, gpuBuffer.glBuffer);
        }

        if (gpuBuffer.buffer) {
            gl.bufferData(gl.ARRAY_BUFFER, gpuBuffer.buffer, glUsage);
        } else {
            gl.bufferData(gl.ARRAY_BUFFER, gpuBuffer.size, glUsage);
        }
        gl.bindBuffer(gl.ARRAY_BUFFER, null);
        cache.glArrayBuffer = null;
    } else if (gpuBuffer.usage & BufferUsageBit.INDEX) {
        if (device.extensions.useVAO) {
            if (cache.glVAO) {
                gl.bindVertexArray(null);
                cache.glVAO = null;
            }
        }
        gfxStateCache.gpuInputAssembler = null;

        if (device.stateCache.glElementArrayBuffer !== gpuBuffer.glBuffer) {
            gl.bindBuffer(gl.ELEMENT_ARRAY_BUFFER, gpuBuffer.glBuffer);
        }

        if (gpuBuffer.buffer) {
            gl.bufferData(gl.ELEMENT_ARRAY_BUFFER, gpuBuffer.buffer, glUsage);
        } else {
            gl.bufferData(gl.ELEMENT_ARRAY_BUFFER, gpuBuffer.size, glUsage);
        }
        gl.bindBuffer(gl.ELEMENT_ARRAY_BUFFER, null);
        device.stateCache.glElementArrayBuffer = null;
    } else if (gpuBuffer.usage & BufferUsageBit.UNIFORM) {
        if (device.stateCache.glUniformBuffer !== gpuBuffer.glBuffer) {
            gl.bindBuffer(gl.UNIFORM_BUFFER, gpuBuffer.glBuffer);
        }

        gl.bufferData(gl.UNIFORM_BUFFER, gpuBuffer.size, glUsage);
        gl.bindBuffer(gl.UNIFORM_BUFFER, null);
        device.stateCache.glUniformBuffer = null;
    } else if ((gpuBuffer.usage & BufferUsageBit.INDIRECT)
            || (gpuBuffer.usage & BufferUsageBit.TRANSFER_DST)
            || (gpuBuffer.usage & BufferUsageBit.TRANSFER_SRC)) {
        gpuBuffer.glTarget = gl.NONE;
    } else {
        error('Unsupported BufferType, create buffer failed.');
        gpuBuffer.glTarget = gl.NONE;
    }
}

<<<<<<< HEAD
export function WebGL2CmdFuncUpdateBuffer (device: WebGL2Device, gpuBuffer: IWebGL2GPUBuffer, buffer: Readonly<BufferSource>,
    offset: number, size: number): void {
    const buff = buffer as ArrayBuffer;
    const { gl } = device;
    const cache = device.stateCache;
=======
export function WebGL2CmdFuncUpdateBuffer (
    device: WebGL2Device,
    gpuBuffer: IWebGL2GPUBuffer,
    buffer: Readonly<BufferSource>,
    offset: number,
    size: number,
): void {
    if (gpuBuffer.usage & BufferUsageBit.INDIRECT) {
        gpuBuffer.indirects.clearDraws();
        const drawInfos = (buffer as IndirectBuffer).drawInfos;
        for (let i = 0; i < drawInfos.length; ++i) {
            gpuBuffer.indirects.setDrawInfo(offset + i, drawInfos[i]);
        }
    } else {
        const buff = buffer as ArrayBuffer;
        const { gl } = device;
        const cache = device.stateCache;

        switch (gpuBuffer.glTarget) {
        case gl.ARRAY_BUFFER: {
            if (device.extensions.useVAO) {
                if (cache.glVAO) {
                    gl.bindVertexArray(null);
                    cache.glVAO = null;
                }
            }
            gfxStateCache.gpuInputAssembler = null;
>>>>>>> 839a086e

    switch (gpuBuffer.glTarget) {
    case gl.ARRAY_BUFFER: {
        if (device.extensions.useVAO) {
            if (cache.glVAO) {
                gl.bindVertexArray(null);
                cache.glVAO = null;
            }
        }
        gfxStateCache.gpuInputAssembler = null;

        if (cache.glArrayBuffer !== gpuBuffer.glBuffer) {
            gl.bindBuffer(gl.ARRAY_BUFFER, gpuBuffer.glBuffer);
            cache.glArrayBuffer = gpuBuffer.glBuffer;
        }

        if (size === buff.byteLength) {
            gl.bufferSubData(gpuBuffer.glTarget, offset, buff);
        } else {
            gl.bufferSubData(gpuBuffer.glTarget, offset, buff.slice(0, size));
        }
        break;
    }
    case gl.ELEMENT_ARRAY_BUFFER: {
        if (device.extensions.useVAO) {
            if (cache.glVAO) {
                gl.bindVertexArray(null);
                cache.glVAO = null;
            }
        }
        gfxStateCache.gpuInputAssembler = null;

        if (cache.glElementArrayBuffer !== gpuBuffer.glBuffer) {
            gl.bindBuffer(gl.ELEMENT_ARRAY_BUFFER, gpuBuffer.glBuffer);
            cache.glElementArrayBuffer = gpuBuffer.glBuffer;
        }

        if (size === buff.byteLength) {
            gl.bufferSubData(gpuBuffer.glTarget, offset, buff);
        } else {
            gl.bufferSubData(gpuBuffer.glTarget, offset, buff.slice(0, size));
        }
<<<<<<< HEAD
        break;
    }
    case gl.UNIFORM_BUFFER: {
        if (cache.glUniformBuffer !== gpuBuffer.glBuffer) {
            gl.bindBuffer(gl.UNIFORM_BUFFER, gpuBuffer.glBuffer);
            cache.glUniformBuffer = gpuBuffer.glBuffer;
=======
        default: {
            error('Unsupported BufferType, update buffer failed.');
>>>>>>> 839a086e
        }

        if (size === buff.byteLength) {
            gl.bufferSubData(gpuBuffer.glTarget, offset, buff);
        } else {
            gl.bufferSubData(gpuBuffer.glTarget, offset, new Float32Array(buff, 0, size / 4));
        }
        break;
    }
    default: {
        error('Unsupported BufferType, update buffer failed.');
    }
    }
}

export function WebGL2CmdFuncCreateTexture (device: WebGL2Device, gpuTexture: IWebGL2GPUTexture): void {
    const { gl } = device;

    gpuTexture.glInternalFmt = GFXFormatToWebGLInternalFormat(gpuTexture.format, gl);
    gpuTexture.glFormat = GFXFormatToWebGLFormat(gpuTexture.format, gl);
    gpuTexture.glType = GFXFormatToWebGLType(gpuTexture.format, gl);

    let w = gpuTexture.width;
    let h = gpuTexture.height;
    const d = gpuTexture.depth;
    const l = gpuTexture.arrayLayer;

    switch (gpuTexture.type) {
    case TextureType.TEX2D: {
        gpuTexture.glTarget = gl.TEXTURE_2D;

        const maxSize = Math.max(w, h);
        if (maxSize > device.capabilities.maxTextureSize) {
            errorID(9100, maxSize, device.capabilities.maxTextureSize);
        }

        if (gpuTexture.samples === SampleCount.X1) {
            gpuTexture.glTexture = gl.createTexture();
            if (gpuTexture.size > 0) {
                const glTexUnit = device.stateCache.glTexUnits[device.stateCache.texUnit];

                if (glTexUnit.glTexture !== gpuTexture.glTexture) {
                    gl.bindTexture(gl.TEXTURE_2D, gpuTexture.glTexture);
                    glTexUnit.glTexture = gpuTexture.glTexture;
                }

                if (FormatInfos[gpuTexture.format].isCompressed) {
                    for (let i = 0; i < gpuTexture.mipLevel; ++i) {
                        const imgSize = FormatSize(gpuTexture.format, w, h, 1);
                        const view: Uint8Array = new Uint8Array(imgSize);
                        gl.compressedTexImage2D(gl.TEXTURE_2D, i, gpuTexture.glInternalFmt, w, h, 0, view);
                        w = Math.max(1, w >> 1);
                        h = Math.max(1, h >> 1);
                    }
                } else if (gpuTexture.flags & TextureFlagBit.MUTABLE_STORAGE) {
                    gl.texImage2D(gl.TEXTURE_2D, 0, gpuTexture.glInternalFmt, w, h, 0, gpuTexture.glFormat, gpuTexture.glType, null);
                } else {
                    gl.texStorage2D(gl.TEXTURE_2D, gpuTexture.mipLevel, gpuTexture.glInternalFmt, w, h);
                }
            }
        } else {
            gpuTexture.glRenderbuffer = gl.createRenderbuffer();
            if (gpuTexture.size > 0) {
                if (device.stateCache.glRenderbuffer !== gpuTexture.glRenderbuffer) {
                    gl.bindRenderbuffer(gl.RENDERBUFFER, gpuTexture.glRenderbuffer);
                    device.stateCache.glRenderbuffer = gpuTexture.glRenderbuffer;
                }

                gl.renderbufferStorageMultisample(
                    gl.RENDERBUFFER,
                    gpuTexture.samples,
                    gpuTexture.glInternalFmt,
                    gpuTexture.width,
                    gpuTexture.height,
                );
            }
        }
        break;
    }
    case TextureType.TEX2D_ARRAY: {
        gpuTexture.glTarget = gl.TEXTURE_2D_ARRAY;

        const maxSize = Math.max(w, h);
        if (maxSize > device.capabilities.maxTextureSize) {
            errorID(9100, maxSize, device.capabilities.maxTextureSize);
        }
        if (l > device.capabilities.maxArrayTextureLayers) {
            errorID(9100, l, device.capabilities.maxArrayTextureLayers);
        }

        gpuTexture.glTexture = gl.createTexture();
        if (gpuTexture.size > 0) {
            const glTexUnit = device.stateCache.glTexUnits[device.stateCache.texUnit];

            if (glTexUnit.glTexture !== gpuTexture.glTexture) {
                gl.bindTexture(gl.TEXTURE_2D_ARRAY, gpuTexture.glTexture);
                glTexUnit.glTexture = gpuTexture.glTexture;
            }

            if (FormatInfos[gpuTexture.format].isCompressed) {
                for (let i = 0; i < gpuTexture.mipLevel; ++i) {
                    const imgSize = FormatSize(gpuTexture.format, w, h, l);
                    const view: Uint8Array = new Uint8Array(imgSize);
                    gl.compressedTexImage3D(gl.TEXTURE_2D_ARRAY, i, gpuTexture.glInternalFmt, w, h, l, 0, view);
                    w = Math.max(1, w >> 1);
                    h = Math.max(1, h >> 1);
                }
            } else {
                gl.texStorage3D(gl.TEXTURE_2D_ARRAY, gpuTexture.mipLevel, gpuTexture.glInternalFmt, w, h, l);
            }
        }
        break;
    }
    case TextureType.TEX3D: {
        gpuTexture.glTarget = gl.TEXTURE_3D;

        const maxSize = Math.max(Math.max(w, h), d);
        if (maxSize > device.capabilities.max3DTextureSize) {
            errorID(9100, maxSize, device.capabilities.max3DTextureSize);
        }

        gpuTexture.glTexture = gl.createTexture();
        if (gpuTexture.size > 0) {
            const glTexUnit = device.stateCache.glTexUnits[device.stateCache.texUnit];

            if (glTexUnit.glTexture !== gpuTexture.glTexture) {
                gl.bindTexture(gl.TEXTURE_3D, gpuTexture.glTexture);
                glTexUnit.glTexture = gpuTexture.glTexture;
            }

            if (FormatInfos[gpuTexture.format].isCompressed) {
                for (let i = 0; i < gpuTexture.mipLevel; ++i) {
                    const imgSize = FormatSize(gpuTexture.format, w, h, d);
                    const view: Uint8Array = new Uint8Array(imgSize);
                    gl.compressedTexImage3D(gl.TEXTURE_3D, i, gpuTexture.glInternalFmt, w, h, d, 0, view);
                    w = Math.max(1, w >> 1);
                    h = Math.max(1, h >> 1);
                }
            } else {
                gl.texStorage3D(gl.TEXTURE_3D, gpuTexture.mipLevel, gpuTexture.glInternalFmt, w, h, d);
            }
        }
        break;
    }
    case TextureType.CUBE: {
        gpuTexture.glTarget = gl.TEXTURE_CUBE_MAP;

        const maxSize = Math.max(w, h);
        if (maxSize > device.capabilities.maxCubeMapTextureSize) {
            errorID(9100, maxSize, device.capabilities.maxTextureSize);
        }

        gpuTexture.glTexture = gl.createTexture();
        if (gpuTexture.size > 0) {
            const glTexUnit = device.stateCache.glTexUnits[device.stateCache.texUnit];

            if (glTexUnit.glTexture !== gpuTexture.glTexture) {
                gl.bindTexture(gl.TEXTURE_CUBE_MAP, gpuTexture.glTexture);
                glTexUnit.glTexture = gpuTexture.glTexture;
            }

            if (FormatInfos[gpuTexture.format].isCompressed) {
                for (let i = 0; i < gpuTexture.mipLevel; ++i) {
                    const imgSize = FormatSize(gpuTexture.format, w, h, 1);
                    const view: Uint8Array = new Uint8Array(imgSize);
                    for (let f = 0; f < 6; ++f) {
                        gl.compressedTexImage2D(gl.TEXTURE_CUBE_MAP_POSITIVE_X + f, i, gpuTexture.glInternalFmt, w, h, 0, view);
                    }
                    w = Math.max(1, w >> 1);
                    h = Math.max(1, h >> 1);
                }
            } else {
                gl.texStorage2D(gl.TEXTURE_CUBE_MAP, gpuTexture.mipLevel, gpuTexture.glInternalFmt, w, h);
            }
        }
        break;
    }
    default: {
        error('Unsupported TextureType, create texture failed.');
        gpuTexture.type = TextureType.TEX2D;
        gpuTexture.glTarget = gl.TEXTURE_2D;
    }
    }
}

export function WebGL2CmdFuncDestroyTexture (device: WebGL2Device, gpuTexture: IWebGL2GPUTexture): void {
    const { gl } = device;
    if (gpuTexture.glTexture) {
        const glTexUnits = device.stateCache.glTexUnits;
        let texUnit = device.stateCache.texUnit;
        gl.deleteTexture(gpuTexture.glTexture);
        for (let i = 0; i < glTexUnits.length; ++i) {
            if (glTexUnits[i].glTexture === gpuTexture.glTexture) {
                gl.activeTexture(gl.TEXTURE0 + i);
                texUnit = i;
                gl.bindTexture(gpuTexture.glTarget, null);
                glTexUnits[i].glTexture = null;
            }
        }
        device.stateCache.texUnit = texUnit;
        gpuTexture.glTexture = null;
    }

    if (gpuTexture.glRenderbuffer) {
        let glRenderbuffer = device.stateCache.glRenderbuffer;
        gl.deleteRenderbuffer(gpuTexture.glRenderbuffer);
        if (glRenderbuffer === gpuTexture.glRenderbuffer) {
            gl.bindRenderbuffer(gl.RENDERBUFFER, null);
            glRenderbuffer = null;
        }
        gpuTexture.glRenderbuffer = null;
    }
}

export function WebGL2CmdFuncResizeTexture (device: WebGL2Device, gpuTexture: IWebGL2GPUTexture): void {
    if (!gpuTexture.size) return;

    const { gl } = device;

    let w = gpuTexture.width;
    let h = gpuTexture.height;
    const d = gpuTexture.depth;
    const l = gpuTexture.arrayLayer;

    switch (gpuTexture.type) {
    case TextureType.TEX2D: {
        gpuTexture.glTarget = gl.TEXTURE_2D;

        const maxSize = Math.max(w, h);
        if (maxSize > device.capabilities.maxTextureSize) {
            errorID(9100, maxSize, device.capabilities.maxTextureSize);
        }

        if (gpuTexture.samples === SampleCount.X1) {
            const glTexUnit = device.stateCache.glTexUnits[device.stateCache.texUnit];

            if (glTexUnit.glTexture !== gpuTexture.glTexture) {
                gl.bindTexture(gl.TEXTURE_2D, gpuTexture.glTexture);
                glTexUnit.glTexture = gpuTexture.glTexture;
            }

            if (FormatInfos[gpuTexture.format].isCompressed) {
                for (let i = 0; i < gpuTexture.mipLevel; ++i) {
                    const imgSize = FormatSize(gpuTexture.format, w, h, 1);
                    const view: Uint8Array = new Uint8Array(imgSize);
                    gl.compressedTexImage2D(gl.TEXTURE_2D, i, gpuTexture.glInternalFmt, w, h, 0, view);
                    w = Math.max(1, w >> 1);
                    h = Math.max(1, h >> 1);
                }
            } else {
                // immutable by default
                WebGL2CmdFuncDestroyTexture(device, gpuTexture);
                WebGL2CmdFuncCreateTexture(device, gpuTexture);
            }
        } else if (gpuTexture.glRenderbuffer) {
            if (device.stateCache.glRenderbuffer !== gpuTexture.glRenderbuffer) {
                gl.bindRenderbuffer(gl.RENDERBUFFER, gpuTexture.glRenderbuffer);
                device.stateCache.glRenderbuffer = gpuTexture.glRenderbuffer;
            }

            gl.renderbufferStorageMultisample(
                gl.RENDERBUFFER,
                gpuTexture.samples,
                gpuTexture.glInternalFmt,
                gpuTexture.width,
                gpuTexture.height,
            );
        }
        break;
    }
    case TextureType.TEX2D_ARRAY: {
        gpuTexture.glTarget = gl.TEXTURE_2D_ARRAY;

        const maxSize = Math.max(w, h);
        if (maxSize > device.capabilities.maxTextureSize) {
            errorID(9100, maxSize, device.capabilities.maxTextureSize);
        }
        if (l > device.capabilities.maxArrayTextureLayers) {
            errorID(9100, l, device.capabilities.maxArrayTextureLayers);
        }

        gpuTexture.glTexture = gl.createTexture();
        if (gpuTexture.size > 0) {
            const glTexUnit = device.stateCache.glTexUnits[device.stateCache.texUnit];

            if (glTexUnit.glTexture !== gpuTexture.glTexture) {
                gl.bindTexture(gl.TEXTURE_2D_ARRAY, gpuTexture.glTexture);
                glTexUnit.glTexture = gpuTexture.glTexture;
            }

            if (FormatInfos[gpuTexture.format].isCompressed) {
                for (let i = 0; i < gpuTexture.mipLevel; ++i) {
                    const imgSize = FormatSize(gpuTexture.format, w, h, l);
                    const view: Uint8Array = new Uint8Array(imgSize);
                    gl.compressedTexImage3D(gl.TEXTURE_2D_ARRAY, i, gpuTexture.glInternalFmt, w, h, l, 0, view);
                    w = Math.max(1, w >> 1);
                    h = Math.max(1, h >> 1);
                }
            } else {
                gl.texStorage3D(gl.TEXTURE_2D_ARRAY, gpuTexture.mipLevel, gpuTexture.glInternalFmt, w, h, l);
            }
        }
        break;
    }
    case TextureType.TEX3D: {
        gpuTexture.glTarget = gl.TEXTURE_3D;

        const maxSize = Math.max(Math.max(w, h), d);
        if (maxSize > device.capabilities.max3DTextureSize) {
            errorID(9100, maxSize, device.capabilities.max3DTextureSize);
        }

        gpuTexture.glTexture = gl.createTexture();
        if (gpuTexture.size > 0) {
            const glTexUnit = device.stateCache.glTexUnits[device.stateCache.texUnit];

            if (glTexUnit.glTexture !== gpuTexture.glTexture) {
                gl.bindTexture(gl.TEXTURE_3D, gpuTexture.glTexture);
                glTexUnit.glTexture = gpuTexture.glTexture;
            }

            if (FormatInfos[gpuTexture.format].isCompressed) {
                for (let i = 0; i < gpuTexture.mipLevel; ++i) {
                    const imgSize = FormatSize(gpuTexture.format, w, h, d);
                    const view: Uint8Array = new Uint8Array(imgSize);
                    gl.compressedTexImage3D(gl.TEXTURE_3D, i, gpuTexture.glInternalFmt, w, h, d, 0, view);
                    w = Math.max(1, w >> 1);
                    h = Math.max(1, h >> 1);
                }
            } else {
                gl.texStorage3D(gl.TEXTURE_3D, gpuTexture.mipLevel, gpuTexture.glInternalFmt, w, h, d);
            }
        }
        break;
    }
    case TextureType.CUBE: {
        gpuTexture.type = TextureType.CUBE;
        gpuTexture.glTarget = gl.TEXTURE_CUBE_MAP;

        const maxSize = Math.max(w, h);
        if (maxSize > device.capabilities.maxCubeMapTextureSize) {
            errorID(9100, maxSize, device.capabilities.maxTextureSize);
        }

        const glTexUnit = device.stateCache.glTexUnits[device.stateCache.texUnit];

        if (glTexUnit.glTexture !== gpuTexture.glTexture) {
            gl.bindTexture(gl.TEXTURE_CUBE_MAP, gpuTexture.glTexture);
            glTexUnit.glTexture = gpuTexture.glTexture;
        }

        if (FormatInfos[gpuTexture.format].isCompressed) {
            for (let f = 0; f < 6; ++f) {
                w = gpuTexture.width;
                h = gpuTexture.height;
                for (let i = 0; i < gpuTexture.mipLevel; ++i) {
                    const imgSize = FormatSize(gpuTexture.format, w, h, 1);
                    const view: Uint8Array = new Uint8Array(imgSize);
                    gl.compressedTexImage2D(gl.TEXTURE_CUBE_MAP_POSITIVE_X + f, i, gpuTexture.glInternalFmt, w, h, 0, view);
                    w = Math.max(1, w >> 1);
                    h = Math.max(1, h >> 1);
                }
            }
        } else {
            // immutable by default
            WebGL2CmdFuncDestroyTexture(device, gpuTexture);
            WebGL2CmdFuncCreateTexture(device, gpuTexture);
        }
        break;
    }
    default: {
        error('Unsupported TextureType, create texture failed.');
        gpuTexture.type = TextureType.TEX2D;
        gpuTexture.glTarget = gl.TEXTURE_2D;
    }
    }
}

export function WebGL2CmdFuncPrepareSamplerInfo (device: WebGL2Device, gpuSampler: IWebGL2GPUSampler): void {
    const { gl } = device;

    if (gpuSampler.minFilter === Filter.LINEAR || gpuSampler.minFilter === Filter.ANISOTROPIC) {
        if (gpuSampler.mipFilter === Filter.LINEAR || gpuSampler.mipFilter === Filter.ANISOTROPIC) {
            gpuSampler.glMinFilter = gl.LINEAR_MIPMAP_LINEAR;
        } else if (gpuSampler.mipFilter === Filter.POINT) {
            gpuSampler.glMinFilter = gl.LINEAR_MIPMAP_NEAREST;
        } else {
            gpuSampler.glMinFilter = gl.LINEAR;
        }
    } else if (gpuSampler.mipFilter === Filter.LINEAR || gpuSampler.mipFilter === Filter.ANISOTROPIC) {
        gpuSampler.glMinFilter = gl.NEAREST_MIPMAP_LINEAR;
    } else if (gpuSampler.mipFilter === Filter.POINT) {
        gpuSampler.glMinFilter = gl.NEAREST_MIPMAP_NEAREST;
    } else {
        gpuSampler.glMinFilter = gl.NEAREST;
    }

    if (gpuSampler.magFilter === Filter.LINEAR || gpuSampler.magFilter === Filter.ANISOTROPIC) {
        gpuSampler.glMagFilter = gl.LINEAR;
    } else {
        gpuSampler.glMagFilter = gl.NEAREST;
    }

    gpuSampler.glWrapS = WebGLWraps[gpuSampler.addressU];
    gpuSampler.glWrapT = WebGLWraps[gpuSampler.addressV];
    gpuSampler.glWrapR = WebGLWraps[gpuSampler.addressW];
}

export function WebGL2CmdFuncDestroySampler (device: WebGL2Device, gpuSampler: IWebGL2GPUSampler): void {
    const { gl } = device;
    const it = gpuSampler.glSamplers.values();
    const res = it.next();

    while (!res.done) {
        gl.deleteSampler(res.value);

        const glSamplerUnits = device.stateCache.glSamplerUnits;
        for (let i = 0; i < glSamplerUnits.length; ++i) {
            if (glSamplerUnits[i] === res.value) {
                gl.bindSampler(i, null);
                glSamplerUnits[i] = null;
            }
        }
    }

    gpuSampler.glSamplers.clear();
}

export function WebGL2CmdFuncCreateFramebuffer (device: WebGL2Device, gpuFramebuffer: IWebGL2GPUFramebuffer): void {
    for (let i = 0; i < gpuFramebuffer.gpuColorViews.length; ++i) {
        const tex = gpuFramebuffer.gpuColorViews[i].gpuTexture;
        if (tex.isSwapchainTexture) {
            gpuFramebuffer.isOffscreen = false;
            return;
        }
    }

    const { gl } = device;
    const attachments: GLenum[] = [];

    const glFramebuffer = gl.createFramebuffer();
    if (glFramebuffer) {
        gpuFramebuffer.glFramebuffer = glFramebuffer;

        if (device.stateCache.glFramebuffer !== gpuFramebuffer.glFramebuffer) {
            gl.bindFramebuffer(gl.FRAMEBUFFER, gpuFramebuffer.glFramebuffer);
        }

        for (let i = 0; i < gpuFramebuffer.gpuColorViews.length; ++i) {
            const colorTextureView = gpuFramebuffer.gpuColorViews[i];
            const colorTexture = colorTextureView.gpuTexture;
            if (colorTexture) {
                if (colorTexture.glTexture) {
                    gl.framebufferTexture2D(
                        gl.FRAMEBUFFER,
                        gl.COLOR_ATTACHMENT0 + i,
                        colorTexture.glTarget,
                        colorTexture.glTexture,
                        colorTextureView.baseLevel,
                    );
                } else {
                    gl.framebufferRenderbuffer(
                        gl.FRAMEBUFFER,
                        gl.COLOR_ATTACHMENT0 + i,
                        gl.RENDERBUFFER,
                        colorTexture.glRenderbuffer,
                    );
                }

                attachments.push(gl.COLOR_ATTACHMENT0 + i);
                gpuFramebuffer.width = Math.min(gpuFramebuffer.width, colorTexture.width >> colorTextureView.baseLevel);
                gpuFramebuffer.height = Math.min(gpuFramebuffer.height, colorTexture.height >> colorTextureView.baseLevel);
            }
        }

        const dstView = gpuFramebuffer.gpuDepthStencilView;
        if (dstView) {
            const dst = dstView.gpuTexture;
            const glAttachment = FormatInfos[dst.format].hasStencil ? gl.DEPTH_STENCIL_ATTACHMENT : gl.DEPTH_ATTACHMENT;
            if (dst.glTexture) {
                gl.framebufferTexture2D(
                    gl.FRAMEBUFFER,
                    glAttachment,
                    dst.glTarget,
                    dst.glTexture,
                    gpuFramebuffer.gpuDepthStencilView!.baseLevel,
                );
            } else {
                gl.framebufferRenderbuffer(
                    gl.FRAMEBUFFER,
                    glAttachment,
                    gl.RENDERBUFFER,
                    dst.glRenderbuffer,
                );
            }
            gpuFramebuffer.width = Math.min(gpuFramebuffer.width, dst.width >> dstView.baseLevel);
            gpuFramebuffer.height = Math.min(gpuFramebuffer.height, dst.height >> dstView.baseLevel);
        }

        gl.drawBuffers(attachments);

        const status = gl.checkFramebufferStatus(gl.FRAMEBUFFER);
        if (status !== gl.FRAMEBUFFER_COMPLETE) {
            switch (status) {
            case gl.FRAMEBUFFER_INCOMPLETE_ATTACHMENT: {
                error('glCheckFramebufferStatus() - FRAMEBUFFER_INCOMPLETE_ATTACHMENT');
                break;
            }
            case gl.FRAMEBUFFER_INCOMPLETE_MISSING_ATTACHMENT: {
                error('glCheckFramebufferStatus() - FRAMEBUFFER_INCOMPLETE_MISSING_ATTACHMENT');
                break;
            }
            case gl.FRAMEBUFFER_INCOMPLETE_DIMENSIONS: {
                error('glCheckFramebufferStatus() - FRAMEBUFFER_INCOMPLETE_DIMENSIONS');
                break;
            }
            case gl.FRAMEBUFFER_UNSUPPORTED: {
                error('glCheckFramebufferStatus() - FRAMEBUFFER_UNSUPPORTED');
                break;
            }
            default:
            }
        }

        if (device.stateCache.glFramebuffer !== gpuFramebuffer.glFramebuffer) {
            gl.bindFramebuffer(gl.FRAMEBUFFER, device.stateCache.glFramebuffer);
        }
    }
}

export function WebGL2CmdFuncDestroyFramebuffer (device: WebGL2Device, gpuFramebuffer: IWebGL2GPUFramebuffer): void {
    if (gpuFramebuffer.glFramebuffer) {
        device.gl.deleteFramebuffer(gpuFramebuffer.glFramebuffer);
        if (device.stateCache.glFramebuffer === gpuFramebuffer.glFramebuffer) {
            device.gl.bindFramebuffer(device.gl.FRAMEBUFFER, null);
            device.stateCache.glFramebuffer = null;
        }
        gpuFramebuffer.glFramebuffer = null;
    }
}

export function WebGL2CmdFuncCreateShader (device: WebGL2Device, gpuShader: IWebGL2GPUShader): void {
    const { gl } = device;

    for (let k = 0; k < gpuShader.gpuStages.length; k++) {
        const gpuStage = gpuShader.gpuStages[k];

        let glShaderType: GLenum = 0;
        let shaderTypeStr = '';
        let lineNumber = 1;

        switch (gpuStage.type) {
        case ShaderStageFlagBit.VERTEX: {
            shaderTypeStr = 'VertexShader';
            glShaderType = gl.VERTEX_SHADER;
            break;
        }
        case ShaderStageFlagBit.FRAGMENT: {
            shaderTypeStr = 'FragmentShader';
            glShaderType = gl.FRAGMENT_SHADER;
            break;
        }
        default: {
            error('Unsupported ShaderType.');
            return;
        }
        }

        const glShader = gl.createShader(glShaderType);
        if (glShader) {
            gpuStage.glShader = glShader;
            gl.shaderSource(gpuStage.glShader, `#version 300 es\n${gpuStage.source}`);
            gl.compileShader(gpuStage.glShader);

            if (!gl.getShaderParameter(gpuStage.glShader, gl.COMPILE_STATUS)) {
                error(`${shaderTypeStr} in '${gpuShader.name}' compilation failed.`);
                error('Shader source dump:', gpuStage.source.replace(/^|\n/g, (): string => `\n${lineNumber++} `));
                error(gl.getShaderInfoLog(gpuStage.glShader));

                for (let l = 0; l < gpuShader.gpuStages.length; l++) {
                    const stage = gpuShader.gpuStages[k];
                    if (stage.glShader) {
                        gl.deleteShader(stage.glShader);
                        stage.glShader = null;
                    }
                }
                return;
            }
        }
    }

    const glProgram = gl.createProgram();
    if (!glProgram) {
        return;
    }

    gpuShader.glProgram = glProgram;

    const enableEffectImport = !!(cclegacy.rendering && cclegacy.rendering.enableEffectImport);

    // link program
    for (let k = 0; k < gpuShader.gpuStages.length; k++) {
        const gpuStage = gpuShader.gpuStages[k];
        gl.attachShader(gpuShader.glProgram, gpuStage.glShader!);
    }

    gl.linkProgram(gpuShader.glProgram);

    // detach & delete immediately
    for (let k = 0; k < gpuShader.gpuStages.length; k++) {
        const gpuStage = gpuShader.gpuStages[k];
        if (gpuStage.glShader) {
            gl.detachShader(gpuShader.glProgram, gpuStage.glShader);
            gl.deleteShader(gpuStage.glShader);
            gpuStage.glShader = null;
        }
    }

    if (gl.getProgramParameter(gpuShader.glProgram, gl.LINK_STATUS)) {
        debug(`Shader '${gpuShader.name}' compilation succeeded.`);
    } else {
        error(`Failed to link shader '${gpuShader.name}'.`);
        error(gl.getProgramInfoLog(gpuShader.glProgram));
        return;
    }

    // parse inputs
    const activeAttribCount: number = gl.getProgramParameter(gpuShader.glProgram, gl.ACTIVE_ATTRIBUTES);
    gpuShader.glInputs = new Array<IWebGL2GPUInput>(activeAttribCount);

    for (let i = 0; i < activeAttribCount; ++i) {
        const attribInfo = gl.getActiveAttrib(gpuShader.glProgram, i);
        if (attribInfo) {
            let varName: string;
            const nameOffset = attribInfo.name.indexOf('[');
            if (nameOffset !== -1) {
                varName = attribInfo.name.substr(0, nameOffset);
            } else {
                varName = attribInfo.name;
            }

            const glLoc = gl.getAttribLocation(gpuShader.glProgram, varName);
            const type = WebGLTypeToGFXType(attribInfo.type, gl);
            const stride = WebGLGetTypeSize(attribInfo.type, gl);

            gpuShader.glInputs[i] = {
                name: varName,
                type,
                stride,
                count: attribInfo.size,
                size: stride * attribInfo.size,

                glType: attribInfo.type,
                glLoc,
            };
        }
    }

    // create uniform blocks
    const activeBlockCount: number = gl.getProgramParameter(gpuShader.glProgram, gl.ACTIVE_UNIFORM_BLOCKS);
    let blockName: string;
    let blockIdx: number;
    let blockSize: number;
    let block: UniformBlock | null;

    if (activeBlockCount) {
        gpuShader.glBlocks = new Array<IWebGL2GPUUniformBlock>(activeBlockCount);

        for (let b = 0; b < activeBlockCount; ++b) {
            blockName = gl.getActiveUniformBlockName(gpuShader.glProgram, b)!;
            const nameOffset = blockName.indexOf('[');
            if (nameOffset !== -1) {
                blockName = blockName.substr(0, nameOffset);
            }

            // blockIdx = gl.getUniformBlockIndex(gpuShader.glProgram, blockName);
            block = null;
            for (let k = 0; k < gpuShader.blocks.length; k++) {
                if (gpuShader.blocks[k].name === blockName) {
                    block = gpuShader.blocks[k];
                    break;
                }
            }

            if (!block) {
                error(`Block '${blockName}' does not bound`);
            } else {
                // blockIdx = gl.getUniformBlockIndex(gpuShader.glProgram, blockName);
                blockIdx = b;
                blockSize = gl.getActiveUniformBlockParameter(gpuShader.glProgram, blockIdx, gl.UNIFORM_BLOCK_DATA_SIZE);

                const glBinding = enableEffectImport
                    ? block.flattened
                    : block.binding + (device.bindingMappings.blockOffsets[block.set] || 0);

                gl.uniformBlockBinding(gpuShader.glProgram, blockIdx, glBinding);

                gpuShader.glBlocks[b] = {
                    set: block.set,
                    binding: block.binding,
                    idx: blockIdx,
                    name: blockName,
                    size: blockSize,
                    glBinding,
                };
            }
        }
    }

    // WebGL doesn't support Framebuffer Fetch
    for (let i = 0; i < gpuShader.subpassInputs.length; ++i) {
        const subpassInput = gpuShader.subpassInputs[i];
        gpuShader.samplerTextures.push(
            new UniformSamplerTexture(subpassInput.set, subpassInput.binding, subpassInput.name, Type.SAMPLER2D, subpassInput.count),
        );
    }

    // create uniform sampler textures
    if (gpuShader.samplerTextures.length > 0) {
        gpuShader.glSamplerTextures = new Array<IWebGL2GPUUniformSamplerTexture>(gpuShader.samplerTextures.length);

        for (let i = 0; i < gpuShader.samplerTextures.length; ++i) {
            const sampler = gpuShader.samplerTextures[i];
            gpuShader.glSamplerTextures[i] = {
                set: sampler.set,
                binding: sampler.binding,
                name: sampler.name,
                type: sampler.type,
                count: sampler.count,
                units: [],
                glUnits: null!,
                glType: GFXTypeToWebGLType(sampler.type, gl),
                glLoc: null!,
            };
        }
    }

    // texture unit index mapping optimization
    const glActiveSamplers: IWebGL2GPUUniformSamplerTexture[] = [];
    const glActiveSamplerLocations: WebGLUniformLocation[] = [];
    const texUnitCacheMap = device.stateCache.texUnitCacheMap;

    if (!enableEffectImport) {
        let flexibleSetBaseOffset = 0;
        for (let i = 0; i < gpuShader.blocks.length; ++i) {
            if (gpuShader.blocks[i].set === device.bindingMappings.flexibleSet) {
                flexibleSetBaseOffset++;
            }
        }

        let arrayOffset = 0;
        for (let i = 0; i < gpuShader.samplerTextures.length; ++i) {
            const sampler = gpuShader.samplerTextures[i];
            const glLoc = gl.getUniformLocation(gpuShader.glProgram, sampler.name);
            // wEcHAT just returns { id: -1 } for non-existing names /eyerolling
            if (glLoc && (glLoc as any).id !== -1) {
                glActiveSamplers.push(gpuShader.glSamplerTextures[i]);
                glActiveSamplerLocations.push(glLoc);
            }
            if (texUnitCacheMap[sampler.name] === undefined) {
                let binding = sampler.binding + device.bindingMappings.samplerTextureOffsets[sampler.set] + arrayOffset;
                if (sampler.set === device.bindingMappings.flexibleSet) { binding -= flexibleSetBaseOffset; }
                texUnitCacheMap[sampler.name] = binding % device.capabilities.maxTextureUnits;
                arrayOffset += sampler.count - 1;
            }
        }
    } else {
        for (let i = 0; i < gpuShader.samplerTextures.length; ++i) {
            const sampler = gpuShader.samplerTextures[i];
            const glLoc = gl.getUniformLocation(gpuShader.glProgram, sampler.name);
            // wEcHAT just returns { id: -1 } for non-existing names /eyerolling
            if (glLoc && (glLoc as any).id !== -1) {
                glActiveSamplers.push(gpuShader.glSamplerTextures[i]);
                glActiveSamplerLocations.push(glLoc);
            }
            if (texUnitCacheMap[sampler.name] === undefined) {
                texUnitCacheMap[sampler.name] = sampler.flattened % device.capabilities.maxTextureUnits;
            }
        }
    }

    if (glActiveSamplers.length) {
        const usedTexUnits: boolean[] = [];
        // try to reuse existing mappings first
        for (let i = 0; i < glActiveSamplers.length; ++i) {
            const glSampler = glActiveSamplers[i];

            let cachedUnit = texUnitCacheMap[glSampler.name];
            if (cachedUnit !== undefined) {
                glSampler.glLoc = glActiveSamplerLocations[i];
                for (let t = 0; t < glSampler.count; ++t) {
                    while (usedTexUnits[cachedUnit]) {
                        cachedUnit = (cachedUnit + 1) % device.capabilities.maxTextureUnits;
                    }
                    glSampler.units.push(cachedUnit);
                    usedTexUnits[cachedUnit] = true;
                }
            }
        }
        // fill in the rest sequencially
        let unitIdx = 0;
        for (let i = 0; i < glActiveSamplers.length; ++i) {
            const glSampler = glActiveSamplers[i];

            if (!glSampler.glLoc) {
                glSampler.glLoc = glActiveSamplerLocations[i];
                while (usedTexUnits[unitIdx]) { unitIdx++; }
                for (let t = 0; t < glSampler.count; ++t) {
                    while (usedTexUnits[unitIdx]) {
                        unitIdx = (unitIdx + 1) % device.capabilities.maxTextureUnits;
                    }
                    if (texUnitCacheMap[glSampler.name] === undefined) {
                        texUnitCacheMap[glSampler.name] = unitIdx;
                    }
                    glSampler.units.push(unitIdx);
                    usedTexUnits[unitIdx] = true;
                }
            }
        }

        if (device.stateCache.glProgram !== gpuShader.glProgram) {
            gl.useProgram(gpuShader.glProgram);
        }

        for (let k = 0; k < glActiveSamplers.length; k++) {
            const glSampler = glActiveSamplers[k];
            glSampler.glUnits = new Int32Array(glSampler.units);
            gl.uniform1iv(glSampler.glLoc, glSampler.glUnits);
        }

        if (device.stateCache.glProgram !== gpuShader.glProgram) {
            gl.useProgram(device.stateCache.glProgram);
        }
    }

    gpuShader.glSamplerTextures = glActiveSamplers;
}

export function WebGL2CmdFuncDestroyShader (device: WebGL2Device, gpuShader: IWebGL2GPUShader): void {
    if (gpuShader.glProgram) {
        device.gl.deleteProgram(gpuShader.glProgram);
        if (device.stateCache.glProgram === gpuShader.glProgram) {
            device.gl.useProgram(null);
            device.stateCache.glProgram = null;
        }
        gpuShader.glProgram = null;
    }
}

export function WebGL2CmdFuncCreateInputAssember (device: WebGL2Device, gpuInputAssembler: IWebGL2GPUInputAssembler): void {
    const { gl } = device;

    gpuInputAssembler.glAttribs = new Array<IWebGL2Attrib>(gpuInputAssembler.attributes.length);

    const offsets = [0, 0, 0, 0, 0, 0, 0, 0];

    for (let i = 0; i < gpuInputAssembler.attributes.length; ++i) {
        const attrib = gpuInputAssembler.attributes[i];

        const stream = attrib.stream !== undefined ? attrib.stream : 0;
        // if (stream < gpuInputAssembler.gpuVertexBuffers.length) {

        const gpuBuffer = gpuInputAssembler.gpuVertexBuffers[stream];

        const glType = GFXFormatToWebGLType(attrib.format, gl);
        const { size } = FormatInfos[attrib.format];

        gpuInputAssembler.glAttribs[i] = {
            name: attrib.name,
            glBuffer: gpuBuffer.glBuffer,
            glType,
            size,
            count: FormatInfos[attrib.format].count,
            stride: gpuBuffer.stride,
            componentCount: WebGLGetComponentCount(glType, gl),
            isNormalized: (attrib.isNormalized !== undefined ? attrib.isNormalized : false),
            isInstanced: (attrib.isInstanced !== undefined ? attrib.isInstanced : false),
            offset: offsets[stream],
        };

        offsets[stream] += size;
    }
}

export function WebGL2CmdFuncDestroyInputAssembler (device: WebGL2Device, gpuInputAssembler: IWebGL2GPUInputAssembler): void {
    const it = gpuInputAssembler.glVAOs.values();
    let res = it.next();
    const { gl } = device;
    let glVAO = device.stateCache.glVAO;
    while (!res.done) {
        gl.deleteVertexArray(res.value);
        if (glVAO === res.value) {
            gl.bindVertexArray(null);
            glVAO = null;
        }
        res = it.next();
    }
    device.stateCache.glVAO = glVAO;
    gpuInputAssembler.glVAOs.clear();
}

interface IWebGL2StateCache {
    gpuPipelineState: IWebGL2GPUPipelineState | null;
    gpuInputAssembler: IWebGL2GPUInputAssembler | null;
    glPrimitive: number;
    invalidateAttachments: GLenum[];
}
const gfxStateCache: IWebGL2StateCache = {
    gpuPipelineState: null,
    gpuInputAssembler: null,
    glPrimitive: 0,
    invalidateAttachments: [],
};

export function WebGL2CmdFuncBeginRenderPass (
    device: WebGL2Device,
    gpuRenderPass: IWebGL2GPURenderPass | null,
    gpuFramebuffer: IWebGL2GPUFramebuffer | null,
    renderArea: Readonly<Rect>,
    clearColors: Readonly<Color[]>,
    clearDepth: number,
    clearStencil: number,
): void {
    const { gl } = device;
    const cache = device.stateCache;

    let clears: GLbitfield = 0;

    if (gpuFramebuffer && gpuRenderPass) {
        if (cache.glFramebuffer !== gpuFramebuffer.glFramebuffer) {
            gl.bindFramebuffer(gl.FRAMEBUFFER, gpuFramebuffer.glFramebuffer);
            cache.glFramebuffer = gpuFramebuffer.glFramebuffer;
        }

        if (cache.viewport.left !== renderArea.x
            || cache.viewport.top !== renderArea.y
            || cache.viewport.width !== renderArea.width
            || cache.viewport.height !== renderArea.height) {
            gl.viewport(renderArea.x, renderArea.y, renderArea.width, renderArea.height);

            cache.viewport.left = renderArea.x;
            cache.viewport.top = renderArea.y;
            cache.viewport.width = renderArea.width;
            cache.viewport.height = renderArea.height;
        }

        if (cache.scissorRect.x !== renderArea.x
            || cache.scissorRect.y !== renderArea.y
            || cache.scissorRect.width !== renderArea.width
            || cache.scissorRect.height !== renderArea.height) {
            gl.scissor(renderArea.x, renderArea.y, renderArea.width, renderArea.height);

            cache.scissorRect.x = renderArea.x;
            cache.scissorRect.y = renderArea.y;
            cache.scissorRect.width = renderArea.width;
            cache.scissorRect.height = renderArea.height;
        }

        gfxStateCache.invalidateAttachments.length = 0;

        for (let j = 0; j < clearColors.length; ++j) {
            const colorAttachment = gpuRenderPass.colorAttachments[j];

            if (colorAttachment.format !== Format.UNKNOWN) {
                switch (colorAttachment.loadOp) {
                case LoadOp.LOAD: break; // GL default behavior
                case LoadOp.CLEAR: {
                    if (cache.bs.targets[0].blendColorMask !== ColorMask.ALL) {
                        gl.colorMask(true, true, true, true);
                    }

                    // We-chat mini-game, glClearBufferfv get INVALID_ENUM. MRT may not be supported. use clearColor instead.
                    if (gpuRenderPass.colorAttachments.length === 1) {
                        const clearColor = clearColors[0];
                        gl.clearColor(clearColor.x, clearColor.y, clearColor.z, clearColor.w);
                        clears |= gl.COLOR_BUFFER_BIT;
                    } else {
                        _f32v4[0] = clearColors[j].x;
                        _f32v4[1] = clearColors[j].y;
                        _f32v4[2] = clearColors[j].z;
                        _f32v4[3] = clearColors[j].w;
                        gl.clearBufferfv(gl.COLOR, j, _f32v4);
                    }
                    break;
                }
                case LoadOp.DISCARD: {
                    // invalidate the framebuffer
                    gfxStateCache.invalidateAttachments.push(gl.COLOR_ATTACHMENT0 + j);
                    break;
                }
                default:
                }
            }
        } // if (curGPURenderPass)

        if (gpuRenderPass.depthStencilAttachment) {
            if (gpuRenderPass.depthStencilAttachment.format !== Format.UNKNOWN) {
                switch (gpuRenderPass.depthStencilAttachment.depthLoadOp) {
                case LoadOp.LOAD: break; // GL default behavior
                case LoadOp.CLEAR: {
                    if (!cache.dss.depthWrite) {
                        gl.depthMask(true);
                    }

                    gl.clearDepth(clearDepth);

                    clears |= gl.DEPTH_BUFFER_BIT;
                    break;
                }
                case LoadOp.DISCARD: {
                    // invalidate the framebuffer
                    gfxStateCache.invalidateAttachments.push(gl.DEPTH_ATTACHMENT);
                    break;
                }
                default:
                }

                if (FormatInfos[gpuRenderPass.depthStencilAttachment.format].hasStencil) {
                    switch (gpuRenderPass.depthStencilAttachment.stencilLoadOp) {
                    case LoadOp.LOAD: break; // GL default behavior
                    case LoadOp.CLEAR: {
                        if (!cache.dss.stencilWriteMaskFront) {
                            gl.stencilMaskSeparate(gl.FRONT, 0xffff);
                        }

                        if (!cache.dss.stencilWriteMaskBack) {
                            gl.stencilMaskSeparate(gl.BACK, 0xffff);
                        }

                        gl.clearStencil(clearStencil);
                        clears |= gl.STENCIL_BUFFER_BIT;
                        break;
                    }
                    case LoadOp.DISCARD: {
                        // invalidate the framebuffer
                        gfxStateCache.invalidateAttachments.push(gl.STENCIL_ATTACHMENT);
                        break;
                    }
                    default:
                    }
                }
            }
        } // if (curGPURenderPass.depthStencilAttachment)

        if (gpuFramebuffer.glFramebuffer && gfxStateCache.invalidateAttachments.length) {
            gl.invalidateFramebuffer(gl.FRAMEBUFFER, gfxStateCache.invalidateAttachments);
        }

        if (clears) {
            gl.clear(clears);
        }

        // restore states
        if (clears & gl.COLOR_BUFFER_BIT) {
            const colorMask = cache.bs.targets[0].blendColorMask;
            if (colorMask !== ColorMask.ALL) {
                const r = (colorMask & ColorMask.R) !== ColorMask.NONE;
                const g = (colorMask & ColorMask.G) !== ColorMask.NONE;
                const b = (colorMask & ColorMask.B) !== ColorMask.NONE;
                const a = (colorMask & ColorMask.A) !== ColorMask.NONE;
                gl.colorMask(r, g, b, a);
            }
        }

        if ((clears & gl.DEPTH_BUFFER_BIT)
            && !cache.dss.depthWrite) {
            gl.depthMask(false);
        }

        if (clears & gl.STENCIL_BUFFER_BIT) {
            if (!cache.dss.stencilWriteMaskFront) {
                gl.stencilMaskSeparate(gl.FRONT, 0);
            }

            if (!cache.dss.stencilWriteMaskBack) {
                gl.stencilMaskSeparate(gl.BACK, 0);
            }
        }
    } // if (gpuFramebuffer)
}

export function WebGL2CmdFuncBindStates (
    device: WebGL2Device,
    gpuPipelineState: IWebGL2GPUPipelineState | null,
    gpuInputAssembler: IWebGL2GPUInputAssembler | null,
    gpuDescriptorSets: Readonly<IWebGL2GPUDescriptorSet[]>,
    dynamicOffsets: Readonly<number[]>,
    dynamicStates: Readonly<DynamicStates>,
): void {
    const { gl } = device;
    const cache = device.stateCache;
    const gpuShader = gpuPipelineState && gpuPipelineState.gpuShader;

    let isShaderChanged = false;

    // bind pipeline
    if (gpuPipelineState && gfxStateCache.gpuPipelineState !== gpuPipelineState) {
        gfxStateCache.gpuPipelineState = gpuPipelineState;
        gfxStateCache.glPrimitive = gpuPipelineState.glPrimitive;

        if (gpuShader) {
            const { glProgram } = gpuShader;
            if (cache.glProgram !== glProgram) {
                gl.useProgram(glProgram);
                cache.glProgram = glProgram;
                isShaderChanged = true;
            }
        }

        // rasterizer state
        const { rs } = gpuPipelineState;
        if (rs) {
            if (cache.rs.cullMode !== rs.cullMode) {
                switch (rs.cullMode) {
                case CullMode.NONE: {
                    gl.disable(gl.CULL_FACE);
                    break;
                }
                case CullMode.FRONT: {
                    gl.enable(gl.CULL_FACE);
                    gl.cullFace(gl.FRONT);
                    break;
                }
                case CullMode.BACK: {
                    gl.enable(gl.CULL_FACE);
                    gl.cullFace(gl.BACK);
                    break;
                }
                default:
                }

                device.stateCache.rs.cullMode = rs.cullMode;
            }

            const isFrontFaceCCW = rs.isFrontFaceCCW; // boolean XOR
            if (device.stateCache.rs.isFrontFaceCCW !== isFrontFaceCCW) {
                gl.frontFace(isFrontFaceCCW ? gl.CCW : gl.CW);
                device.stateCache.rs.isFrontFaceCCW = isFrontFaceCCW;
            }

            if ((device.stateCache.rs.depthBias !== rs.depthBias)
                || (device.stateCache.rs.depthBiasSlop !== rs.depthBiasSlop)) {
                gl.polygonOffset(rs.depthBias, rs.depthBiasSlop);
                device.stateCache.rs.depthBias = rs.depthBias;
                device.stateCache.rs.depthBiasSlop = rs.depthBiasSlop;
            }

            if (device.stateCache.rs.lineWidth !== rs.lineWidth) {
                gl.lineWidth(rs.lineWidth);
                device.stateCache.rs.lineWidth = rs.lineWidth;
            }
        } // rasterizater state

        // depth-stencil state
        const { dss } = gpuPipelineState;
        if (dss) {
            if (cache.dss.depthTest !== dss.depthTest) {
                if (dss.depthTest) {
                    gl.enable(gl.DEPTH_TEST);
                } else {
                    gl.disable(gl.DEPTH_TEST);
                }
                cache.dss.depthTest = dss.depthTest;
            }

            if (cache.dss.depthWrite !== dss.depthWrite) {
                gl.depthMask(dss.depthWrite);
                cache.dss.depthWrite = dss.depthWrite;
            }

            if (cache.dss.depthFunc !== dss.depthFunc) {
                gl.depthFunc(WebGLCmpFuncs[dss.depthFunc]);
                cache.dss.depthFunc = dss.depthFunc;
            }

            // front
            if ((cache.dss.stencilTestFront !== dss.stencilTestFront)
                || (cache.dss.stencilTestBack !== dss.stencilTestBack)) {
                if (dss.stencilTestFront || dss.stencilTestBack) {
                    gl.enable(gl.STENCIL_TEST);
                } else {
                    gl.disable(gl.STENCIL_TEST);
                }
                cache.dss.stencilTestFront = dss.stencilTestFront;
                cache.dss.stencilTestBack = dss.stencilTestBack;
            }

            if ((cache.dss.stencilFuncFront !== dss.stencilFuncFront)
                || (cache.dss.stencilRefFront !== dss.stencilRefFront)
                || (cache.dss.stencilReadMaskFront !== dss.stencilReadMaskFront)) {
                gl.stencilFuncSeparate(
                    gl.FRONT,
                    WebGLCmpFuncs[dss.stencilFuncFront],
                    dss.stencilRefFront,
                    dss.stencilReadMaskFront,
                );

                cache.dss.stencilFuncFront = dss.stencilFuncFront;
                cache.dss.stencilRefFront = dss.stencilRefFront;
                cache.dss.stencilReadMaskFront = dss.stencilReadMaskFront;
            }

            if ((cache.dss.stencilFailOpFront !== dss.stencilFailOpFront)
                || (cache.dss.stencilZFailOpFront !== dss.stencilZFailOpFront)
                || (cache.dss.stencilPassOpFront !== dss.stencilPassOpFront)) {
                gl.stencilOpSeparate(
                    gl.FRONT,
                    WebGLStencilOps[dss.stencilFailOpFront],
                    WebGLStencilOps[dss.stencilZFailOpFront],
                    WebGLStencilOps[dss.stencilPassOpFront],
                );

                cache.dss.stencilFailOpFront = dss.stencilFailOpFront;
                cache.dss.stencilZFailOpFront = dss.stencilZFailOpFront;
                cache.dss.stencilPassOpFront = dss.stencilPassOpFront;
            }

            if (cache.dss.stencilWriteMaskFront !== dss.stencilWriteMaskFront) {
                gl.stencilMaskSeparate(gl.FRONT, dss.stencilWriteMaskFront);
                cache.dss.stencilWriteMaskFront = dss.stencilWriteMaskFront;
            }

            // back
            if ((cache.dss.stencilFuncBack !== dss.stencilFuncBack)
                || (cache.dss.stencilRefBack !== dss.stencilRefBack)
                || (cache.dss.stencilReadMaskBack !== dss.stencilReadMaskBack)) {
                gl.stencilFuncSeparate(
                    gl.BACK,
                    WebGLCmpFuncs[dss.stencilFuncBack],
                    dss.stencilRefBack,
                    dss.stencilReadMaskBack,
                );

                cache.dss.stencilFuncBack = dss.stencilFuncBack;
                cache.dss.stencilRefBack = dss.stencilRefBack;
                cache.dss.stencilReadMaskBack = dss.stencilReadMaskBack;
            }

            if ((cache.dss.stencilFailOpBack !== dss.stencilFailOpBack)
                || (cache.dss.stencilZFailOpBack !== dss.stencilZFailOpBack)
                || (cache.dss.stencilPassOpBack !== dss.stencilPassOpBack)) {
                gl.stencilOpSeparate(
                    gl.BACK,
                    WebGLStencilOps[dss.stencilFailOpBack],
                    WebGLStencilOps[dss.stencilZFailOpBack],
                    WebGLStencilOps[dss.stencilPassOpBack],
                );

                cache.dss.stencilFailOpBack = dss.stencilFailOpBack;
                cache.dss.stencilZFailOpBack = dss.stencilZFailOpBack;
                cache.dss.stencilPassOpBack = dss.stencilPassOpBack;
            }

            if (cache.dss.stencilWriteMaskBack !== dss.stencilWriteMaskBack) {
                gl.stencilMaskSeparate(gl.BACK, dss.stencilWriteMaskBack);
                cache.dss.stencilWriteMaskBack = dss.stencilWriteMaskBack;
            }
        } // depth-stencil state

        // blend state
        const { bs } = gpuPipelineState;
        if (bs) {
            if (cache.bs.isA2C !== bs.isA2C) {
                if (bs.isA2C) {
                    gl.enable(gl.SAMPLE_ALPHA_TO_COVERAGE);
                } else {
                    gl.disable(gl.SAMPLE_ALPHA_TO_COVERAGE);
                }
                cache.bs.isA2C = bs.isA2C;
            }

            if ((cache.bs.blendColor.x !== bs.blendColor.x)
                || (cache.bs.blendColor.y !== bs.blendColor.y)
                || (cache.bs.blendColor.z !== bs.blendColor.z)
                || (cache.bs.blendColor.w !== bs.blendColor.w)) {
                gl.blendColor(bs.blendColor.x, bs.blendColor.y, bs.blendColor.z, bs.blendColor.w);

                cache.bs.blendColor.x = bs.blendColor.x;
                cache.bs.blendColor.y = bs.blendColor.y;
                cache.bs.blendColor.z = bs.blendColor.z;
                cache.bs.blendColor.w = bs.blendColor.w;
            }

            const target0 = bs.targets[0];
            const target0Cache = cache.bs.targets[0];

            if (target0Cache.blend !== target0.blend) {
                if (target0.blend) {
                    gl.enable(gl.BLEND);
                } else {
                    gl.disable(gl.BLEND);
                }
                target0Cache.blend = target0.blend;
            }

            if ((target0Cache.blendEq !== target0.blendEq)
                || (target0Cache.blendAlphaEq !== target0.blendAlphaEq)) {
                gl.blendEquationSeparate(WebGLBlendOps[target0.blendEq], WebGLBlendOps[target0.blendAlphaEq]);
                target0Cache.blendEq = target0.blendEq;
                target0Cache.blendAlphaEq = target0.blendAlphaEq;
            }

            if ((target0Cache.blendSrc !== target0.blendSrc)
                || (target0Cache.blendDst !== target0.blendDst)
                || (target0Cache.blendSrcAlpha !== target0.blendSrcAlpha)
                || (target0Cache.blendDstAlpha !== target0.blendDstAlpha)) {
                gl.blendFuncSeparate(
                    WebGLBlendFactors[target0.blendSrc],
                    WebGLBlendFactors[target0.blendDst],
                    WebGLBlendFactors[target0.blendSrcAlpha],
                    WebGLBlendFactors[target0.blendDstAlpha],
                );

                target0Cache.blendSrc = target0.blendSrc;
                target0Cache.blendDst = target0.blendDst;
                target0Cache.blendSrcAlpha = target0.blendSrcAlpha;
                target0Cache.blendDstAlpha = target0.blendDstAlpha;
            }

            if (target0Cache.blendColorMask !== target0.blendColorMask) {
                gl.colorMask(
                    (target0.blendColorMask & ColorMask.R) !== ColorMask.NONE,
                    (target0.blendColorMask & ColorMask.G) !== ColorMask.NONE,
                    (target0.blendColorMask & ColorMask.B) !== ColorMask.NONE,
                    (target0.blendColorMask & ColorMask.A) !== ColorMask.NONE,
                );

                target0Cache.blendColorMask = target0.blendColorMask;
            }
        } // blend state
    } // bind pipeline

    // bind descriptor sets
    if (gpuPipelineState && gpuPipelineState.gpuPipelineLayout && gpuShader) {
        const blockLen = gpuShader.glBlocks.length;
        const { dynamicOffsetIndices } = gpuPipelineState.gpuPipelineLayout;

        for (let j = 0; j < blockLen; j++) {
            const glBlock = gpuShader.glBlocks[j];
            const gpuDescriptorSet = gpuDescriptorSets[glBlock.set];
            const descriptorIndex = gpuDescriptorSet && gpuDescriptorSet.descriptorIndices[glBlock.binding];
            const gpuDescriptor = descriptorIndex >= 0 && gpuDescriptorSet.gpuDescriptors[descriptorIndex];

            if (!gpuDescriptor || !gpuDescriptor.gpuBuffer) {
                // error(`Buffer binding '${glBlock.name}' at set ${glBlock.set} binding ${glBlock.binding} is not bounded`);
                continue;
            }

            const dynamicOffsetIndexSet = dynamicOffsetIndices[glBlock.set];
            const dynamicOffsetIndex = dynamicOffsetIndexSet && dynamicOffsetIndexSet[glBlock.binding];
            let offset = gpuDescriptor.gpuBuffer.glOffset;
            if (dynamicOffsetIndex >= 0) { offset += dynamicOffsets[dynamicOffsetIndex]; }

            if (cache.glBindUBOs[glBlock.glBinding] !== gpuDescriptor.gpuBuffer.glBuffer
                || cache.glBindUBOOffsets[glBlock.glBinding] !== offset) {
                if (offset) {
                    gl.bindBufferRange(
                        gl.UNIFORM_BUFFER,
                        glBlock.glBinding,
                        gpuDescriptor.gpuBuffer.glBuffer,
                        offset,
                        gpuDescriptor.gpuBuffer.size,
                    );
                } else {
                    gl.bindBufferBase(gl.UNIFORM_BUFFER, glBlock.glBinding, gpuDescriptor.gpuBuffer.glBuffer);
                }
                cache.glUniformBuffer = cache.glBindUBOs[glBlock.glBinding] = gpuDescriptor.gpuBuffer.glBuffer;
                cache.glBindUBOOffsets[glBlock.glBinding] = offset;
            }
        }

        const samplerLen = gpuShader.glSamplerTextures.length;
        for (let i = 0; i < samplerLen; i++) {
            const glSampler = gpuShader.glSamplerTextures[i];
            const gpuDescriptorSet = gpuDescriptorSets[glSampler.set];
            let descriptorIndex = gpuDescriptorSet && gpuDescriptorSet.descriptorIndices[glSampler.binding];
            let gpuDescriptor = descriptorIndex >= 0 && gpuDescriptorSet.gpuDescriptors[descriptorIndex];

            for (let l = 0; l < glSampler.units.length; l++) {
                const texUnit = glSampler.units[l];

                const glTexUnit = cache.glTexUnits[texUnit];

                if (!gpuDescriptor || !gpuDescriptor.gpuTextureView || !gpuDescriptor.gpuTextureView.gpuTexture || !gpuDescriptor.gpuSampler) {
                    // error(`Sampler binding '${glSampler.name}' at set ${glSampler.set} binding ${glSampler.binding} index ${l} is not bounded`);
                    continue;
                }

                const gpuTextureView = gpuDescriptor.gpuTextureView;
                const gpuTexture = gpuTextureView.gpuTexture;
                const  minLod = gpuTextureView.baseLevel;
                const  maxLod = minLod + gpuTextureView.levelCount;

                if (gpuTexture.size > 0) {
                    if (glTexUnit.glTexture !== gpuTexture.glTexture) {
                        if (cache.texUnit !== texUnit) {
                            gl.activeTexture(gl.TEXTURE0 + texUnit);
                            cache.texUnit = texUnit;
                        }
                        if (gpuTexture.glTexture) {
                            gl.bindTexture(gpuTexture.glTarget, gpuTexture.glTexture);
                        } else {
                            gl.bindTexture(gpuTexture.glTarget, device.nullTex2D.gpuTexture.glTexture);
                        }
                        glTexUnit.glTexture = gpuTexture.glTexture;
                    }

                    const { gpuSampler } = gpuDescriptor; // get sampler with different mipmap levels
                    const glSampler = gpuSampler.getGLSampler(device, minLod, maxLod);
                    if (cache.glSamplerUnits[texUnit] !== glSampler) {
                        gl.bindSampler(texUnit, glSampler);
                        cache.glSamplerUnits[texUnit] = glSampler;
                    }
                }

                gpuDescriptor = gpuDescriptorSet.gpuDescriptors[++descriptorIndex];
            }
        }
    } // bind descriptor sets

    // bind vertex/index buffer
    if (gpuInputAssembler && gpuShader
        && (isShaderChanged || gfxStateCache.gpuInputAssembler !== gpuInputAssembler)) {
        gfxStateCache.gpuInputAssembler = gpuInputAssembler;

        if (device.extensions.useVAO) {
            // check vao
            let glVAO = gpuInputAssembler.glVAOs.get(gpuShader.glProgram!);
            if (!glVAO) {
                glVAO = gl.createVertexArray()!;
                gpuInputAssembler.glVAOs.set(gpuShader.glProgram!, glVAO);

                gl.bindVertexArray(glVAO);
                gl.bindBuffer(gl.ARRAY_BUFFER, null);
                gl.bindBuffer(gl.ELEMENT_ARRAY_BUFFER, null);
                cache.glArrayBuffer = null;
                cache.glElementArrayBuffer = null;

                let glAttrib: IWebGL2Attrib | null;
                for (let j = 0; j < gpuShader.glInputs.length; j++) {
                    const glInput = gpuShader.glInputs[j];
                    glAttrib = null;

                    for (let k = 0; k < gpuInputAssembler.glAttribs.length; k++) {
                        const attrib = gpuInputAssembler.glAttribs[k];
                        if (attrib.name === glInput.name) {
                            glAttrib = attrib;
                            break;
                        }
                    }

                    if (glAttrib) {
                        if (cache.glArrayBuffer !== glAttrib.glBuffer) {
                            gl.bindBuffer(gl.ARRAY_BUFFER, glAttrib.glBuffer);
                            cache.glArrayBuffer = glAttrib.glBuffer;
                        }

                        for (let c = 0; c < glAttrib.componentCount; ++c) {
                            const glLoc = glInput.glLoc + c;
                            const attribOffset = glAttrib.offset + glAttrib.size * c;

                            gl.enableVertexAttribArray(glLoc);
                            cache.glCurrentAttribLocs[glLoc] = true;

                            gl.vertexAttribPointer(glLoc, glAttrib.count, glAttrib.glType, glAttrib.isNormalized, glAttrib.stride, attribOffset);
                            gl.vertexAttribDivisor(glLoc, glAttrib.isInstanced ? 1 : 0);
                        }
                    }
                }

                const gpuBuffer = gpuInputAssembler.gpuIndexBuffer;
                if (gpuBuffer) {
                    gl.bindBuffer(gl.ELEMENT_ARRAY_BUFFER, gpuBuffer.glBuffer);
                }

                gl.bindVertexArray(null);
                gl.bindBuffer(gl.ARRAY_BUFFER, null);
                gl.bindBuffer(gl.ELEMENT_ARRAY_BUFFER, null);
                cache.glArrayBuffer = null;
                cache.glElementArrayBuffer = null;
            }

            if (cache.glVAO !== glVAO) {
                gl.bindVertexArray(glVAO);
                cache.glVAO = glVAO;
            }
        } else {
            for (let a = 0; a < device.capabilities.maxVertexAttributes; ++a) {
                cache.glCurrentAttribLocs[a] = false;
            }

            for (let j = 0; j < gpuShader.glInputs.length; j++) {
                const glInput = gpuShader.glInputs[j];
                let glAttrib: IWebGL2Attrib | null = null;

                for (let k = 0; k < gpuInputAssembler.glAttribs.length; k++) {
                    const attrib = gpuInputAssembler.glAttribs[k];
                    if (attrib.name === glInput.name) {
                        glAttrib = attrib;
                        break;
                    }
                }

                if (glAttrib) {
                    if (cache.glArrayBuffer !== glAttrib.glBuffer) {
                        gl.bindBuffer(gl.ARRAY_BUFFER, glAttrib.glBuffer);
                        cache.glArrayBuffer = glAttrib.glBuffer;
                    }

                    for (let c = 0; c < glAttrib.componentCount; ++c) {
                        const glLoc = glInput.glLoc + c;
                        const attribOffset = glAttrib.offset + glAttrib.size * c;

                        if (!cache.glEnabledAttribLocs[glLoc] && glLoc >= 0) {
                            gl.enableVertexAttribArray(glLoc);
                            cache.glEnabledAttribLocs[glLoc] = true;
                        }
                        cache.glCurrentAttribLocs[glLoc] = true;

                        gl.vertexAttribPointer(glLoc, glAttrib.count, glAttrib.glType, glAttrib.isNormalized, glAttrib.stride, attribOffset);
                        gl.vertexAttribDivisor(glLoc, glAttrib.isInstanced ? 1 : 0);
                    }
                }
            } // for

            const gpuBuffer = gpuInputAssembler.gpuIndexBuffer;
            if (gpuBuffer) {
                if (cache.glElementArrayBuffer !== gpuBuffer.glBuffer) {
                    gl.bindBuffer(gl.ELEMENT_ARRAY_BUFFER, gpuBuffer.glBuffer);
                    cache.glElementArrayBuffer = gpuBuffer.glBuffer;
                }
            }

            for (let a = 0; a < device.capabilities.maxVertexAttributes; ++a) {
                if (cache.glEnabledAttribLocs[a] !== cache.glCurrentAttribLocs[a]) {
                    gl.disableVertexAttribArray(a);
                    cache.glEnabledAttribLocs[a] = false;
                }
            }
        }
    } // bind vertex/index buffer

    // update dynamic states
    if (gpuPipelineState && gpuPipelineState.dynamicStates.length) {
        const dsLen = gpuPipelineState.dynamicStates.length;
        for (let k = 0; k < dsLen; k++) {
            const dynamicState = gpuPipelineState.dynamicStates[k];
            switch (dynamicState) {
            case DynamicStateFlagBit.LINE_WIDTH: {
                if (cache.rs.lineWidth !== dynamicStates.lineWidth) {
                    gl.lineWidth(dynamicStates.lineWidth);
                    cache.rs.lineWidth = dynamicStates.lineWidth;
                }
                break;
            }
            case DynamicStateFlagBit.DEPTH_BIAS: {
                if (cache.rs.depthBias !== dynamicStates.depthBiasConstant
                    || cache.rs.depthBiasSlop !== dynamicStates.depthBiasSlope) {
                    gl.polygonOffset(dynamicStates.depthBiasConstant, dynamicStates.depthBiasSlope);
                    cache.rs.depthBias = dynamicStates.depthBiasConstant;
                    cache.rs.depthBiasSlop = dynamicStates.depthBiasSlope;
                }
                break;
            }
            case DynamicStateFlagBit.BLEND_CONSTANTS: {
                const blendConstant = dynamicStates.blendConstant;
                if ((cache.bs.blendColor.x !== blendConstant.x)
                    || (cache.bs.blendColor.y !== blendConstant.y)
                    || (cache.bs.blendColor.z !== blendConstant.z)
                    || (cache.bs.blendColor.w !== blendConstant.w)) {
                    gl.blendColor(blendConstant.x, blendConstant.y, blendConstant.z, blendConstant.w);
                    cache.bs.blendColor.copy(blendConstant);
                }
                break;
            }
            case DynamicStateFlagBit.STENCIL_WRITE_MASK: {
                const front = dynamicStates.stencilStatesFront;
                const back = dynamicStates.stencilStatesBack;
                if (cache.dss.stencilWriteMaskFront !== front.writeMask) {
                    gl.stencilMaskSeparate(gl.FRONT, front.writeMask);
                    cache.dss.stencilWriteMaskFront = front.writeMask;
                }
                if (cache.dss.stencilWriteMaskBack !== back.writeMask) {
                    gl.stencilMaskSeparate(gl.BACK, back.writeMask);
                    cache.dss.stencilWriteMaskBack = back.writeMask;
                }
                break;
            }
            case DynamicStateFlagBit.STENCIL_COMPARE_MASK: {
                const front = dynamicStates.stencilStatesFront;
                const back = dynamicStates.stencilStatesBack;
                if (cache.dss.stencilRefFront !== front.reference
                    || cache.dss.stencilReadMaskFront !== front.compareMask) {
                    gl.stencilFuncSeparate(gl.FRONT, WebGLCmpFuncs[cache.dss.stencilFuncFront], front.reference, front.compareMask);
                    cache.dss.stencilRefFront = front.reference;
                    cache.dss.stencilReadMaskFront = front.compareMask;
                }
                if (cache.dss.stencilRefBack !== back.reference
                    || cache.dss.stencilReadMaskBack !== back.compareMask) {
                    gl.stencilFuncSeparate(gl.BACK, WebGLCmpFuncs[cache.dss.stencilFuncBack], back.reference, back.compareMask);
                    cache.dss.stencilRefBack = back.reference;
                    cache.dss.stencilReadMaskBack = back.compareMask;
                }
                break;
            }
            default:
            } // switch
        } // for
    } // update dynamic states
}

export function WebGL2CmdFuncDraw (device: WebGL2Device, drawInfo: Readonly<DrawInfo>): void {
    const { gl } = device;
    const { gpuInputAssembler, glPrimitive } = gfxStateCache;
    const md = device.extensions.WEBGL_multi_draw;

    if (gpuInputAssembler) {
        const indexBuffer = gpuInputAssembler.gpuIndexBuffer;
<<<<<<< HEAD
        if (drawInfo.instanceCount) {
=======
        if (gpuInputAssembler.gpuIndirectBuffer) {
            const { indirects } = gpuInputAssembler.gpuIndirectBuffer;
            if (indirects.drawByIndex) {
                for (let j = 0; j < indirects.drawCount; j++) {
                    indirects.byteOffsets[j] = indirects.offsets[j] * indexBuffer!.stride;
                }
                if (md) {
                    if (indirects.instancedDraw) {
                        md.multiDrawElementsInstancedWEBGL(
                            glPrimitive,
                            indirects.counts,
                            0,
                            gpuInputAssembler.glIndexType,
                            indirects.byteOffsets,
                            0,
                            indirects.instances,
                            0,
                            indirects.drawCount,
                        );
                    } else {
                        md.multiDrawElementsWEBGL(
                            glPrimitive,
                            indirects.counts,
                            0,
                            gpuInputAssembler.glIndexType,
                            indirects.byteOffsets,
                            0,
                            indirects.drawCount,
                        );
                    }
                } else {
                    for (let j = 0; j < indirects.drawCount; j++) {
                        if (indirects.instances[j]) {
                            gl.drawElementsInstanced(
                                glPrimitive,
                                indirects.counts[j],
                                gpuInputAssembler.glIndexType,
                                indirects.byteOffsets[j],
                                indirects.instances[j],
                            );
                        } else {
                            gl.drawElements(glPrimitive, indirects.counts[j], gpuInputAssembler.glIndexType, indirects.byteOffsets[j]);
                        }
                    }
                }
            } else if (md) {
                if (indirects.instancedDraw) {
                    md.multiDrawArraysInstancedWEBGL(
                        glPrimitive,
                        indirects.offsets,
                        0,
                        indirects.counts,
                        0,
                        indirects.instances,
                        0,
                        indirects.drawCount,
                    );
                } else {
                    md.multiDrawArraysWEBGL(
                        glPrimitive,
                        indirects.offsets,
                        0,
                        indirects.counts,
                        0,
                        indirects.drawCount,
                    );
                }
            } else {
                for (let j = 0; j < indirects.drawCount; j++) {
                    if (indirects.instances[j]) {
                        gl.drawArraysInstanced(glPrimitive, indirects.offsets[j], indirects.counts[j], indirects.instances[j]);
                    } else {
                        gl.drawArrays(glPrimitive, indirects.offsets[j], indirects.counts[j]);
                    }
                }
            }
        } else if (drawInfo.instanceCount) {
>>>>>>> 839a086e
            if (indexBuffer) {
                if (drawInfo.indexCount > 0) {
                    const offset = drawInfo.firstIndex * indexBuffer.stride;
                    gl.drawElementsInstanced(
                        glPrimitive,
                        drawInfo.indexCount,
                        gpuInputAssembler.glIndexType,
                        offset,
                        drawInfo.instanceCount,
                    );
                }
            } else if (drawInfo.vertexCount > 0) {
                gl.drawArraysInstanced(glPrimitive, drawInfo.firstVertex, drawInfo.vertexCount, drawInfo.instanceCount);
            }
        } else if (indexBuffer) {
            if (drawInfo.indexCount > 0) {
                const offset = drawInfo.firstIndex * indexBuffer.stride;
                gl.drawElements(glPrimitive, drawInfo.indexCount, gpuInputAssembler.glIndexType, offset);
            }
        } else if (drawInfo.vertexCount > 0) {
            gl.drawArrays(glPrimitive, drawInfo.firstVertex, drawInfo.vertexCount);
        }
    }
}

const cmdIds = new Array<number>(WebGL2Cmd.COUNT);
export function WebGL2CmdFuncExecuteCmds (device: WebGL2Device, cmdPackage: WebGL2CmdPackage): void {
    cmdIds.fill(0);

    for (let i = 0; i < cmdPackage.cmds.length; ++i) {
        const cmd = cmdPackage.cmds.array[i];
        const cmdId = cmdIds[cmd]++;

        switch (cmd) {
        case WebGL2Cmd.BEGIN_RENDER_PASS: {
            const cmd0 = cmdPackage.beginRenderPassCmds.array[cmdId];
            WebGL2CmdFuncBeginRenderPass(
                device,
                cmd0.gpuRenderPass,
                cmd0.gpuFramebuffer,
                cmd0.renderArea,
                cmd0.clearColors,
                cmd0.clearDepth,
                cmd0.clearStencil,
            );
            break;
        }
        /*
            case WebGL2Cmd.END_RENDER_PASS: {
                // WebGL 2.0 doesn't support store operation of attachments.
                // StoreOp.Store is the default GL behavior.
                break;
            }
            */
        case WebGL2Cmd.BIND_STATES: {
            const cmd2 = cmdPackage.bindStatesCmds.array[cmdId];
            WebGL2CmdFuncBindStates(
                device,
                cmd2.gpuPipelineState,
                cmd2.gpuInputAssembler,
                cmd2.gpuDescriptorSets,
                cmd2.dynamicOffsets,
                cmd2.dynamicStates,
            );
            break;
        }
        case WebGL2Cmd.DRAW: {
            const cmd3 = cmdPackage.drawCmds.array[cmdId];
            WebGL2CmdFuncDraw(device, cmd3.drawInfo);
            break;
        }
        case WebGL2Cmd.UPDATE_BUFFER: {
            const cmd4 = cmdPackage.updateBufferCmds.array[cmdId];
            WebGL2CmdFuncUpdateBuffer(device, cmd4.gpuBuffer as IWebGL2GPUBuffer, cmd4.buffer as BufferSource, cmd4.offset, cmd4.size);
            break;
        }
        case WebGL2Cmd.COPY_BUFFER_TO_TEXTURE: {
            const cmd5 = cmdPackage.copyBufferToTextureCmds.array[cmdId];
            WebGL2CmdFuncCopyBuffersToTexture(device, cmd5.buffers, cmd5.gpuTexture as IWebGL2GPUTexture, cmd5.regions);
            break;
        }
        case WebGL2Cmd.BLIT_TEXTURE: {
            const cmd6 = cmdPackage.blitTextureCmds.array[cmdId];
            WebGL2CmdFuncBlitTexture(device, cmd6.srcTexture as IWebGL2GPUTexture, cmd6.dstTexture as IWebGL2GPUTexture, cmd6.regions, cmd6.filter);
            break;
        }
        default:
        } // switch
    } // for
}

function toUseTexImage2D (texImages: Readonly<TexImageSource[]>, regions: Readonly<BufferTextureCopy[]>): boolean {
    if (texImages.length > 1 || regions.length > 1) return false;
    const isVideoElement = texImages[0] instanceof HTMLVideoElement;
    if (isVideoElement) {
        const videoElement = texImages[0] as HTMLVideoElement;
        const isSameSize = regions[0].texOffset.x === 0
        && regions[0].texOffset.y === 0
        && regions[0].texExtent.width === videoElement.videoWidth
        && regions[0].texExtent.height === videoElement.videoHeight;
        return isSameSize;
    }
    return false;
}

export function WebGL2CmdFuncCopyTexImagesToTexture (
    device: WebGL2Device,
    texImages: Readonly<TexImageSource[]>,
    gpuTexture: IWebGL2GPUTexture,
    regions: Readonly<BufferTextureCopy[]>,
): void {
    const { gl } = device;
    const glTexUnit = device.stateCache.glTexUnits[device.stateCache.texUnit];
    if (glTexUnit.glTexture !== gpuTexture.glTexture) {
        gl.bindTexture(gpuTexture.glTarget, gpuTexture.glTexture);
        glTexUnit.glTexture = gpuTexture.glTexture;
    }

    let n = 0;
    let f = 0;

    switch (gpuTexture.glTarget) {
    case gl.TEXTURE_2D: {
<<<<<<< HEAD
        if (gpuTexture.flags & TextureFlagBit.MUTABLE_STORAGE || toUseTexImage2D(texImages, regions)) {
            gl.texImage2D(gl.TEXTURE_2D, regions[0].texSubres.mipLevel, gpuTexture.glInternalFmt, regions[0].texExtent.width,
                regions[0].texExtent.height, 0, gpuTexture.glFormat, gpuTexture.glType, texImages[0]);
=======
        if (toUseTexImage2D(texImages, regions)) {
            gl.texImage2D(
                gl.TEXTURE_2D,
                regions[0].texSubres.mipLevel,
                gpuTexture.glInternalFmt,
                regions[0].texExtent.width,
                regions[0].texExtent.height,
                0,
                gpuTexture.glFormat,
                gpuTexture.glType,
                texImages[0],
            );
>>>>>>> 839a086e
        } else {
            for (let k = 0; k < regions.length; k++) {
                const region = regions[k];
                gl.texSubImage2D(
                    gl.TEXTURE_2D,
                    region.texSubres.mipLevel,
                    region.texOffset.x,
                    region.texOffset.y,
                    gpuTexture.glFormat,
                    gpuTexture.glType,
                    texImages[n++],
                );
            }
        }
        break;
    }
    case gl.TEXTURE_CUBE_MAP: {
        for (let k = 0; k < regions.length; k++) {
            const region = regions[k];
            const fcount = region.texSubres.baseArrayLayer + region.texSubres.layerCount;
            for (f = region.texSubres.baseArrayLayer; f < fcount; ++f) {
                gl.texSubImage2D(
                    gl.TEXTURE_CUBE_MAP_POSITIVE_X + f,
                    region.texSubres.mipLevel,
                    region.texOffset.x,
                    region.texOffset.y,
                    gpuTexture.glFormat,
                    gpuTexture.glType,
                    texImages[n++],
                );
            }
        }
        break;
    }
    default: {
        error('Unsupported GL texture type, copy buffer to texture failed.');
    }
    }

    if (gpuTexture.flags & TextureFlagBit.GEN_MIPMAP) {
        gl.generateMipmap(gpuTexture.glTarget);
    }
}

let stagingBuffer = new Uint8Array(1);
function pixelBufferPick (
    buffer: ArrayBufferView,
    format: Format,
    offset: number,
    stride: Extent,
    extent: Extent,
): ArrayBufferView {
    const blockHeight = formatAlignment(format).height;

    const bufferSize = FormatSize(format, extent.width, extent.height, extent.depth);
    const rowStrideSize = FormatSize(format, stride.width, 1, 1);
    const sliceStrideSize = FormatSize(format, stride.width, stride.height, 1);
    const destRowSize = FormatSize(format, extent.width, 1, 1);

    const ArrayBufferCtor: TypedArrayConstructor = getTypedArrayConstructor(FormatInfos[format]);

    if (stagingBuffer.byteLength < bufferSize) {
        stagingBuffer = new Uint8Array(bufferSize);
    }

    let destOffset = 0;
    let bufferOffset = offset;

    for (let i = 0; i < extent.depth; i++) {
        bufferOffset = offset + sliceStrideSize * i;
        for (let j = 0; j < extent.height; j += blockHeight) {
            stagingBuffer.subarray(destOffset, destOffset + destRowSize).set(
                new Uint8Array(buffer.buffer, buffer.byteOffset + bufferOffset, destRowSize),
            );
            destOffset += destRowSize;
            bufferOffset += rowStrideSize;
        }
    }
    const length = bufferSize / ArrayBufferCtor.BYTES_PER_ELEMENT;
    assertID(Number.isInteger(length), 9101);
    return new ArrayBufferCtor(stagingBuffer.buffer, 0, length);
}

export function WebGL2CmdFuncCopyBuffersToTexture (
    device: WebGL2Device,
    buffers: Readonly<ArrayBufferView[]>,
    gpuTexture: IWebGL2GPUTexture,
    regions: Readonly<BufferTextureCopy[]>,
): void {
    const { gl } = device;
    const glTexUnit = device.stateCache.glTexUnits[device.stateCache.texUnit];
    if (glTexUnit.glTexture !== gpuTexture.glTexture) {
        gl.bindTexture(gpuTexture.glTarget, gpuTexture.glTexture);
        glTexUnit.glTexture = gpuTexture.glTexture;
    }

    let n = 0;
    let f = 0;
    const fmtInfo: FormatInfo = FormatInfos[gpuTexture.format];
    const ArrayBufferCtor: TypedArrayConstructor = getTypedArrayConstructor(fmtInfo);
    const { isCompressed } = fmtInfo;

    const blockSize = formatAlignment(gpuTexture.format);

    const extent: Extent = new Extent();
    const offset: Offset = new Offset();
    const stride: Extent = new Extent();

    switch (gpuTexture.glTarget) {
    case gl.TEXTURE_2D: {
        for (let k = 0; k < regions.length; k++) {
            const region = regions[k];
            const mipLevel = region.texSubres.mipLevel;

            offset.x =  region.texOffset.x === 0 ? 0 : alignTo(region.texOffset.x, blockSize.width);
            offset.y =  region.texOffset.y === 0 ? 0 : alignTo(region.texOffset.y, blockSize.height);
            extent.width = region.texExtent.width < blockSize.width ? region.texExtent.width : alignTo(region.texExtent.width, blockSize.width);
            extent.height = region.texExtent.height < blockSize.height ? region.texExtent.width
                : alignTo(region.texExtent.height, blockSize.height);
            stride.width = region.buffStride > 0 ?  region.buffStride : extent.width;
            stride.height = region.buffTexHeight > 0 ? region.buffTexHeight : extent.height;

            const destWidth  = (region.texExtent.width + offset.x === (gpuTexture.width >> mipLevel)) ? region.texExtent.width : extent.width;
            const destHeight = (region.texExtent.height + offset.y === (gpuTexture.height >> mipLevel)) ? region.texExtent.height : extent.height;

            let pixels: ArrayBufferView;
            const buffer = buffers[n++];
            if (stride.width === extent.width && stride.height === extent.height) {
                const length = FormatSize(gpuTexture.format, destWidth, destHeight, 1) / ArrayBufferCtor.BYTES_PER_ELEMENT;
                assertID(Number.isInteger(length), 9101);
                pixels = new ArrayBufferCtor(buffer.buffer, buffer.byteOffset + region.buffOffset, length);
            } else {
                pixels = pixelBufferPick(buffer, gpuTexture.format, region.buffOffset, stride, extent);
            }

            if (!isCompressed) {
                gl.texSubImage2D(
                    gl.TEXTURE_2D,
                    mipLevel,
                    offset.x,
                    offset.y,
                    destWidth,
                    destHeight,
                    gpuTexture.glFormat,
                    gpuTexture.glType,
                    pixels,
                );
            } else if (gpuTexture.glInternalFmt !== WebGL2EXT.COMPRESSED_RGB_ETC1_WEBGL as number) {
                gl.compressedTexSubImage2D(
                    gl.TEXTURE_2D,
                    mipLevel,
                    offset.x,
                    offset.y,
                    destWidth,
                    destHeight,
                    gpuTexture.glFormat,
                    pixels,
                );
            } else { // WEBGL_compressed_texture_etc1
                gl.compressedTexImage2D(
                    gl.TEXTURE_2D,
                    mipLevel,
                    gpuTexture.glInternalFmt,
                    destWidth,
                    destHeight,
                    0,
                    pixels,
                );
            }
        }
        break;
    }
    case gl.TEXTURE_2D_ARRAY: {
        for (let k = 0; k < regions.length; k++) {
            const region = regions[k];
            const mipLevel = region.texSubres.mipLevel;

            offset.x =  region.texOffset.x === 0 ? 0 : alignTo(region.texOffset.x, blockSize.width);
            offset.y =  region.texOffset.y === 0 ? 0 : alignTo(region.texOffset.y, blockSize.height);
            extent.width = region.texExtent.width < blockSize.width ? region.texExtent.width : alignTo(region.texExtent.width, blockSize.width);
            extent.height = region.texExtent.height < blockSize.height ? region.texExtent.width
                : alignTo(region.texExtent.height, blockSize.height);
            extent.depth = 1;
            stride.width = region.buffStride > 0 ?  region.buffStride : extent.width;
            stride.height = region.buffTexHeight > 0 ? region.buffTexHeight : extent.height;

            const destWidth  = (region.texExtent.width + offset.x === (gpuTexture.width >> mipLevel)) ? region.texExtent.width : extent.width;
            const destHeight = (region.texExtent.height + offset.y === (gpuTexture.height >> mipLevel)) ? region.texExtent.height : extent.height;

            const fcount = region.texSubres.baseArrayLayer + region.texSubres.layerCount;
            for (f = region.texSubres.baseArrayLayer; f < fcount; ++f) {
                offset.z = f;

                let pixels: ArrayBufferView;
                const buffer = buffers[n++];
                if (stride.width === extent.width && stride.height === extent.height) {
                    const length = FormatSize(gpuTexture.format, destWidth, destHeight, 1) / ArrayBufferCtor.BYTES_PER_ELEMENT;
                    assertID(Number.isInteger(length), 9101);
                    pixels = new ArrayBufferCtor(buffer.buffer, buffer.byteOffset + region.buffOffset, length);
                } else {
                    pixels = pixelBufferPick(buffer, gpuTexture.format, region.buffOffset, stride, extent);
                }

                if (!isCompressed) {
                    gl.texSubImage3D(
                        gl.TEXTURE_2D_ARRAY,
                        mipLevel,
                        offset.x,
                        offset.y,
                        offset.z,
                        destWidth,
                        destHeight,
                        extent.depth,
                        gpuTexture.glFormat,
                        gpuTexture.glType,
                        pixels,
                    );
                } else if (gpuTexture.glInternalFmt !== WebGL2EXT.COMPRESSED_RGB_ETC1_WEBGL as number) {
                    gl.compressedTexSubImage3D(
                        gl.TEXTURE_2D_ARRAY,
                        mipLevel,
                        offset.x,
                        offset.y,
                        offset.z,
                        destWidth,
                        destHeight,
                        extent.depth,
                        gpuTexture.glFormat,
                        pixels,
                    );
                } else { // WEBGL_compressed_texture_etc1
                    gl.compressedTexImage3D(
                        gl.TEXTURE_2D_ARRAY,
                        mipLevel,
                        gpuTexture.glInternalFmt,
                        destWidth,
                        destHeight,
                        extent.depth,
                        0,
                        pixels,
                    );
                }
            }
        }
        break;
    }
    case gl.TEXTURE_3D: {
        for (let k = 0; k < regions.length; k++) {
            const region = regions[k];
            const mipLevel = region.texSubres.mipLevel;

            offset.x = region.texOffset.x === 0 ? 0 : alignTo(region.texOffset.x, blockSize.width);
            offset.y = region.texOffset.y === 0 ? 0 : alignTo(region.texOffset.y, blockSize.height);
            offset.z = region.texOffset.z;
            extent.width = region.texExtent.width < blockSize.width ? region.texExtent.width : alignTo(region.texExtent.width, blockSize.width);
            extent.height = region.texExtent.height < blockSize.height ? region.texExtent.width
                : alignTo(region.texExtent.height, blockSize.height);
            extent.depth = region.texExtent.depth;
            stride.width = region.buffStride > 0 ?  region.buffStride : extent.width;
            stride.height = region.buffTexHeight > 0 ? region.buffTexHeight : extent.height;

            const destWidth  = (region.texExtent.width + offset.x === (gpuTexture.width >> mipLevel)) ? region.texExtent.width : extent.width;
            const destHeight = (region.texExtent.height + offset.y === (gpuTexture.height >> mipLevel)) ? region.texExtent.height : extent.height;

            let pixels: ArrayBufferView;
            const buffer = buffers[n++];
            if (stride.width === extent.width && stride.height === extent.height) {
                const length = FormatSize(gpuTexture.format, destWidth, destHeight, extent.depth) / ArrayBufferCtor.BYTES_PER_ELEMENT;
                assertID(Number.isInteger(length), 9101);
                pixels = new ArrayBufferCtor(buffer.buffer, buffer.byteOffset + region.buffOffset, length);
            } else {
                pixels = pixelBufferPick(buffer, gpuTexture.format, region.buffOffset, stride, extent);
            }

            if (!isCompressed) {
                gl.texSubImage3D(
                    gl.TEXTURE_2D_ARRAY,
                    mipLevel,
                    offset.x,
                    offset.y,
                    offset.z,
                    destWidth,
                    destHeight,
                    extent.depth,
                    gpuTexture.glFormat,
                    gpuTexture.glType,
                    pixels,
                );
            } else if (gpuTexture.glInternalFmt !== WebGL2EXT.COMPRESSED_RGB_ETC1_WEBGL as number) {
                gl.compressedTexSubImage3D(
                    gl.TEXTURE_2D_ARRAY,
                    mipLevel,
                    offset.x,
                    offset.y,
                    offset.z,
                    destWidth,
                    destHeight,
                    extent.depth,
                    gpuTexture.glFormat,
                    pixels,
                );
            } else { // WEBGL_compressed_texture_etc1
                gl.compressedTexImage3D(
                    gl.TEXTURE_2D_ARRAY,
                    mipLevel,
                    gpuTexture.glInternalFmt,
                    destWidth,
                    destHeight,
                    extent.depth,
                    0,
                    pixels,
                );
            }
        }
        break;
    }
    case gl.TEXTURE_CUBE_MAP: {
        for (let k = 0; k < regions.length; k++) {
            const region = regions[k];
            const mipLevel = region.texSubres.mipLevel;

            offset.x =  region.texOffset.x === 0 ? 0 : alignTo(region.texOffset.x, blockSize.width);
            offset.y =  region.texOffset.y === 0 ? 0 : alignTo(region.texOffset.y, blockSize.height);
            extent.width = region.texExtent.width < blockSize.width ? region.texExtent.width : alignTo(region.texExtent.width, blockSize.width);
            extent.height = region.texExtent.height < blockSize.height ? region.texExtent.width
                : alignTo(region.texExtent.height, blockSize.height);
            stride.width = region.buffStride > 0 ?  region.buffStride : extent.width;
            stride.height = region.buffTexHeight > 0 ? region.buffTexHeight : extent.height;

            const destWidth  = (region.texExtent.width + offset.x === (gpuTexture.width >> mipLevel)) ? region.texExtent.width : extent.width;
            const destHeight = (region.texExtent.height + offset.y === (gpuTexture.height >> mipLevel)) ? region.texExtent.height : extent.height;

            const fcount = region.texSubres.baseArrayLayer + region.texSubres.layerCount;
            for (f = region.texSubres.baseArrayLayer; f < fcount; ++f) {
                let pixels: ArrayBufferView;
                const buffer = buffers[n++];
                if (stride.width === extent.width && stride.height === extent.height) {
                    const length = FormatSize(gpuTexture.format, destWidth, destHeight, 1) / ArrayBufferCtor.BYTES_PER_ELEMENT;
                    assertID(Number.isInteger(length), 9101);
                    pixels = new ArrayBufferCtor(buffer.buffer, buffer.byteOffset + region.buffOffset, length);
                } else {
                    pixels = pixelBufferPick(buffer, gpuTexture.format, region.buffOffset, stride, extent);
                }

                if (!isCompressed) {
                    gl.texSubImage2D(
                        gl.TEXTURE_CUBE_MAP_POSITIVE_X + f,
                        mipLevel,
                        offset.x,
                        offset.y,
                        destWidth,
                        destHeight,
                        gpuTexture.glFormat,
                        gpuTexture.glType,
                        pixels,
                    );
                } else if (gpuTexture.glInternalFmt !== WebGL2EXT.COMPRESSED_RGB_ETC1_WEBGL as number) {
                    gl.compressedTexSubImage2D(
                        gl.TEXTURE_CUBE_MAP_POSITIVE_X + f,
                        mipLevel,
                        offset.x,
                        offset.y,
                        destWidth,
                        destHeight,
                        gpuTexture.glFormat,
                        pixels,
                    );
                } else { // WEBGL_compressed_texture_etc1
                    gl.compressedTexImage2D(
                        gl.TEXTURE_CUBE_MAP_POSITIVE_X + f,
                        mipLevel,
                        gpuTexture.glInternalFmt,
                        destWidth,
                        destHeight,
                        0,
                        pixels,
                    );
                }
            }
        }
        break;
    }
    default: {
        error('Unsupported GL texture type, copy buffer to texture failed.');
    }
    }

    if (gpuTexture.flags & TextureFlagBit.GEN_MIPMAP) {
        gl.generateMipmap(gpuTexture.glTarget);
    }
}

export function WebGL2CmdFuncCopyTextureToBuffers (
    device: WebGL2Device,
    gpuTexture: IWebGL2GPUTexture,
    buffers: Readonly<ArrayBufferView[]>,
    regions: Readonly<BufferTextureCopy[]>,
): void {
    const { gl } = device;
    const cache = device.stateCache;

    const framebuffer = gl.createFramebuffer();
    gl.bindFramebuffer(gl.FRAMEBUFFER, framebuffer);
    let x = 0;
    let y = 0;
    let w = 1;
    let h = 1;

    switch (gpuTexture.glTarget) {
    case gl.TEXTURE_2D: {
        for (let k = 0; k < regions.length; k++) {
            const region = regions[k];
            gl.framebufferTexture2D(gl.FRAMEBUFFER, gl.COLOR_ATTACHMENT0, gpuTexture.glTarget, gpuTexture.glTexture, region.texSubres.mipLevel);
            x = region.texOffset.x;
            y = region.texOffset.y;
            w = region.texExtent.width;
            h = region.texExtent.height;
            gl.readPixels(x, y, w, h, gpuTexture.glFormat, gpuTexture.glType, buffers[k]);
        }
        break;
    }
    default: {
        error('Unsupported GL texture type, copy texture to buffers failed.');
    }
    }
    gl.bindFramebuffer(gl.FRAMEBUFFER, null);
    cache.glFramebuffer = null;
    gl.deleteFramebuffer(framebuffer);
}

export function WebGL2CmdFuncBlitFramebuffer (
    device: WebGL2Device,
    src: IWebGL2GPUFramebuffer,
    dst: IWebGL2GPUFramebuffer,
    srcRect: Readonly<Rect>,
    dstRect: Readonly<Rect>,
    filter: Filter,
): void {
    const { gl } = device;

    if (device.stateCache.glReadFramebuffer !== src.glFramebuffer) {
        gl.bindFramebuffer(gl.READ_FRAMEBUFFER, src.glFramebuffer);
        device.stateCache.glReadFramebuffer = src.glFramebuffer;
    }

    const rebindFBO = (dst.glFramebuffer !== device.stateCache.glFramebuffer);
    if (rebindFBO) {
        gl.bindFramebuffer(gl.DRAW_FRAMEBUFFER, dst.glFramebuffer);
    }

    let mask = 0;
    if (src.gpuColorViews.length > 0) {
        mask |= gl.COLOR_BUFFER_BIT;
    }

    if (src.gpuDepthStencilView) {
        mask |= gl.DEPTH_BUFFER_BIT;
        if (FormatInfos[src.gpuDepthStencilView.gpuTexture.format].hasStencil) {
            mask |= gl.STENCIL_BUFFER_BIT;
        }
    }

    const glFilter = (filter === Filter.LINEAR || filter === Filter.ANISOTROPIC) ? gl.LINEAR : gl.NEAREST;

    gl.blitFramebuffer(
        srcRect.x,
        srcRect.y,
        srcRect.x + srcRect.width,
        srcRect.y + srcRect.height,
        dstRect.x,
        dstRect.y,
        dstRect.x + dstRect.width,
        dstRect.y + dstRect.height,
        mask,
        glFilter,
    );

    if (rebindFBO) {
        gl.bindFramebuffer(gl.FRAMEBUFFER, device.stateCache.glFramebuffer);
    }
}

export function WebGL2CmdFuncBlitTexture (
    device: WebGL2Device,
    src: Readonly<IWebGL2GPUTexture>,
    dst: IWebGL2GPUTexture,
    regions: Readonly<TextureBlit[]>,
    filter: Filter,
): void {
    const { gl } = device;
    const cache = device.stateCache;
    const blitManager = device.blitManager;
    if (!blitManager) {
        return;
    }

    // logic different from native, because framebuffer-map is not implemented in webgl2
    const glFilter = (filter === Filter.LINEAR || filter === Filter.ANISOTROPIC) ? gl.LINEAR : gl.NEAREST;

    const srcFramebuffer = blitManager.srcFramebuffer;
    const dstFramebuffer = blitManager.dstFramebuffer;
    const origReadFBO = cache.glReadFramebuffer;
    const origDrawFBO = cache.glFramebuffer;

    let srcMip = regions[0].srcSubres.mipLevel;
    let dstMip = regions[0].dstSubres.mipLevel;

    const blitInfo = (formatInfo: FormatInfo): { mask: number; attachment: number; } => {
        let mask = 0;
        let attachment: number = gl.COLOR_ATTACHMENT0;

        if (formatInfo.hasStencil) {
            attachment = gl.DEPTH_STENCIL_ATTACHMENT;
        } else if (formatInfo.hasDepth) {
            attachment = gl.DEPTH_ATTACHMENT;
        }

        if (formatInfo.hasDepth || formatInfo.hasStencil) {
            if (formatInfo.hasDepth) {
                mask |= gl.DEPTH_BUFFER_BIT;
            }
            if (formatInfo.hasStencil) {
                mask |= gl.STENCIL_BUFFER_BIT;
            }
        } else {
            mask |= gl.COLOR_BUFFER_BIT;
        }

        return { mask, attachment };
    };

    const regionIndices = regions.map((_, i): number => i);
    regionIndices.sort((a, b): number => regions[a].srcSubres.mipLevel - regions[b].srcSubres.mipLevel);

    const { mask: srcMask, attachment: srcAttachment } = blitInfo(FormatInfos[src.format]);
    const { mask: dstMask, attachment: dstAttachment } = blitInfo(FormatInfos[dst.format]);

    if (cache.glReadFramebuffer !== srcFramebuffer) {
        gl.bindFramebuffer(gl.READ_FRAMEBUFFER, srcFramebuffer);
        cache.glReadFramebuffer = srcFramebuffer;
    }

    if (cache.glFramebuffer !== dstFramebuffer) {
        gl.bindFramebuffer(gl.DRAW_FRAMEBUFFER, dstFramebuffer);
        cache.glFramebuffer = dstFramebuffer;
    }

    if (src.glTexture) {
        gl.framebufferTexture2D(gl.READ_FRAMEBUFFER, srcAttachment, src.glTarget, src.glTexture, srcMip);
    } else {
        gl.framebufferRenderbuffer(gl.READ_FRAMEBUFFER, srcAttachment, gl.RENDERBUFFER, src.glRenderbuffer);
    }

    if (dst.glTexture) {
        gl.framebufferTexture2D(gl.DRAW_FRAMEBUFFER, dstAttachment, dst.glTarget, dst.glTexture, dstMip);
    } else {
        gl.framebufferRenderbuffer(gl.DRAW_FRAMEBUFFER, dstAttachment, gl.RENDERBUFFER, dst.glRenderbuffer);
    }

    for (let i = 0; i < regionIndices.length; i++) {
        const region = regions[regionIndices[i]];

        if (src.glTexture && srcMip !== region.srcSubres.mipLevel) {
            srcMip = region.srcSubres.mipLevel;
            gl.framebufferTexture2D(gl.READ_FRAMEBUFFER, srcAttachment, src.glTarget, src.glTexture, srcMip);
        }

        if (dst.glTexture && dstMip !== region.dstSubres.mipLevel) {
            dstMip = region.dstSubres.mipLevel;
            gl.framebufferTexture2D(gl.DRAW_FRAMEBUFFER, dstAttachment, dst.glTarget, dst.glTexture, dstMip);
        }

        gl.blitFramebuffer(
            region.srcOffset.x,
            region.srcOffset.y,
            region.srcOffset.x + region.srcExtent.width,
            region.srcOffset.y + region.srcExtent.height,
            region.dstOffset.x,
            region.dstOffset.y,
            region.dstOffset.x + region.dstExtent.width,
            region.dstOffset.y + region.dstExtent.height,
            srcMask,
            glFilter,
        );
    }

    // restore fbo state
    if (cache.glReadFramebuffer !== origReadFBO) {
        gl.bindFramebuffer(gl.READ_FRAMEBUFFER, origReadFBO);
        cache.glReadFramebuffer = origReadFBO;
    }
    if (cache.glFramebuffer !== origDrawFBO) {
        gl.bindFramebuffer(gl.DRAW_FRAMEBUFFER, origDrawFBO);
        cache.glFramebuffer = origDrawFBO;
    }
}<|MERGE_RESOLUTION|>--- conflicted
+++ resolved
@@ -967,13 +967,6 @@
     }
 }
 
-<<<<<<< HEAD
-export function WebGL2CmdFuncUpdateBuffer (device: WebGL2Device, gpuBuffer: IWebGL2GPUBuffer, buffer: Readonly<BufferSource>,
-    offset: number, size: number): void {
-    const buff = buffer as ArrayBuffer;
-    const { gl } = device;
-    const cache = device.stateCache;
-=======
 export function WebGL2CmdFuncUpdateBuffer (
     device: WebGL2Device,
     gpuBuffer: IWebGL2GPUBuffer,
@@ -981,27 +974,9 @@
     offset: number,
     size: number,
 ): void {
-    if (gpuBuffer.usage & BufferUsageBit.INDIRECT) {
-        gpuBuffer.indirects.clearDraws();
-        const drawInfos = (buffer as IndirectBuffer).drawInfos;
-        for (let i = 0; i < drawInfos.length; ++i) {
-            gpuBuffer.indirects.setDrawInfo(offset + i, drawInfos[i]);
-        }
-    } else {
-        const buff = buffer as ArrayBuffer;
-        const { gl } = device;
-        const cache = device.stateCache;
-
-        switch (gpuBuffer.glTarget) {
-        case gl.ARRAY_BUFFER: {
-            if (device.extensions.useVAO) {
-                if (cache.glVAO) {
-                    gl.bindVertexArray(null);
-                    cache.glVAO = null;
-                }
-            }
-            gfxStateCache.gpuInputAssembler = null;
->>>>>>> 839a086e
+    const buff = buffer as ArrayBuffer;
+    const { gl } = device;
+    const cache = device.stateCache;
 
     switch (gpuBuffer.glTarget) {
     case gl.ARRAY_BUFFER: {
@@ -1044,17 +1019,12 @@
         } else {
             gl.bufferSubData(gpuBuffer.glTarget, offset, buff.slice(0, size));
         }
-<<<<<<< HEAD
         break;
     }
     case gl.UNIFORM_BUFFER: {
         if (cache.glUniformBuffer !== gpuBuffer.glBuffer) {
             gl.bindBuffer(gl.UNIFORM_BUFFER, gpuBuffer.glBuffer);
             cache.glUniformBuffer = gpuBuffer.glBuffer;
-=======
-        default: {
-            error('Unsupported BufferType, update buffer failed.');
->>>>>>> 839a086e
         }
 
         if (size === buff.byteLength) {
@@ -1109,8 +1079,6 @@
                         w = Math.max(1, w >> 1);
                         h = Math.max(1, h >> 1);
                     }
-                } else if (gpuTexture.flags & TextureFlagBit.MUTABLE_STORAGE) {
-                    gl.texImage2D(gl.TEXTURE_2D, 0, gpuTexture.glInternalFmt, w, h, 0, gpuTexture.glFormat, gpuTexture.glType, null);
                 } else {
                     gl.texStorage2D(gl.TEXTURE_2D, gpuTexture.mipLevel, gpuTexture.glInternalFmt, w, h);
                 }
@@ -2673,87 +2641,7 @@
 
     if (gpuInputAssembler) {
         const indexBuffer = gpuInputAssembler.gpuIndexBuffer;
-<<<<<<< HEAD
         if (drawInfo.instanceCount) {
-=======
-        if (gpuInputAssembler.gpuIndirectBuffer) {
-            const { indirects } = gpuInputAssembler.gpuIndirectBuffer;
-            if (indirects.drawByIndex) {
-                for (let j = 0; j < indirects.drawCount; j++) {
-                    indirects.byteOffsets[j] = indirects.offsets[j] * indexBuffer!.stride;
-                }
-                if (md) {
-                    if (indirects.instancedDraw) {
-                        md.multiDrawElementsInstancedWEBGL(
-                            glPrimitive,
-                            indirects.counts,
-                            0,
-                            gpuInputAssembler.glIndexType,
-                            indirects.byteOffsets,
-                            0,
-                            indirects.instances,
-                            0,
-                            indirects.drawCount,
-                        );
-                    } else {
-                        md.multiDrawElementsWEBGL(
-                            glPrimitive,
-                            indirects.counts,
-                            0,
-                            gpuInputAssembler.glIndexType,
-                            indirects.byteOffsets,
-                            0,
-                            indirects.drawCount,
-                        );
-                    }
-                } else {
-                    for (let j = 0; j < indirects.drawCount; j++) {
-                        if (indirects.instances[j]) {
-                            gl.drawElementsInstanced(
-                                glPrimitive,
-                                indirects.counts[j],
-                                gpuInputAssembler.glIndexType,
-                                indirects.byteOffsets[j],
-                                indirects.instances[j],
-                            );
-                        } else {
-                            gl.drawElements(glPrimitive, indirects.counts[j], gpuInputAssembler.glIndexType, indirects.byteOffsets[j]);
-                        }
-                    }
-                }
-            } else if (md) {
-                if (indirects.instancedDraw) {
-                    md.multiDrawArraysInstancedWEBGL(
-                        glPrimitive,
-                        indirects.offsets,
-                        0,
-                        indirects.counts,
-                        0,
-                        indirects.instances,
-                        0,
-                        indirects.drawCount,
-                    );
-                } else {
-                    md.multiDrawArraysWEBGL(
-                        glPrimitive,
-                        indirects.offsets,
-                        0,
-                        indirects.counts,
-                        0,
-                        indirects.drawCount,
-                    );
-                }
-            } else {
-                for (let j = 0; j < indirects.drawCount; j++) {
-                    if (indirects.instances[j]) {
-                        gl.drawArraysInstanced(glPrimitive, indirects.offsets[j], indirects.counts[j], indirects.instances[j]);
-                    } else {
-                        gl.drawArrays(glPrimitive, indirects.offsets[j], indirects.counts[j]);
-                    }
-                }
-            }
-        } else if (drawInfo.instanceCount) {
->>>>>>> 839a086e
             if (indexBuffer) {
                 if (drawInfo.indexCount > 0) {
                     const offset = drawInfo.firstIndex * indexBuffer.stride;
@@ -2877,11 +2765,6 @@
 
     switch (gpuTexture.glTarget) {
     case gl.TEXTURE_2D: {
-<<<<<<< HEAD
-        if (gpuTexture.flags & TextureFlagBit.MUTABLE_STORAGE || toUseTexImage2D(texImages, regions)) {
-            gl.texImage2D(gl.TEXTURE_2D, regions[0].texSubres.mipLevel, gpuTexture.glInternalFmt, regions[0].texExtent.width,
-                regions[0].texExtent.height, 0, gpuTexture.glFormat, gpuTexture.glType, texImages[0]);
-=======
         if (toUseTexImage2D(texImages, regions)) {
             gl.texImage2D(
                 gl.TEXTURE_2D,
@@ -2894,7 +2777,6 @@
                 gpuTexture.glType,
                 texImages[0],
             );
->>>>>>> 839a086e
         } else {
             for (let k = 0; k < regions.length; k++) {
                 const region = regions[k];
@@ -3490,4 +3372,4 @@
         gl.bindFramebuffer(gl.DRAW_FRAMEBUFFER, origDrawFBO);
         cache.glFramebuffer = origDrawFBO;
     }
-}+}
