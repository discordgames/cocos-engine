--- conflicted
+++ resolved
@@ -166,13 +166,8 @@
 
     public createFlow<T extends RenderFlow> (
         clazz: new (pipeline: RenderPipeline) => T,
-<<<<<<< HEAD
-        info: IRenderFlowInfo): RenderFlow | null {
-
-=======
         info: IRenderFlowInfo,
     ): RenderFlow | null {
->>>>>>> 96dee4fe
         const flow: RenderFlow = new clazz(this);
         if (flow.initialize(info)) {
             this._flows.push(flow);
