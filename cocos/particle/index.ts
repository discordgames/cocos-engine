--- conflicted
+++ resolved
@@ -7,12 +7,8 @@
 import { ParticleSystemComponent } from './particle-system-component';
 import { ParticleUtils } from './particle-utils';
 import './deprecated';
-<<<<<<< HEAD
+import CurveRange from './animator/curve-range';
 import { legacyCC } from '../core/global-exports';
-=======
-import CurveRange from './animator/curve-range';
-
->>>>>>> 3b31edae
 
 export {
     BillboardComponent,
