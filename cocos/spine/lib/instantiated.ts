--- conflicted
+++ resolved
@@ -46,14 +46,6 @@
 const registerList: any[] = [];
 ///////////////////////////////////////////////////////////////////////////////////////////////////
 function initWasm (wasmUrl): Promise<void> {
-<<<<<<< HEAD
-    // eslint-disable-next-line @typescript-eslint/no-unsafe-return
-    return wasmFactory({
-        instantiateWasm (importObject: WebAssembly.Imports,
-            receiveInstance: (instance: WebAssembly.Instance, module: WebAssembly.Module) => void) {
-            return instantiateWasm(wasmUrl, importObject).then((result: any) => {
-                receiveInstance(result.instance, result.module);
-=======
     return new Promise<void>((resolve, reject) => {
         const errorMessage = (err: any): string => `[Spine]: Spine wasm load failed: ${err}`;
         wasmFactory({
@@ -68,25 +60,11 @@
             wasmInstance = Instance;
             registerList.forEach((cb) => {
                 cb(wasmInstance);
->>>>>>> 3afeca4d
             });
         }).then(resolve).catch((err: any) => reject(errorMessage(err)));
     });
 }
 
-<<<<<<< HEAD
-function initAsm (resolve): Promise<void> {
-    const wasmMemory: any = {};
-    wasmMemory.buffer = new ArrayBuffer(MEMORYSIZE);
-    const module = {
-        wasmMemory,
-    };
-    return asmFactory(module).then((instance: any) => {
-        Object.assign(wasmInstance, instance);
-        registerList.forEach((cb) => {
-            cb(wasmInstance);
-        });
-=======
 function initAsm (): Promise<void> {
     return new Promise<void>((resolve, reject) => {
         if (CULL_ASM_JS_MODULE) {
@@ -111,28 +89,14 @@
                 });
             });
         }).then(resolve).catch(reject);
->>>>>>> 3afeca4d
     });
 }
 
 export function waitForSpineWasmInstantiation (): Promise<void> {
-<<<<<<< HEAD
-    return new Promise<void>((resolve) => {
-        const errorReport = (msg: any): void => { console.error(msg); };
-        if (WASM_SUPPORT_MODE === WebAssemblySupportMode.MAYBE_SUPPORT) {
-            if (sys.hasFeature(sys.Feature.WASM)) {
-                initWasm(spineWasmUrl).then(resolve).catch(errorReport);
-            } else {
-                initAsm(asmFactory).then(resolve).catch(errorReport);
-            }
-        } else if (WASM_SUPPORT_MODE === WebAssemblySupportMode.SUPPORT) {
-            initWasm(spineWasmUrl).then(resolve).catch(errorReport);
-=======
-    const errorReport = (msg: any) => { error(msg); };
+    const errorReport = (msg: any): void => { console.error(msg); };
     if (WASM_SUPPORT_MODE === WebAssemblySupportMode.MAYBE_SUPPORT) {
         if (sys.hasFeature(sys.Feature.WASM)) {
             return initWasm(spineWasmUrl).catch(errorReport);
->>>>>>> 3afeca4d
         } else {
             return initAsm().catch(errorReport);
         }
