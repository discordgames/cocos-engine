/*
 Copyright (c) 2020-2023 Xiamen Yaji Software Co., Ltd.

 https://www.cocos.com/

 Permission is hereby granted, free of charge, to any person obtaining a copy
 of this software and associated documentation files (the "Software"), to deal
 in the Software without restriction, including without limitation the rights to
 use, copy, modify, merge, publish, distribute, sublicense, and/or sell copies
 of the Software, and to permit persons to whom the Software is furnished to do so,
 subject to the following conditions:

 The above copyright notice and this permission notice shall be included in
 all copies or substantial portions of the Software.

 THE SOFTWARE IS PROVIDED "AS IS", WITHOUT WARRANTY OF ANY KIND, EXPRESS OR
 IMPLIED, INCLUDING BUT NOT LIMITED TO THE WARRANTIES OF MERCHANTABILITY,
 FITNESS FOR A PARTICULAR PURPOSE AND NONINFRINGEMENT. IN NO EVENT SHALL THE
 AUTHORS OR COPYRIGHT HOLDERS BE LIABLE FOR ANY CLAIM, DAMAGES OR OTHER
 LIABILITY, WHETHER IN AN ACTION OF CONTRACT, TORT OR OTHERWISE, ARISING FROM,
 OUT OF OR IN CONNECTION WITH THE SOFTWARE OR THE USE OR OTHER DEALINGS IN
 THE SOFTWARE.
*/
import { EDITOR_NOT_IN_PREVIEW, JSB } from 'internal:constants';
import { ccclass, executeInEditMode, help, menu, serializable, type, displayName, override, displayOrder, editable, tooltip } from 'cc.decorator';
import { Material, Texture2D } from '../asset/assets';
import { error, warn } from '../core/platform/debug';
import { Enum, ccenum } from '../core/value-types/enum';
import { Node } from '../scene-graph';
import { CCObject, Color, RecyclePool, js } from '../core';
import { SkeletonData } from './skeleton-data';
import { Graphics, UIRenderer } from '../2d';
import { Batcher2D } from '../2d/renderer/batcher-2d';
import { BlendFactor, BlendOp } from '../gfx';
import { MaterialInstance } from '../render-scene';
import { builtinResMgr } from '../asset/asset-manager';
import { legacyCC } from '../core/global-exports';
import { SkeletonSystem } from './skeleton-system';
import { RenderEntity, RenderEntityType } from '../2d/renderer/render-entity';
import { AttachUtil } from './attach-util';
import { SPINE_WASM } from './lib/instantiated';
import spine from './lib/spine-core.js';
import { VertexEffectDelegate } from './vertex-effect-delegate';
import SkeletonCache, { AnimationCache, AnimationFrame } from './skeleton-cache';
import { TrackEntryListeners } from './track-entry-listeners';
import { setPropertyEnumType } from '../core/internal-index';

const spineTag = SPINE_WASM;
const CachedFrameTime = 1 / 60;
const CUSTOM_SLOT_TEXTURE_BEGIN = 10000;
let _slotTextureID = CUSTOM_SLOT_TEXTURE_BEGIN;

type TrackListener = (x: spine.TrackEntry) => void;
type TrackListener2 = (x: spine.TrackEntry, ev: spine.Event) => void;
/**
 * @en
 * Animation playback rate.
 * @zh
 * 动画播放速率。
 */
export const timeScale = 1.0;

/**
 * @en Enum for animation cache mode type.
 * @zh Spine 动画缓存类型。
 */
export enum AnimationCacheMode {
    /**
     * @en The realtime mode.
     * @zh 实时计算模式。
     */
    REALTIME = 0,
    /**
     * @en The shared cache mode.
     * @zh 共享缓存模式。
     */
    SHARED_CACHE = 1,
    /**
     * @en The private cache mode.
     * @zh 私有缓存模式。
     */
    PRIVATE_CACHE = 2,
}
ccenum(AnimationCacheMode);

/**
 * @internal Since v3.7.2, this is an engine private enum, only used in editor.
 */
export enum DefaultSkinsEnum {
    default = 0,
}
ccenum(DefaultSkinsEnum);

/**
 * @internal Since v3.7.2, this is an engine private enum, only used in editor.
 */
export enum DefaultAnimsEnum {
    '<None>' = 0
}
ccenum(DefaultAnimsEnum);

/**
 * @internal Since v3.7.2, this is an engine private enum.
 */
export enum SpineMaterialType {
    COLORED_TEXTURED = 0,
    TWO_COLORED = 1,
}

interface AnimationItem {
    animationName: string;
    loop: boolean;
    delay: number;
}

/**
 * @engineInternal Since v3.7.2, this is an engine private interface.
 */
export interface SkeletonDrawData {
    material: Material | null;
    texture: Texture2D | null;
    indexOffset: number;
    indexCount: number;
}

/**
 * @en
 * The Sockets attached to bones, synchronous transform with spine animation.
 * @zh
 * Spine 挂点，可附着在目标骨骼上随 spine 动画一起运动。
 * @class SpineSocket
 */
@ccclass('sp.Skeleton.SpineSocket')
export class SpineSocket {
    /**
     * @en Path of the target joint.
     * @zh 此挂点的目标骨骼路径。
     */
    @serializable
    @editable
    public path = '';

    /**
     * @en Transform output node.
     * @zh 此挂点的变换信息输出节点。
     */
    @type(Node)
    @editable
    @serializable
    public target: Node | null = null;

    constructor (path = '', target: Node | null = null) {
        this.path = path;
        this.target = target;
    }
}

js.setClassAlias(SpineSocket, 'sp.Skeleton.SpineSocket');

/**
 * @en
 * The skeleton of Spine <br/>
 * <br/>
 * (Skeleton has a reference to a SkeletonData and stores the state for skeleton instance,
 * which consists of the current pose's bone SRT, slot colors, and which slot attachments are visible. <br/>
 * Multiple skeletons can use the same SkeletonData which includes all animations, skins, and attachments.) <br/>
 * Cocos Creator supports spine versions lower than 3.8.99.
 * @zh
 * Spine 骨骼动画 <br/>
 * <br/>
 * (Skeleton 具有对骨骼数据的引用并且存储了骨骼实例的状态，
 * 它由当前的骨骼动作，slot 颜色，和可见的 slot attachments 组成。<br/>
 * 多个 Skeleton 可以使用相同的骨骼数据，其中包括所有的动画，皮肤和 attachments。
 * Cocos Creator 支持 spine 版本最高到3.8.99。
 * @class Skeleton
 * @extends UIRenderer
 */
@ccclass('sp.Skeleton')
@help('i18n:cc.Spine')
@menu('Spine/Skeleton')
@executeInEditMode
export class Skeleton extends UIRenderer {
    public static SpineSocket = SpineSocket;
    public static AnimationCacheMode = AnimationCacheMode;

    @serializable
    protected _skeletonData: SkeletonData | null = null;
    @serializable
    protected defaultSkin = '';
    @serializable
    protected defaultAnimation = '';
    /**
     * @en Indicates whether to enable premultiplied alpha.
     * You should disable this option when image's transparent area appears to have opaque pixels,
     * or enable this option when image's half transparent area appears to be darken.
     * @zh 是否启用贴图预乘。
     * 当图片的透明区域出现色块时需要关闭该选项，当图片的半透明区域颜色变黑时需要启用该选项。
     */
    @serializable
    protected _premultipliedAlpha = true;
    @serializable
    protected _timeScale = 1;
    @serializable
    protected _cacheMode = AnimationCacheMode.REALTIME;
    @serializable
    protected _defaultCacheMode: AnimationCacheMode = AnimationCacheMode.REALTIME;
    @serializable
    protected _sockets: SpineSocket[] = [];
    @serializable
    protected _useTint = false;
    @serializable
    protected _debugMesh = false;
    @serializable
    protected _debugBones = false;
    @serializable
    protected _debugSlots = false;
    @serializable
    protected _enableBatch = false;

    protected _runtimeData: spine.SkeletonData | null = null;
    public _skeleton: spine.Skeleton = null!;
    protected _instance: spine.SkeletonInstance = null!;
    protected _state: spine.AnimationState = null!;
    protected _textures: Texture2D[] = [];
    // Animation name
    protected _animationName = '';
    protected _skinName = '';
    protected _drawList = new RecyclePool<SkeletonDrawData>((): SkeletonDrawData => ({
        material: null,
        texture: null,
        indexOffset: 0,
        indexCount: 0,
    }), 1);
    protected _materialCache: { [key: string]: MaterialInstance } = {} as any;
    public paused = false;
    protected _enumSkins: any = Enum({});
    protected _enumAnimations: any = Enum({});
    protected attachUtil: AttachUtil;
    protected _socketNodes: Map<number, Node> = new Map();
    protected _cachedSockets: Map<string, number> = new Map<string, number>();

    // Below properties will effect when cache mode is SHARED_CACHE or PRIVATE_CACHE.
    // accumulate time
    protected _accTime = 0;
    // Play times counter
    protected _playCount = 0;
    // Skeleton cache
    protected _skeletonCache: SkeletonCache | null = null;
    protected _animCache: AnimationCache | null = null;
    /**
     * @engineInternal
     */
    public _curFrame: AnimationFrame | null = null;
    // Is need update skeltonData
    protected _needUpdateSkeltonData = true;
    protected _listener: TrackEntryListeners | null = null;

    /**
     * @engineInternal
     */
    public _debugRenderer: Graphics | null = null;

    private _slotTextures: Map<number, Texture2D> | null = null;

    constructor () {
        super();
        this._useVertexOpacity = true;
        if (!JSB) {
            this._instance = new spine.SkeletonInstance();
        }
        this.attachUtil = new AttachUtil();
    }

    /**
     * @engineInternal Since v3.7.2, this is an engine private interface.
     */
    get drawList (): RecyclePool<SkeletonDrawData> { return this._drawList; }

    /**
     * @en
     * The skeleton data contains the skeleton information (bind pose bones, slots, draw order,
     * attachments, skins, etc) and animations but does not hold any state.<br/>
     * Multiple skeletons can share the same skeleton data.
     * @zh
     * 骨骼数据包含了骨骼信息（绑定骨骼动作，slots，渲染顺序，
     * attachments，皮肤等等）和动画但不持有任何状态。<br/>
     * 多个 Skeleton 可以共用相同的骨骼数据。
     * @property {sp.SkeletonData} skeletonData
     */
    @editable
    @type(SkeletonData)
    @displayName('SkeletonData')
    get skeletonData (): SkeletonData | null {
        return this._skeletonData;
    }
    set skeletonData (value: SkeletonData | null) {
        if (value) value.resetEnums();
        if (this._skeletonData !== value) {
            this.destroyRenderData();
            this._skeletonData = value as any;
            this.defaultSkin = '';
            this.defaultAnimation = '';
            this._animationName = '';
            this._skinName = '';
            this._updateSkeletonData();
            this._updateUITransform();
        }
    }

    /**
     * @internal Since v3.7.2, this is an engine private interface
     */
    @displayName('Default Skin')
    @type(DefaultSkinsEnum)
    @tooltip('i18n:COMPONENT.skeleton.default_skin')
    get _defaultSkinIndex (): number {
        if (this.skeletonData) {
            const skinsEnum = this.skeletonData.getSkinsEnum();
            if (skinsEnum) {
                if (this.defaultSkin === '') {
                    // eslint-disable-next-line no-prototype-builtins
                    if (skinsEnum.hasOwnProperty(0)) {
                        this._defaultSkinIndex = 0;
                        return 0;
                    }
                } else {
                    const skinIndex = skinsEnum[this.defaultSkin];
                    if (skinIndex !== undefined) {
                        return skinIndex;
                    }
                }
            }
        }
        return 0;
    }
    /**
     * @internal Since v3.7.2, this is an engine private interface.
     */
    set _defaultSkinIndex (value: number) {
        let skinsEnum;
        if (this.skeletonData) {
            skinsEnum = this.skeletonData.getSkinsEnum();
        }
        if (!skinsEnum) {
            error(`${this.name} skin enums are invalid`);
            return;
        }

        const skinName = skinsEnum[value];
        if (skinName !== undefined) {
            this.defaultSkin = skinName;
            this.setSkin(this.defaultSkin);
            this._refreshInspector();
            this.markForUpdateRenderData();
        } else {
            error(`${this.name} skin enums are invalid`);
        }
    }

    // value of 0 represents no animation
    /**
     * @internal
     */
    @displayName('Animation')
    @type(DefaultAnimsEnum)
    @tooltip('i18n:COMPONENT.skeleton.animation')
    get _animationIndex (): number {
        const animationName = EDITOR_NOT_IN_PREVIEW ? this.defaultAnimation : this.animation;
        if (this.skeletonData) {
            if (animationName) {
                const animsEnum = this.skeletonData.getAnimsEnum();
                if (animsEnum) {
                    const animIndex = animsEnum[animationName];
                    if (animIndex !== undefined) {
                        return animIndex;
                    }
                }
            } else {
                this._refreshInspector();
            }
        }
        return 0;
    }
    /**
     * @internal
     */
    set _animationIndex (value: number) {
        let animsEnum;
        if (this.skeletonData) {
            animsEnum = this.skeletonData.getAnimsEnum();
        }
        if (!animsEnum) {
            error(`${this.name} animation enums are invalid`);
            return;
        }
        const animName = animsEnum[value];
        if (animName !== undefined) {
            this.animation = animName;
            if (EDITOR_NOT_IN_PREVIEW) {
                this.defaultAnimation = animName;
                this._refreshInspector();
            } else {
                this.animation = animName;
            }
        } else {
            error(`${this.name} animation enums are invalid`);
        }
    }

    /**
     * @en Animation mode, with options for real-time mode, private cached, or public cached mode.
     * @zh 动画模式，可选实时模式，私有 cached 或公共 cached 模式。
     */
    @displayName('Animation Cache Mode')
    @tooltip('i18n:COMPONENT.skeleton.animation_cache_mode')
    @editable
    @type(AnimationCacheMode)
    get defaultCacheMode (): AnimationCacheMode {
        return this._defaultCacheMode;
    }
    set defaultCacheMode (mode: AnimationCacheMode) {
        this._defaultCacheMode = mode;
        this.setAnimationCacheMode(this._defaultCacheMode);
    }

    /**
     * @en Whether premultipliedAlpha enabled.
     * @zh 是否启用 alpha 预乘。
     */
    @editable
    @tooltip('i18n:COMPONENT.skeleton.premultipliedAlpha')
    get premultipliedAlpha (): boolean { return this._premultipliedAlpha; }
    set premultipliedAlpha (v: boolean) {
        if (v !== this._premultipliedAlpha) {
            this._premultipliedAlpha = v;
            this._instance.setPremultipliedAlpha(v);
            this.markForUpdateRenderData();
        }
    }

    /**
     * @en Whether play animations in loop mode.
     * @zh 是否循环播放当前骨骼动画。
     */
    @serializable
    @tooltip('i18n:COMPONENT.skeleton.loop')
    public loop = true;

    /**
     * @en The time scale of this skeleton.
     * @zh 当前骨骼中所有动画的时间缩放率。
     */
    @tooltip('i18n:COMPONENT.skeleton.time_scale')
    @editable
    get timeScale (): number { return this._timeScale; }
    set timeScale (value) {
        if (value !== this._timeScale) {
            this._timeScale = value;
        }
    }
    /**
     * @en Enabled two color tint.
     * @zh 是否启用染色效果。
     */
    @editable
    @tooltip('i18n:COMPONENT.skeleton.use_tint')
    get useTint (): boolean { return this._useTint; }
    set useTint (value) {
        if (value !== this._useTint) {
            this._useTint = value;
            this._updateUseTint();
        }
    }

    /**
     * @en If rendering a large number of identical textures and simple skeletal animations,
     * enabling batching can reduce the number of draw calls and improve rendering performance.
     * @zh 如果渲染大量相同纹理，且结构简单的骨骼动画，开启合批可以降低 draw call 数量提升渲染性能。
     */
    @editable
    @tooltip('i18n:COMPONENT.skeleton.enabled_batch')
    get enableBatch (): boolean { return this._enableBatch; }
    set enableBatch (value) {
        if (value !== this._enableBatch) {
            this._enableBatch = value;
            this._updateBatch();
        }
    }
    /**
     * @en
     * The bone sockets this animation component maintains.<br>
     * A SpineSocket object contains a path reference to bone, and a target node.
     * @zh
     * 当前动画组件维护的挂点数组。一个挂点组件包括动画节点路径和目标节点。
     */
    @type([SpineSocket])
    @tooltip('i18n:animation.sockets')
    get sockets (): SpineSocket[] {
        return this._sockets;
    }
    set sockets (val: SpineSocket[]) {
        if (EDITOR_NOT_IN_PREVIEW) {
            this._verifySockets(val);
        }
        this._sockets = val;
        this._updateSocketBindings();
        this.syncAttachedNode();
    }

    /**
     * @en Indicates whether open debug slots.
     * @zh 是否显示 slot 的 debug 信息。
     */
    @editable
    @tooltip('i18n:COMPONENT.skeleton.debug_slots')
    get debugSlots (): boolean { return this._debugSlots; }
    set debugSlots (v: boolean) {
        if (v !== this._debugSlots) {
            this._debugSlots = v;
            this._updateDebugDraw();
            this.markForUpdateRenderData();
        }
    }

    /**
     * @en Indicates whether open debug bones.
     * @zh 是否显示 bone 的 debug 信息。
     */
    @editable
    @tooltip('i18n:COMPONENT.skeleton.debug_bones')
    get debugBones (): boolean { return this._debugBones; }
    set debugBones (v: boolean) {
        if (v !== this._debugBones) {
            this._debugBones = v;
            this._updateDebugDraw();
            this.markForUpdateRenderData();
        }
    }

    /**
     * @en Indicates whether open debug mesh.
     * @zh 是否显示 mesh 的 debug 信息。
     */
    @editable
    @tooltip('i18n:COMPONENT.skeleton.debug_mesh')
    get debugMesh (): boolean { return this._debugMesh; }
    set debugMesh (value) {
        if (value !== this._debugMesh) {
            this._debugMesh = value;
            this._updateDebugDraw();
            this.markForUpdateRenderData();
        }
    }
    get socketNodes (): Map<number, Node> { return this._socketNodes; }

    /**
     * @en The name of current playing animation.
     * @zh 当前播放的动画名称。
     * @property {String} animation
     */
    get animation (): string {
        return this._animationName;
    }
    set animation (value: string) {
        if (value) {
            this.setAnimation(0, value, this.loop);
        } else {
            this.clearAnimation();
        }
    }

    /**
     * @en The customMaterial。
     * @zh 用户自定材质。
     */
    @override
    @type(Material)
    @displayOrder(0)
    @displayName('CustomMaterial')
    get customMaterial (): Material | null {
        return this._customMaterial;
    }
    set customMaterial (val) {
        this._customMaterial = val;
        this.updateMaterial();
        this.markForUpdateRenderData();
    }

    public __preload (): void {
        super.__preload();
        this._updateSkeletonData();
        this._updateDebugDraw();
    }

    public onRestore (): void {

    }
    /**
     * @en Gets the animation state object.
     * @zh 获取动画状态。
     * @method getState
     * @return {sp.spine.AnimationState} state
     */
    public getState (): spine.AnimationState | undefined {
        return this._state;
    }

    /**
     * @en Be called when component state becomes available.
     * @zh 组件状态变为可用时调用。
     */
    public onEnable (): void {
        super.onEnable();
        this._flushAssembler();
        SkeletonSystem.getInstance().add(this);
    }
    /**
     * @en Be called when component state becomes disabled.
     * @zh 组件状态变为禁用状态时调用。
     */
    public onDisable (): void {
        super.onDisable();
        SkeletonSystem.getInstance().remove(this);
    }

    public onDestroy (): void {
        this.destroyRenderData();
        this._cleanMaterialCache();
        if (!JSB) {
            spine.wasmUtil.destroySpineInstance(this._instance);
        }
        super.onDestroy();
    }
    /**
     * @en Clear animation and set to setup pose.
     * @zh 清除动画并还原到初始姿势。
     */
    public clearAnimation (): void {
        if (!this.isAnimationCached()) {
            this.clearTrack(0);
            this.setToSetupPose();
        }
    }

    protected _updateSkeletonData (): void {
        const skeletonData = this._skeletonData;
        if (!skeletonData) {
            this._runtimeData = null!;
            this._state = null!;
            this._skeleton = null!;
            this._textures = [];
            this._refreshInspector();
            return;
        }
        this._textures = skeletonData.textures;

        this._runtimeData = skeletonData.getRuntimeData();
        if (!this._runtimeData) return;
        this.setSkeletonData(this._runtimeData);

        this._refreshInspector();
        if (this.defaultAnimation) this.animation = this.defaultAnimation;
        if (this.defaultSkin) this.setSkin(this.defaultSkin);

        this._updateUseTint();

        this._indexBoneSockets();
        this._updateSocketBindings();
        this.attachUtil.init(this);
    }

    /**
     * @en
     * Sets runtime skeleton data to sp.Skeleton.<br>
     * This method is different from the `skeletonData` property. This method is passed in the raw data provided by the
     *  Spine runtime, and the skeletonData type is the asset type provided by Creator.
     * @zh
     * 设置底层运行时用到的 SkeletonData。<br>
     * 这个接口有别于 `skeletonData` 属性，这个接口传入的是 Spine runtime 提供的原始数据，而 skeletonData 的类型是 Creator 提供的资源类型。
     * @param skeletonData @en The skeleton data contains the skeleton information (bind pose bones, slots, draw order, attachments,
     * skins, etc) and animations but does not hold any state. @zh 骨架数据(SkeletonData)包含骨架信息(绑定pose的骨骼、槽位、绘制顺序、附件、
     * 皮肤等)和动画, 但不保存任何状态。
     */
    public setSkeletonData (skeletonData: spine.SkeletonData): void {
        if (!EDITOR_NOT_IN_PREVIEW) {
            if (this._cacheMode === AnimationCacheMode.SHARED_CACHE) {
                this._skeletonCache = SkeletonCache.sharedCache;
            } else if (this._cacheMode === AnimationCacheMode.PRIVATE_CACHE) {
                this._skeletonCache = new SkeletonCache();
            }
        }

        if (this.isAnimationCached()) {
            if (this.debugBones || this.debugSlots) {
                warn('Debug bones or slots is invalid in cached mode');
            }
        } else {
            this._skeleton = this._instance.initSkeleton(skeletonData);
            this._state = this._instance.getAnimationState();
            this._instance.setPremultipliedAlpha(this._premultipliedAlpha);
        }
        // Recreate render data and mark dirty
        this._flushAssembler();
    }

    /**
     * @en Set the current animation. Any queued animations are cleared.<br>
     * @zh 设置当前动画。队列中的任何的动画将被清除。<br>
     * @param trackIndex @en Index of track. @zh 动画通道索引。
     * @param name @en The name of animation. @zh 动画名称。
     * @param loop @en Use loop mode or not. @zh 是否使用循环播放模式。
     */
    public setAnimation (trackIndex: number, name: string, loop?: boolean): spine.TrackEntry | null {
        let trackEntry: spine.TrackEntry | null = null;
        if (loop === undefined) loop = true;
        if (this.isAnimationCached()) {
            if (trackIndex !== 0) {
                warn('Track index can not greater than 0 in cached mode.');
            }
            this._animationName = name;
            if (!this._skeletonCache) return trackEntry;
            let cache = this._skeletonCache.getAnimationCache(this._skeletonData!._uuid, this._animationName);
            if (!cache) {
                cache = this._skeletonCache.initAnimationCache(this._skeletonData!, this._animationName);
            }
            this._skeleton = cache.skeleton;
            if (this._cacheMode === AnimationCacheMode.PRIVATE_CACHE) {
                cache.invalidAnimationFrames();
            }
            this._animCache = cache;
            this._accTime = 0;
            this._playCount = 0;
        } else {
            this._animationName = name;
            trackEntry = this._instance.setAnimation(trackIndex, name, loop);
        }
        this.markForUpdateRenderData();
        return trackEntry;
    }

    /**
     * @en Adds an animation to be played delay seconds after the current or last queued animation.<br>
     * Returns a {{#crossLinkModule "sp.spine"}}sp.spine{{/crossLinkModule}}.TrackEntry object.
     * @zh 添加一个动画到动画队列尾部，还可以延迟指定的秒数。<br>
     * 返回一个 {{#crossLinkModule "sp.spine"}}sp.spine{{/crossLinkModule}}.TrackEntry 对象。
     * @param trackIndex @en Index of trackEntry. @zh TrackEntry 索引。
     * @param name @en The name of animation. @zh 动画名称。
     * @param loop @en Set play animation in a loop. @zh 是否循环播放。
     * @param delay @en Delay time of animation start. @zh 动画开始的延迟时间。
     * @return {sp.spine.TrackEntry}
     */
    public addAnimation (trackIndex: number, name: string, loop: boolean, delay?: number): spine.TrackEntry | null {
        delay = delay || 0;
        if (this.isAnimationCached()) {
            warn(`Cached mode not support addAnimation.`);
            return null;
        } else if (this._skeleton) {
            const animation = this._skeleton.data.findAnimation(name);
            if (!animation) {
                error(`Not find animation named ${name}`);
                return null;
            }
            return this._state?.addAnimationWith(trackIndex, animation, loop, delay);
        }
        return null;
    }
    /**
     * @en Find animation with specified name.
     * @zh 查找指定名称的动画
     * @param name @en The name of animation. @zh 动画名称。
     * @returns {sp.spine.Animation}
     */
    public findAnimation (name: string): spine.Animation | null {
        if (this._skeleton) {
            return this._skeleton.data.findAnimation(name);
        }
        return null;
    }
    /**
     * @en Returns track entry by trackIndex.<br>
     * Returns a {{#crossLinkModule "sp.spine"}}sp.spine{{/crossLinkModule}}.TrackEntry object.
     * @zh 通过 track 索引获取 TrackEntry。<br>
     * 返回一个 {{#crossLinkModule "sp.spine"}}sp.spine{{/crossLinkModule}}.TrackEntry 对象。
     * @param trackIndex @en The index of trackEntry. @zh TrackEntry 索引。
     * @return {sp.spine.TrackEntry}
     */
    public getCurrent (trackIndex: number): spine.TrackEntry | null {
        if (this.isAnimationCached()) {
            warn('\'getCurrent\' interface can not be invoked in cached mode.');
        } else if (this._state) {
            return this._state.getCurrent(trackIndex);
        }
        return null;
    }

    /**
     * @en
     * Finds a skin by name and makes it the active skin.
     * This does a string comparison for every skin.<br>
     * Note that setting the skin does not change which attachments are visible.<br>
     * Returns a {{#crossLinkModule "sp.spine"}}sp.spine{{/crossLinkModule}}.Skin object.
     * @zh
     * 按名称查找皮肤，激活该皮肤。这里对每个皮肤的名称进行了比较。<br>
     * 注意：设置皮肤不会改变 attachment 的可见性。<br>
     * 返回一个 {{#crossLinkModule "sp.spine"}}sp.spine{{/crossLinkModule}}.Skin 对象。
     *
     * @param skinName @en The name of skin. @zh 皮肤名称。
     */
    public setSkin (name: string): void {
        this._skinName = name;
        if (this.isAnimationCached()) {
            if (this._animCache) {
                this._animCache.setSkin(name);
            }
        } else {
            this._instance.setSkin(name);
        }
    }

    /**
     * @en Update skeleton animation.
     * @zh 更新骨骼动画。
     * @param dt @en delta time. @zh 时间差。
     */
    public updateAnimation (dt: number): void {
        if (EDITOR_NOT_IN_PREVIEW) return;
        if (this.paused) return;
        dt *= this._timeScale * timeScale;
        if (this.isAnimationCached()) {
            this._accTime += dt;
            const frameIdx = Math.floor(this._accTime / CachedFrameTime);
            if (this._animCache) {
                this._animCache.updateToFrame(frameIdx);
                this._curFrame = this._animCache.getFrame(frameIdx);
            }
        } else {
            this._instance.updateAnimation(dt);
        }
        this.markForUpdateRenderData();
    }

    /**
     * @engineInternal
     */
    public updateRenderData (): any {
        if (this.isAnimationCached()) {
            if (!this._curFrame) return null;
            const model = this._curFrame.model;
            return model;
        } else {
            const model = this._instance.updateRenderData();
            return model;
        }
    }

    protected _flushAssembler (): void {
        const assembler = Skeleton.Assembler.getAssembler(this);
        if (this._assembler !== assembler) {
            this._assembler = assembler;
        }
        if (this._skeleton && this._assembler) {
            this._renderData = this._assembler.createData(this);
            this.markForUpdateRenderData();
            this._updateColor();
        }
    }

    protected _render (batcher: Batcher2D): void {
        let indicesCount = 0;
        if (this.renderData && this._drawList.length > 0) {
            const rd = this.renderData;
            const chunk = rd.chunk;
            const accessor = chunk.vertexAccessor;
            const meshBuffer = rd.getMeshBuffer()!;
            const origin = meshBuffer.indexOffset;
            // Fill index buffer
            for (let i = 0; i < this._drawList.length; i++) {
                const dc = this._drawList.data[i];
                if (dc.texture) {
                    batcher.commitMiddleware(this, meshBuffer, origin + dc.indexOffset,
                        dc.indexCount, dc.texture, dc.material!, this._enableBatch);
                }
                indicesCount += dc.indexCount;
            }
            const subIndices = rd.indices!.subarray(0, indicesCount);
            accessor.appendIndices(chunk.bufferId, subIndices);
            accessor.getMeshBuffer(chunk.bufferId).setDirty();
        }
    }

    /**
     * @engineInternal
     */
<<<<<<< HEAD
    public requestDrawData (material: Material, texureID: number, indexOffset: number, indexCount: number): SkeletonDrawData {
=======
    public requestDrawData (material: Material, textureID: number, indexOffset: number, indexCount: number) {
>>>>>>> 1aed1fe8
        const draw = this._drawList.add();
        draw.material = material;
        if (textureID < CUSTOM_SLOT_TEXTURE_BEGIN) {
            draw.texture = this._textures[textureID];
        } else {
            const texture = this._slotTextures?.get(textureID);
            if (texture) draw.texture = texture;
        }
        draw.indexOffset = indexOffset;
        draw.indexCount = indexCount;
        return draw;
    }

    protected _updateBuiltinMaterial (): Material {
        const material = builtinResMgr.get<Material>('default-spine-material');
        return material;
    }
    /**
     * @engineInternal
     */
    public updateMaterial (): void {
        let mat;
        if (this._customMaterial) mat = this._customMaterial;
        else mat = this._updateBuiltinMaterial();
        this.setMaterial(mat, 0);
        this._cleanMaterialCache();
    }

    private getMaterialTemplate (): Material {
        if (this.customMaterial !== null) return this.customMaterial;
        if (this.material) return this.material;
        this.updateMaterial();
        return this.material!;
    }
    private _cleanMaterialCache (): void {
        for (const val in this._materialCache) {
            this._materialCache[val].destroy();
        }
        this._materialCache = {};
    }

    /**
     * @engineInternal Since v3.7.2, this is an engine private interface.
     */
    public getMaterialForBlendAndTint (src: BlendFactor, dst: BlendFactor, type: SpineMaterialType): MaterialInstance {
        const key = `${type}/${src}/${dst}`;
        let inst = this._materialCache[key];
        if (inst) {
            return inst;
        }

        const material = this.getMaterialTemplate();
        const matInfo = {
            parent: material,
            subModelIdx: 0,
            owner: this,
        };
        inst = new MaterialInstance(matInfo);
        this._materialCache[key] = inst;
        inst.overridePipelineStates({
            blendState: {
                blendColor: Color.WHITE,
                targets: [{
                    blendEq: BlendOp.ADD,
                    blendAlphaEq: BlendOp.ADD,
                    blendSrc: src,
                    blendDst: dst,
                    blendSrcAlpha: src,
                    blendDstAlpha: dst,
                }],
            },
        });
        let useTwoColor = false;
        if (type === SpineMaterialType.TWO_COLORED) {
            useTwoColor = true;
        }
        const useLocal = !this._enableBatch;
        inst.recompileShaders({ TWO_COLORED: useTwoColor, USE_LOCAL: useLocal });
        return inst;
    }

    // update animation list for editor
    protected _updateAnimEnum (): void {
        let animEnum;
        if (this.skeletonData) {
            animEnum = this.skeletonData.getAnimsEnum();
        } else {
            animEnum = DefaultAnimsEnum;
        }

        // reset enum type
        this._enumAnimations = Enum({});
        Object.assign(this._enumAnimations, animEnum);
        Enum.update(this._enumAnimations);
        setPropertyEnumType(this, '_animationIndex', this._enumAnimations);
    }
    // update skin list for editor
    protected _updateSkinEnum (): void {
        let skinEnum;
        if (this.skeletonData) {
            skinEnum = this.skeletonData.getSkinsEnum();
        } else {
            skinEnum = DefaultSkinsEnum;
        }

        this._enumSkins = Enum({});
        Object.assign(this._enumSkins, skinEnum);
        Enum.update(this._enumSkins);
        setPropertyEnumType(this, '_defaultSkinIndex', this._enumSkins);
    }

    protected _refreshInspector (): void {
        if (EDITOR_NOT_IN_PREVIEW) {
            // update inspector
            this._updateAnimEnum();
            this._updateSkinEnum();
            // TODO: refresh inspector
            // Editor.Utils.refreshSelectedInspector('node', this.node.uuid);
        }
    }

    /**
     * @en Call this method to destroy the rendering data.
     * @zh 调用该方法销毁渲染数据。
     */
    public destroyRenderData (): void {
        this._drawList.reset();
        super.destroyRenderData();
    }

    protected createRenderEntity (): RenderEntity {
        const renderEntity = new RenderEntity(RenderEntityType.DYNAMIC);
        renderEntity.setUseLocal(true);
        return renderEntity;
    }
    /**
     * @en Mark to re-update the rendering data, usually used to force refresh the display.
     * @zh 标记重新更新渲染数据，一般用于强制刷新显示。
     */
    public markForUpdateRenderData (enable = true): void {
        super.markForUpdateRenderData(enable);
        if (this._debugRenderer) {
            this._debugRenderer.markForUpdateRenderData(enable);
        }
    }

    /**
     * @engineInternal since v3.7.2 this is an engine private function.
     */
    public syncAttachedNode (): void {
        // sync attached node matrix
        this.attachUtil._syncAttachedNode();
    }

    /**
     * @en Whether in cached mode.
     * @zh 当前是否处于缓存模式。
     */
    public isAnimationCached (): boolean {
        if (EDITOR_NOT_IN_PREVIEW) return false;
        return this._cacheMode !== AnimationCacheMode.REALTIME;
    }
    /**
     * @en
     * It's best to set cache mode before set property 'dragonAsset', or will waste some cpu time.
     * If set the mode in editor, then no need to worry about order problem.
     * @zh
     * 若想切换渲染模式，最好在设置'dragonAsset'之前，先设置好渲染模式，否则有运行时开销。
     * 若在编辑中设置渲染模式，则无需担心设置次序的问题。
     *
     * @example
     * skeleton.setAnimationCacheMode(sp.Skeleton.AnimationCacheMode.SHARED_CACHE);
     */
    public setAnimationCacheMode (cacheMode: AnimationCacheMode): void {
        if (this._cacheMode !== cacheMode) {
            this._cacheMode = cacheMode;
            this._updateSkeletonData();
            this._updateUseTint();
            this._updateSocketBindings();
            this.markForUpdateRenderData();
        }
    }

    /**
     * @en Sets the bones and slots to the setup pose.
     * @zh 还原到起始动作。
     */
    public setToSetupPose (): void {
        if (this._skeleton) {
            this._skeleton.setToSetupPose();
        }
    }

    /**
     * @en
     * Sets the bones to the setup pose,
     * using the values from the `BoneData` list in the `SkeletonData`.
     * @zh
     * 设置 bone 到起始动作。
     * 使用 SkeletonData 中的 BoneData 列表中的值。
     */
    public setBonesToSetupPose (): void {
        if (this._skeleton) {
            this._skeleton.setBonesToSetupPose();
        }
    }

    /**
     * @en
     * Sets the slots to the setup pose,
     * using the values from the `SlotData` list in the `SkeletonData`.
     * @zh
     * 设置 slot 到起始动作。
     * 使用 SkeletonData 中的 SlotData 列表中的值。
     */
    public setSlotsToSetupPose (): void {
        if (this._skeleton) {
            this._skeleton.setSlotsToSetupPose();
        }
    }

    /**
     * @en
     * Finds a bone by name.
     * This does a string comparison for every bone.<br>
     * Returns a {{#crossLinkModule "sp.spine"}}sp.spine{{/crossLinkModule}}.Bone object.
     * @zh
     * 通过名称查找 bone。
     * 这里对每个 bone 的名称进行了对比。<br>
     * 返回一个 {{#crossLinkModule "sp.spine"}}sp.spine{{/crossLinkModule}}.Bone 对象。
     *
     * @param boneName @en The name of bone. @zh 骨骼名称。
     */
    public findBone (boneName: string): spine.Bone | null {
        if (this._skeleton) {
            return this._skeleton.findBone(boneName);
        }
        return null;
    }

    /**
     * @en
     * Finds a slot by name. This does a string comparison for every slot.<br>
     * Returns a {{#crossLinkModule "sp.spine"}}sp.spine{{/crossLinkModule}}.Slot object.
     * @zh
     * 通过名称查找 slot。这里对每个 slot 的名称进行了比较。<br>
     * 返回一个 {{#crossLinkModule "sp.spine"}}sp.spine{{/crossLinkModule}}.Slot 对象。
     *
     * @param slotName @en The name of slot. @zh 插槽名称。
     */
    public findSlot (slotName: string): spine.Slot | null {
        if (this._skeleton) {
            return this._skeleton.findSlot(slotName);
        }
        return null;
    }

    // ANIMATION
    /**
     * @en
     * Mix applies all keyframe values,
     * interpolated for the specified time and mixed with the current values.
     * @zh 为所有关键帧设定混合及混合时间（从当前值开始差值）。
     * @param fromAnimation @en Mix start animation. @zh 过渡起始动画。
     * @param toAnimation @en Mix end animation. @zh 过渡结束动画。
     * @param duration @ Time of animation mix. @zh 动画过渡时间。
     */
    public setMix (fromAnimation: string, toAnimation: string, duration: number): void {
        if (this.isAnimationCached()) {
            warn('cached mode not support setMix!!!');
            return;
        }
        if (this._state) {
            this._instance.setMix(fromAnimation, toAnimation, duration);
            //this._state.data.setMix(fromAnimation, toAnimation, duration);
        }
    }

    /**
     * @en Clears all tracks of animation state.
     * @zh 清除所有 track 的动画状态。
     */
    public clearTracks (): void {
        if (this.isAnimationCached()) {
            warn('\'clearTracks\' interface can not be invoked in cached mode.');
        } else if (this._state) {
            this._state.clearTracks();
            this.setToSetupPose();
        }
    }

    /**
     * @en Clears track of animation state by trackIndex.
     * @zh 清除出指定 track 的动画状态。
     * @param trackIndex @en Index of track. @zh 动画通道索引。
     */
    public clearTrack (trackIndex: number): void {
        if (this.isAnimationCached()) {
            warn('\'clearTrack\' interface can not be invoked in cached mode.');
        } else if (this._state) {
            this._state.clearTrack(trackIndex);
            if (EDITOR_NOT_IN_PREVIEW) {
                this._state.update(0);
            }
        }
    }

    /**
     * @en Computes the world SRT from the local SRT for each bone.
     * @zh 重新更新所有骨骼的世界 Transform，
     * 当获取 bone 的数值未更新时，即可使用该函数进行更新数值。
     * @example
     * var bone = spine.findBone('head');
     * cc.log(bone.worldX); // return 0;
     * spine.updateWorldTransform();
     * bone = spine.findBone('head');
     * cc.log(bone.worldX); // return -23.12;
     */
    protected updateWorldTransform (): void {
        if (!this.isAnimationCached()) return;

        if (this._skeleton) {
            this._skeleton.updateWorldTransform();
        }
    }

    private _verifySockets (sockets: SpineSocket[]): void {
        for (let i = 0, l = sockets.length; i < l; i++) {
            const target = sockets[i].target;
            if (target) {
                if (!target.parent || (target.parent !== this.node)) {
                    error(`Target node ${target.name} is expected to be a direct child of ${this.node.name}`);
                    continue;
                }
            }
        }
        const uniqueSocketNode: Map<Node, boolean> = new Map();
        sockets.forEach((x: SpineSocket): void => {
            if (x.target) {
                if (uniqueSocketNode.get(x.target)) {
                    error(`Target node ${x.target.name} has existed.`);
                } else {
                    uniqueSocketNode.set(x.target, true);
                }
            }
        });
    }

    protected _updateSocketBindings (): void {
        if (!this._skeleton) return;
        this._socketNodes.clear();
        for (let i = 0, l = this._sockets.length; i < l; i++) {
            const socket = this._sockets[i];
            if (socket.path && socket.target) {
                const boneIdx = this._cachedSockets.get(socket.path);
                if (!boneIdx) {
                    error(`Skeleton data does not contain path ${socket.path}`);
                    continue;
                }
                this._socketNodes.set(boneIdx, socket.target);
            }
        }
    }

    protected _indexBoneSockets (): void {
        if (!this._skeleton) {
            return;
        }
        this._cachedSockets.clear();
        const bones = this._skeleton.bones;
        const getBoneName = (bone: spine.Bone): any => {
            if (bone.parent == null) return bone.data.name || '<Unamed>';
            return `${getBoneName(bones[bone.parent.data.index]) as string}/${bone.data.name}`;
        };
        for (let i = 0, l = bones.length; i < l; i++) {
            const bd = bones[i].data;
            const boneName = getBoneName(bones[i]);
            this._cachedSockets.set(boneName, bd.index);
        }
    }

    /**
     * @en Query all bones that can attach sockets.
     * @zh 查询所有可以添加挂点的所有骨骼。
     * @return String typed array of bones's path.
     */
    public querySockets (): string[] {
        if (!this._skeleton) {
            return [];
        }
        if (this._cachedSockets.size === 0) {
            this._indexBoneSockets();
        }

        if (this._cachedSockets.size > 0) {
            return Array.from(this._cachedSockets.keys()).sort();
        }
        return [];
    }

    // if change use tint mode, just clear material cache
    protected _updateUseTint (): void {
        this._cleanMaterialCache();
        this.destroyRenderData();
        if (!JSB) {
            if (!this.isAnimationCached()) {
                this._instance.setUseTint(this._useTint);
            }
        }
        if (this._assembler && this._skeleton) {
            this._renderData = this._assembler.createData(this);
            this.markForUpdateRenderData();
        }
    }

    // if change use batch mode, just clear material cache
    protected _updateBatch (): void {
        this._cleanMaterialCache();
        this.markForUpdateRenderData();
    }

    protected _updateDebugDraw (): void {
        if (this.debugBones || this.debugSlots || this.debugMesh) {
            if (!this._debugRenderer) {
                const debugDrawNode = new Node('DEBUG_DRAW_NODE');
                debugDrawNode.hideFlags |= CCObject.Flags.DontSave | CCObject.Flags.HideInHierarchy;
                const debugDraw = debugDrawNode.addComponent(Graphics);
                debugDraw.lineWidth = 1;
                debugDraw.strokeColor = new Color(255, 0, 0, 255);

                this._debugRenderer = debugDraw;
                debugDrawNode.parent = this.node;
            }
            if (this.isAnimationCached()) {
                warn('Debug bones or slots is invalid in cached mode');
            } else if (!JSB) {
                this._instance.setDebugMode(true);
            }
        } else if (this._debugRenderer) {
            this._debugRenderer.node.destroy();
            this._debugRenderer = null;
            if (!this.isAnimationCached()) {
                this._instance.setDebugMode(false);
            }
        }
    }

    private _updateUITransform (): void {
        const uiTrans = this.node._uiProps.uiTransformComp!;
        const skeletonData = this._runtimeData;
        if (!skeletonData) {
            uiTrans.setContentSize(100, 100);
            uiTrans.anchorX = 0.5;
            uiTrans.anchorX = 0.5;
            return;
        }
        const width = skeletonData.width;
        const height = skeletonData.height;
        if (width && height) {
            uiTrans.setContentSize(width, height);
            if (width !== 0) uiTrans.anchorX = Math.abs(skeletonData.x) / width;
            if (height !== 0) uiTrans.anchorY = Math.abs(skeletonData.y) / height;
        }
    }

    protected _updateColor (): void {
        this.node._uiProps.colorDirty = true;
        const r = this._color.r / 255.0;
        const g = this._color.g / 255.0;
        const b = this._color.b / 255.0;
        const a = this._color.a / 255.0;
        this._instance.setColor(r, g, b, a);
    }

    /**
     * @en Sets vertex effect delegate.
     * @zh 设置顶点特效动画代理。
     * @param effectDelegate @en Vertex effect delegate. @zh 顶点特效代理。
     */
    public setVertexEffectDelegate (effectDelegate: VertexEffectDelegate | null | undefined): void {
        if (!effectDelegate) {
            this._instance.clearEffect();
            return;
        }
        const effectType = effectDelegate?.getEffectType();
        if (effectType === 'jitter') {
            const jitterEffect = effectDelegate?.getJitterVertexEffect();
            this._instance.setJitterEffect(jitterEffect);
        } else if (effectType === 'swirl') {
            const swirlEffect = effectDelegate?.getJitterVertexEffect();
            this._instance.setSwirlEffect(swirlEffect);
        }
    }

    protected _ensureListener (): void {
        if (!this._listener) {
            this._listener = new TrackEntryListeners();
        }
    }

    /**
     * @en Sets the start event listener.
     * @zh 用来设置开始播放动画的事件监听。
     * @param listener @en Listener for registering callback functions. @zh 监听器对象，可注册回调方法。
     */
    public setStartListener (listener: TrackListener): void {
        this._ensureListener();
        const listenerID = TrackEntryListeners.addListener(listener);
        this._instance.setListener(listenerID, spine.EventType.start);
        this._listener!.start = listener;
    }

    /**
     * @en Sets the interrupt event listener.
     * @zh 用来设置动画被打断的事件监听。
     * @param listener @en Listener for registering callback functions. @zh 监听器对象，可注册回调方法。
     */
    public setInterruptListener (listener: TrackListener): void {
        this._ensureListener();
        const listenerID = TrackEntryListeners.addListener(listener);
        this._instance.setListener(listenerID, spine.EventType.interrupt);
        this._listener!.interrupt = listener;
    }

    /**
     * @en Sets the end event listener.
     * @zh 用来设置动画播放完后的事件监听。
     * @param listener @en Listener for registering callback functions. @zh 监听器对象，可注册回调方法。
     */
    public setEndListener (listener: TrackListener): void {
        this._ensureListener();
        const listenerID = TrackEntryListeners.addListener(listener);
        this._instance.setListener(listenerID, spine.EventType.end);
        this._listener!.end = listener;
    }

    /**
     * @en Sets the dispose event listener.
     * @zh 用来设置动画将被销毁的事件监听。
     * @param listener @en Listener for registering callback functions. @zh 监听器对象，可注册回调方法。
     */
    public setDisposeListener (listener: TrackListener): void {
        this._ensureListener();
        const listenerID = TrackEntryListeners.addListener(listener);
        this._instance.setListener(listenerID, spine.EventType.dispose);
        this._listener!.dispose = listener;
    }

    /**
     * @en Sets the complete event listener.
     * @zh 用来设置动画播放一次循环结束后的事件监听。
     * @param listener @en Listener for registering callback functions. @zh 监听器对象，可注册回调方法。
     */
    public setCompleteListener (listener: TrackListener): void {
        this._ensureListener();
        const listenerID = TrackEntryListeners.addListener(listener);
        this._instance.setListener(listenerID, spine.EventType.complete);
        this._listener!.complete = listener;
    }

    /**
     * @en Sets the animation event listener.
     * @zh 用来设置动画播放过程中帧事件的监听。
     * @param listener @en Listener for registering callback functions. @zh 监听器对象，可注册回调方法。
     */
    public setEventListener (listener: TrackListener2): void {
        this._ensureListener();
        const listenerID = TrackEntryListeners.addListener(listener);
        this._instance.setListener(listenerID, spine.EventType.event);
        this._listener!.event = listener;
    }

    /**
     * @en Sets the start event listener for specified TrackEntry.
     * @zh 用来为指定的 TrackEntry 设置动画开始播放的事件监听。
     * @param entry @en Animation track entry. @zh Track entry。
     * @param listener @en Listener for registering callback functions. @zh 监听器对象，可注册回调方法。
     */
    public setTrackStartListener (entry: spine.TrackEntry, listener: TrackListener): void {
        TrackEntryListeners.getListeners(entry).start = listener;
    }

    /**
     * @en Sets the interrupt event listener for specified TrackEntry.
     * @zh 用来为指定的 TrackEntry 设置动画被打断的事件监听。
     * @param entry
     * @param listener @en Listener for registering callback functions. @zh 监听器对象，可注册回调方法。
     */
    public setTrackInterruptListener (entry: spine.TrackEntry, listener: TrackListener): void {
        TrackEntryListeners.getListeners(entry).interrupt = listener;
    }

    /**
     * @en Sets the end event listener for specified TrackEntry.
     * @zh 用来为指定的 TrackEntry 设置动画播放结束的事件监听。
     * @param entry
     * @param listener @en Listener for registering callback functions. @zh 监听器对象，可注册回调方法。
     */
    public setTrackEndListener (entry: spine.TrackEntry, listener: TrackListener): void {
        TrackEntryListeners.getListeners(entry).end = listener;
    }

    /**
     * @en Sets the dispose event listener for specified TrackEntry.
     * @zh 用来为指定的 TrackEntry 设置动画即将被销毁的事件监听。
     * @param entry
     * @param listener @en Listener for registering callback functions. @zh 监听器对象，可注册回调方法。
     */
    public setTrackDisposeListener (entry: spine.TrackEntry, listener: TrackListener): void {
        TrackEntryListeners.getListeners(entry).dispose = listener;
    }

    /**
     * @en Sets the complete event listener for specified TrackEntry.
     * @zh 用来为指定的 TrackEntry 设置动画一次循环播放结束的事件监听。
     * @param entry
     * @param listener @en Listener for registering callback functions. @zh 监听器对象，可注册回调方法。
     */
    public setTrackCompleteListener (entry: spine.TrackEntry, listener: TrackListener2): void {
        // TODO
        // TrackEntryListeners.getListeners(entry).complete = function (trackEntry) {
        //     const loopCount = Math.floor(trackEntry.trackTime / trackEntry.animationEnd);
        //     listener(trackEntry, loopCount);
        // };
    }

    /**
     * @en Sets the event listener for specified TrackEntry.
     * @zh 用来为指定的 TrackEntry 设置动画帧事件的监听。
     * @param entry
     * @param listener @en Listener for registering callback functions. @zh 监听器对象，可注册回调方法。
     */
    public setTrackEventListener (entry: spine.TrackEntry, listener: TrackListener|TrackListener2): void {
        TrackEntryListeners.getListeners(entry).event = listener;
    }

    /**
     * @engineInternal
    */
    public getDebugShapes (): any {
        return this._instance.getDebugShapes();
    }

    /**
     * @en Set texture for slot, this function can be use to changing local skin.
     * @zh 为 slot 设置贴图纹理，可使用该该方法实现局部换装功能。
     * @param slotName @en The name of slot. @zh Slot 名字。
     * @param tex2d @en The texture will show on the slot. @zh 在该 Slot 上显示的 2D 纹理。
     * @param createNew @en Whether to create new Attachment. If value is false, all sp.Skeleton share the
     * same attachment will be changed. @zh 是否需要创建新的 attachment，如果值为 false, 所有共享相同 attachment
     * 的组件都将受影响。
     */
    public setSlotTexture (slotName: string, tex2d: Texture2D, createNew?: boolean): void {
        if (this.isAnimationCached()) {
            error(`Cached mode can't change texture of slot`);
            return;
        }
        const slot = this.findSlot(slotName);
        if (!slot) {
            error(`No slot named:${slotName}`);
            return;
        }
        const width = tex2d.width;
        const height = tex2d.height;
        const createNewAttachment = createNew || false;
        this._instance.resizeSlotRegion(slotName, width, height, createNewAttachment);
        if (!this._slotTextures) this._slotTextures = new Map<number, Texture2D>();
        let textureID = 0;
        this._slotTextures.forEach((value, key) => {
            if (value === tex2d) textureID = key;
        });
        if (textureID === 0) {
            textureID = ++_slotTextureID;
            this._slotTextures.set(textureID, tex2d);
        }
        this._instance.setSlotTexture(slotName, textureID);
    }
}

legacyCC.internal.SpineSkeleton = Skeleton;<|MERGE_RESOLUTION|>--- conflicted
+++ resolved
@@ -891,11 +891,7 @@
     /**
      * @engineInternal
      */
-<<<<<<< HEAD
-    public requestDrawData (material: Material, texureID: number, indexOffset: number, indexCount: number): SkeletonDrawData {
-=======
-    public requestDrawData (material: Material, textureID: number, indexOffset: number, indexCount: number) {
->>>>>>> 1aed1fe8
+    public requestDrawData (material: Material, textureID: number, indexOffset: number, indexCount: number): SkeletonDrawData {
         const draw = this._drawList.add();
         draw.material = material;
         if (textureID < CUSTOM_SLOT_TEXTURE_BEGIN) {
