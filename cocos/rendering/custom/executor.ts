/****************************************************************************
 Copyright (c) 2021-2023 Xiamen Yaji Software Co., Ltd.

 http://www.cocos.com

 Permission is hereby granted, free of charge, to any person obtaining a copy
 of this software and associated documentation files (the "Software"), to deal
 in the Software without restriction, including without limitation the rights to
 use, copy, modify, merge, publish, distribute, sublicense, and/or sell copies
 of the Software, and to permit persons to whom the Software is furnished to do so,
 subject to the following conditions:

 The above copyright notice and this permission notice shall be included in
 all copies or substantial portions of the Software.

 THE SOFTWARE IS PROVIDED "AS IS", WITHOUT WARRANTY OF ANY KIND, EXPRESS OR
 IMPLIED, INCLUDING BUT NOT LIMITED TO THE WARRANTIES OF MERCHANTABILITY,
 FITNESS FOR A PARTICULAR PURPOSE AND NONINFRINGEMENT. IN NO EVENT SHALL THE
 AUTHORS OR COPYRIGHT HOLDERS BE LIABLE FOR ANY CLAIM, DAMAGES OR OTHER
 LIABILITY, WHETHER IN AN ACTION OF CONTRACT, TORT OR OTHERWISE, ARISING FROM,
 OUT OF OR IN CONNECTION WITH THE SOFTWARE OR THE USE OR OTHER DEALINGS IN
 THE SOFTWARE.
 ****************************************************************************/

/**
 * ========================= !DO NOT CHANGE THE FOLLOWING SECTION MANUALLY! =========================
 * The following section is auto-generated.
 * ========================= !DO NOT CHANGE THE FOLLOWING SECTION MANUALLY! =========================
 */
/* eslint-disable max-len */
import { getPhaseID, InstancedBuffer, PipelineStateManager } from '..';
import { assert, cclegacy, RecyclePool } from '../../core';
import intersect from '../../core/geometry/intersect';
import { Sphere } from '../../core/geometry/sphere';
import {
    AccessFlagBit,
    Attribute,
    Buffer,
    BufferInfo,
    BufferUsageBit,
    BufferViewInfo,
    Color,
    ColorAttachment,
    CommandBuffer,
    DepthStencilAttachment,
    DescriptorSet,
    DescriptorSetInfo,
    Device,
    deviceManager,
    Format,
    Framebuffer,
    FramebufferInfo,
    GeneralBarrierInfo,
    InputAssembler,
    InputAssemblerInfo,
    LoadOp,
    MemoryUsageBit,
    PipelineState,
    Rect,
    RenderPass,
    RenderPassInfo,
    Shader,
    StoreOp,
    SurfaceTransform,
    Swapchain,
    Texture,
    TextureInfo,
    TextureType,
    TextureUsageBit,
    Viewport,
} from '../../gfx';
import { legacyCC } from '../../core/global-exports';
import { Vec3 } from '../../core/math/vec3';
import { Vec4 } from '../../core/math/vec4';
import { BatchingSchemes, Pass } from '../../render-scene';
import { Camera } from '../../render-scene/scene/camera';
import { ShadowType } from '../../render-scene/scene/shadows';
import { Root } from '../../root';
import { IRenderPass, isEnableEffect, SetIndex, UBODeferredLight, UBOForwardLight, UBOLocal } from '../define';
import { PipelineSceneData } from '../pipeline-scene-data';
import { PipelineInputAssemblerData } from '../render-pipeline';
import { DescriptorSetData, LayoutGraphData, PipelineLayoutData, RenderPhaseData, RenderStageData } from './layout-graph';
import { BasicPipeline } from './pipeline';
import { SceneVisitor } from './scene';
import {
    Blit,
    ClearView,
    ComputePass,
    ComputeSubpass,
    ComputeView,
    CopyPass,
    Dispatch,
    FormatView,
    ManagedBuffer,
    ManagedResource,
    ManagedTexture,
    MovePass,
    RasterPass,
    RasterSubpass,
    RasterView,
    RaytracePass,
    RenderData,
    RenderGraph,
    RenderGraphVisitor,
    RenderQueue,
    RenderSwapchain,
    ResolvePass,
    ResourceDesc,
    ResourceGraph,
    ResourceGraphVisitor,
    ResourceTraits,
    SceneData,
    SubresourceView,
} from './render-graph';
import {
    AttachmentType,
    QueueHint,
    ResourceDimension,
    ResourceFlags,
    ResourceResidency,
    SceneFlags,
    UpdateFrequency,
} from './types';
import { PipelineUBO } from '../pipeline-ubo';
import { RenderInfo, RenderObject, WebSceneTask, WebSceneTransversal } from './web-scene';
import { WebSceneVisitor } from './web-scene-visitor';
import { RenderAdditiveLightQueue } from '../render-additive-light-queue';
import { RenderShadowMapBatchedQueue } from '../render-shadow-map-batched-queue';
import { PlanarShadowQueue } from '../planar-shadow-queue';
import { DefaultVisitor, depthFirstSearch, ReferenceGraphView } from './graph';
import { VectorGraphColorMap } from './effect';
<<<<<<< HEAD
import {
    getDescBindingFromName,
    getDescriptorSetDataFromLayout,
    getDescriptorSetDataFromLayoutId,
    getRenderArea,
    mergeSrcToTargetDesc,
    updateGlobalDescBinding,
} from './define';
=======
import { getDescBindingFromName, getDescriptorSetDataFromLayout, getDescriptorSetDataFromLayoutId, getRenderArea, mergeSrcToTargetDesc, updateGlobalDescBinding, validPunctualLightsCulling } from './define';
>>>>>>> aacc0d72
import { RenderReflectionProbeQueue } from '../render-reflection-probe-queue';
import { builtinResMgr } from '../../asset/asset-manager/builtin-res-mgr';
import { Texture2D } from '../../asset/assets/texture-2d';

class ResourceVisitor implements ResourceGraphVisitor {
    name: string;
    constructor (resName = '') {
        this.name = resName;
    }
    set resName (value: string) {
        this.name = value;
    }
    createDeviceTex (value: Texture | Framebuffer | ManagedResource | RenderSwapchain): void {
        const deviceTex = new DeviceTexture(this.name, value);
        context.deviceTextures.set(this.name, deviceTex);
    }
    managed (value: ManagedResource): void {
        this.createDeviceTex(value);
    }
    managedBuffer (value: ManagedBuffer): void {
        // noop
    }
    managedTexture (value: ManagedTexture): void {
        // noop
    }
    persistentBuffer (value: Buffer): void {
    }
    persistentTexture (value: Texture): void {
        this.createDeviceTex(value);
    }
    framebuffer (value: Framebuffer): void {
        this.createDeviceTex(value);
    }
    swapchain (value: RenderSwapchain): void {
        this.createDeviceTex(value);
    }
    formatView (value: FormatView): void {
    }
    subresourceView (value: SubresourceView): void {
    }
}

let context: ExecutorContext;
class DeviceResource {
    protected _name: string;
    constructor (name: string) {
        this._name = name;
    }
    get name (): string { return this._name; }
}
class DeviceTexture extends DeviceResource {
    protected _texture: Texture | null = null;
    protected _swapchain: Swapchain | null = null;
    protected _framebuffer: Framebuffer | null = null;
    protected _desc: ResourceDesc | null = null;
    protected _trait: ResourceTraits | null = null;
    get texture (): Texture | null { return this._texture; }
    set framebuffer (val: Framebuffer | null) { this._framebuffer = val; }
    get framebuffer (): Framebuffer | null { return this._framebuffer; }
    get description (): ResourceDesc | null { return this._desc; }
    get trait (): ResourceTraits | null { return this._trait; }
    get swapchain (): Swapchain | null { return this._swapchain; }
    private _setDesc (desc: ResourceDesc): void {
        if (!this._desc) {
            this._desc = new ResourceDesc();
        }
        this._desc.alignment = desc.alignment;
        this._desc.depthOrArraySize = desc.depthOrArraySize;
        this._desc.dimension = desc.dimension;
        this._desc.flags = desc.flags;
        this._desc.format = desc.format;
        this._desc.height = desc.height;
        this._desc.mipLevels = desc.mipLevels;
        this._desc.sampleCount = desc.sampleCount;
        this._desc.textureFlags = desc.textureFlags;
        this._desc.width = desc.width;
    }
    constructor (name: string, tex: Texture | Framebuffer | RenderSwapchain | ManagedResource) {
        super(name);
        const resGraph = context.resourceGraph;
        const verID = resGraph.vertex(name);
        this._setDesc(resGraph.getDesc(verID));
        this._trait = resGraph.getTraits(verID);
        if (tex instanceof Texture) {
            this._texture = tex;
            return;
        }
        if (tex instanceof Framebuffer) {
            this._framebuffer = tex;
            return;
        }
        if (tex instanceof RenderSwapchain) {
            this._swapchain = tex.swapchain;
            return;
        }

        const info = this._desc!;
        let type = TextureType.TEX2D;

        switch (info.dimension) {
        case ResourceDimension.TEXTURE1D:
            type = TextureType.TEX1D;
            break;
        case ResourceDimension.TEXTURE2D:
            type = TextureType.TEX2D;
            break;
        case ResourceDimension.TEXTURE3D:
            type = TextureType.TEX3D;
            break;
        default:
        }
        let usageFlags = TextureUsageBit.NONE;
        if (info.flags & ResourceFlags.COLOR_ATTACHMENT) usageFlags |= TextureUsageBit.COLOR_ATTACHMENT;
        if (info.flags & ResourceFlags.DEPTH_STENCIL_ATTACHMENT) usageFlags |= TextureUsageBit.DEPTH_STENCIL_ATTACHMENT;
        if (info.flags & ResourceFlags.INPUT_ATTACHMENT) usageFlags |= TextureUsageBit.INPUT_ATTACHMENT;
        if (info.flags & ResourceFlags.SAMPLED) usageFlags |= TextureUsageBit.SAMPLED;
        if (info.flags & ResourceFlags.STORAGE) usageFlags |= TextureUsageBit.STORAGE;
        if (info.flags & ResourceFlags.TRANSFER_SRC) usageFlags |= TextureUsageBit.TRANSFER_SRC;
        if (info.flags & ResourceFlags.TRANSFER_DST) usageFlags |= TextureUsageBit.TRANSFER_DST;

        this._texture = context.device.createTexture(new TextureInfo(
            type,
            usageFlags,
            info.format,
            info.width,
            info.height,
        ));
    }

    release (): void {
        if (this.framebuffer) {
            this.framebuffer.destroy();
            this._framebuffer = null;
        }
        if (this.texture) {
            this.texture.destroy();
            this._texture = null;
        }
    }
}

function isShadowMap (graphScene: GraphScene): boolean | null {
    const pSceneData: PipelineSceneData = cclegacy.director.root.pipeline.pipelineSceneData;
    return pSceneData.shadows.enabled
        && pSceneData.shadows.type === ShadowType.ShadowMap
        && graphScene.scene
        && (graphScene.scene.flags & SceneFlags.SHADOW_CASTER) !== 0;
}

class DeviceBuffer extends DeviceResource {
    constructor (name: string) {
        super(name);
    }
}

const _vec4Array = new Float32Array(4);
class BlitDesc {
    private _isUpdate = false;
    private _isGatherLight = false;
    private _blit: Blit;
    private _screenQuad: PipelineInputAssemblerData | null = null;
    private _queue: DeviceRenderQueue | null = null;
    private _stageDesc: DescriptorSet | undefined;
    // If VOLUMETRIC_LIGHTING is turned on, it needs to be assigned
    private _lightVolumeBuffer: Buffer | null = null;
    private _lightMeterScale = 10000.0;
    private _lightBufferData!: Float32Array;
    get screenQuad (): PipelineInputAssemblerData | null { return this._screenQuad; }
    get blit (): Blit { return this._blit; }
    set blit (blit: Blit) { this._blit = blit; }
    get stageDesc (): DescriptorSet | undefined { return this._stageDesc; }
    constructor (blit: Blit, queue: DeviceRenderQueue) {
        this._blit = blit;
        this._queue = queue;
    }
    /**
     * @zh
     * 创建四边形输入汇集器。
     */
    protected _createQuadInputAssembler (): PipelineInputAssemblerData {
        return context.blit.pipelineIAData;
    }
    createScreenQuad (): void {
        if (!this._screenQuad) {
            this._screenQuad = this._createQuadInputAssembler();
        }
    }
    private _gatherVolumeLights (camera: Camera): void {
        if (!camera.scene) { return; }
        const pipeline = context.pipeline;
        const cmdBuff = context.commandBuffer;

        const sphereLights = camera.scene.sphereLights;
        const spotLights = camera.scene.spotLights;
        const _sphere = Sphere.create(0, 0, 0, 1);
        const exposure = camera.exposure;

        let idx = 0;
        const maxLights = UBODeferredLight.LIGHTS_PER_PASS;
        const elementLen = Vec4.length; // sizeof(vec4) / sizeof(float32)
        const fieldLen = elementLen * maxLights;

        for (let i = 0; i < sphereLights.length && idx < maxLights; i++, ++idx) {
            const light = sphereLights[i];
            Sphere.set(_sphere, light.position.x, light.position.y, light.position.z, light.range);
            if (intersect.sphereFrustum(_sphere, camera.frustum)) {
                // cc_lightPos
                Vec3.toArray(_vec4Array, light.position);
                _vec4Array[3] = 0;
                this._lightBufferData.set(_vec4Array, idx * elementLen);

                // cc_lightColor
                Vec3.toArray(_vec4Array, light.color);
                if (light.useColorTemperature) {
                    const tempRGB = light.colorTemperatureRGB;
                    _vec4Array[0] *= tempRGB.x;
                    _vec4Array[1] *= tempRGB.y;
                    _vec4Array[2] *= tempRGB.z;
                }

                if (pipeline.pipelineSceneData.isHDR) {
                    _vec4Array[3] = light.luminance * exposure * this._lightMeterScale;
                } else {
                    _vec4Array[3] = light.luminance;
                }

                this._lightBufferData.set(_vec4Array, idx * elementLen + fieldLen * 1);

                // cc_lightSizeRangeAngle
                _vec4Array[0] = light.size;
                _vec4Array[1] = light.range;
                _vec4Array[2] = 0.0;
                this._lightBufferData.set(_vec4Array, idx * elementLen + fieldLen * 2);
            }
        }

        for (let i = 0; i < spotLights.length && idx < maxLights; i++, ++idx) {
            const light = spotLights[i];
            Sphere.set(_sphere, light.position.x, light.position.y, light.position.z, light.range);
            if (intersect.sphereFrustum(_sphere, camera.frustum)) {
                // cc_lightPos
                Vec3.toArray(_vec4Array, light.position);
                _vec4Array[3] = 1;
                this._lightBufferData.set(_vec4Array, idx * elementLen + fieldLen * 0);

                // cc_lightColor
                Vec3.toArray(_vec4Array, light.color);
                if (light.useColorTemperature) {
                    const tempRGB = light.colorTemperatureRGB;
                    _vec4Array[0] *= tempRGB.x;
                    _vec4Array[1] *= tempRGB.y;
                    _vec4Array[2] *= tempRGB.z;
                }
                if (pipeline.pipelineSceneData.isHDR) {
                    _vec4Array[3] = light.luminance * exposure * this._lightMeterScale;
                } else {
                    _vec4Array[3] = light.luminance;
                }
                this._lightBufferData.set(_vec4Array, idx * elementLen + fieldLen * 1);

                // cc_lightSizeRangeAngle
                _vec4Array[0] = light.size;
                _vec4Array[1] = light.range;
                _vec4Array[2] = light.spotAngle;
                this._lightBufferData.set(_vec4Array, idx * elementLen + fieldLen * 2);

                // cc_lightDir
                Vec3.toArray(_vec4Array, light.direction);
                this._lightBufferData.set(_vec4Array, idx * elementLen + fieldLen * 3);
            }
        }

        // the count of lights is set to cc_lightDir[0].w
        const offset = fieldLen * 3 + 3;
        this._lightBufferData.set([idx], offset);

        cmdBuff.updateBuffer(this._lightVolumeBuffer!, this._lightBufferData);
    }
    update (): void {
        if (this.blit.sceneFlags & SceneFlags.VOLUMETRIC_LIGHTING
            && this.blit.camera && !this._isGatherLight) {
            this._gatherVolumeLights(this.blit.camera);
            this._isGatherLight = true;
            this._isUpdate = false;
        }
        if (!this._isUpdate) {
            this._stageDesc!.update();
            this._isUpdate = true;
        }
    }

    reset (): void {
        this._isUpdate = false;
        this._isGatherLight = false;
    }

    createStageDescriptor (): void {
        const blit = this.blit;
        const pass = blit.material!.passes[blit.passID];
        const device = context.device;
        this._stageDesc = context.blit.stageDescs.get(pass);
        if (!this._stageDesc) {
            this._stageDesc = device.createDescriptorSet(new DescriptorSetInfo(pass.localSetLayout));
            context.blit.stageDescs.set(pass, this._stageDesc);
        }
        if (this.blit.sceneFlags & SceneFlags.VOLUMETRIC_LIGHTING) {
            this._lightVolumeBuffer = context.blit.lightVolumeBuffer;
            const deferredLitsBufView = context.blit.deferredLitsBufView;
            this._lightBufferData = context.blit.lightBufferData;
            this._lightBufferData.fill(0);
            const binding = isEnableEffect() ? getDescBindingFromName('CCForwardLight') : UBOForwardLight.BINDING;
            this._stageDesc.bindBuffer(UBOForwardLight.BINDING, deferredLitsBufView);
        }
        this._stageDesc.bindBuffer(UBOLocal.BINDING, context.blit.emptyLocalUBO);
    }
}

class DeviceRenderQueue {
    private _preSceneTasks: DevicePreSceneTask[] = [];
    private _sceneTasks: DeviceSceneTask[] = [];
    private _postSceneTasks: DevicePostSceneTask[] = [];
    private _devicePass: DeviceRenderPass | undefined;
    private _hint: QueueHint =  QueueHint.NONE;
    private _graphQueue!: RenderQueue;
    private _phaseID: number = getPhaseID('default');
    private _renderPhase: RenderPhaseData | null = null;
    private _descSetData: DescriptorSetData | null = null;
    private _viewport: Viewport | null = null;
    private _scissor: Rect | null = null;
    private _layoutID = -1;
    private _isUpdateUBO = false;
    private _isUploadInstance = false;
    private _isUploadBatched = false;
    protected _transversal: DeviceSceneTransversal | null = null;
    get phaseID (): number { return this._phaseID; }
    set layoutID (value: number) {
        this._layoutID = value;
        const layoutGraph = context.layoutGraph;
        this._renderPhase = layoutGraph.tryGetRenderPhase(value);
        const layout = layoutGraph.getLayout(value);
        this._descSetData = layout.descriptorSets.get(UpdateFrequency.PER_PHASE)!;
    }
    get layoutID (): number { return this._layoutID; }
    get descSetData (): DescriptorSetData | null { return this._descSetData; }
    get renderPhase (): RenderPhaseData | null { return this._renderPhase; }
    get viewport (): Viewport | null { return this._viewport; }
    get scissor (): Rect | null { return this._scissor; }
    private _sceneVisitor!: WebSceneVisitor;
    private _blitDesc: BlitDesc | null = null;
    private _queueId = -1;
    set queueId (val) { this._queueId = val; }
    get queueId (): number { return this._queueId; }
    set isUpdateUBO (update: boolean) { this._isUpdateUBO = update; }
    get isUpdateUBO (): boolean { return this._isUpdateUBO; }
    set isUploadInstance (value: boolean) { this._isUploadInstance = value; }
    get isUploadInstance (): boolean { return this._isUploadInstance; }
    set isUploadBatched (value: boolean) { this._isUploadBatched = value; }
    get isUploadBatched (): boolean { return this._isUploadBatched; }
    init (devicePass: DeviceRenderPass, renderQueue: RenderQueue, id: number): void {
        this.reset();
        this._graphQueue = renderQueue;
        this.queueHint = renderQueue.hint;
        const viewport = this._viewport = renderQueue.viewport;
        if (viewport) {
            this._scissor = new Rect(viewport.left, viewport.top, viewport.width, viewport.height);
        }
        this.queueId = id;
        this._devicePass = devicePass;
        if (isEnableEffect()) this._phaseID = cclegacy.rendering.getPhaseID(devicePass.passID, context.renderGraph.getLayout(id) || 'default');
        if (!this._sceneVisitor) {
            this._sceneVisitor = new WebSceneVisitor(
                context.commandBuffer,
                context.pipeline.pipelineSceneData,
            );
        }
    }
    createBlitDesc (blit: Blit): void {
        if (!this._blitDesc) {
            this._blitDesc = new BlitDesc(blit, this);
        }
        this._blitDesc.createScreenQuad();
        this._blitDesc.createStageDescriptor();
    }
    addSceneTask (scene: GraphScene): void {
        if (!this._transversal) {
            this._transversal = new DeviceSceneTransversal(this, context.pipelineSceneData,  scene);
        }
        this._transversal.graphScene = scene;
        this._preSceneTasks.push(this._transversal.preRenderPass(this._sceneVisitor));
        this._sceneTasks.push(this._transversal.transverse(this._sceneVisitor));
    }
    reset (): void {
        this._postSceneTasks.length = this._preSceneTasks.length = this._sceneTasks.length = 0;
        this._isUpdateUBO = false;
        this._isUploadInstance = false;
        this._isUploadBatched = false;
        this._blitDesc?.reset();
    }
    get graphQueue (): RenderQueue { return this._graphQueue; }
    get blitDesc (): BlitDesc | null { return this._blitDesc; }
    get sceneTasks (): DeviceSceneTask[] { return this._sceneTasks; }
    set queueHint (value: QueueHint) { this._hint = value; }
    get queueHint (): QueueHint { return this._hint; }
    get devicePass (): DeviceRenderPass { return this._devicePass!; }
    get preSceneTasks (): DevicePreSceneTask[] { return this._preSceneTasks; }
    preRecord (): void {
        for (const task of this._preSceneTasks) {
            task.start();
            task.join();
            task.submit();
        }
    }

    record (): void {
        if (this._descSetData && this._descSetData.descriptorSet) {
            context.commandBuffer
                .bindDescriptorSet(SetIndex.COUNT, this._descSetData.descriptorSet);
        }
        for (const task of this._sceneTasks) {
            task.start();
            task.join();
            task.submit();
        }
    }

    postRecord (): void {
        for (const task of this._postSceneTasks) {
            task.start();
            task.join();
            task.submit();
        }
    }
}

class SubmitInfo {
    public instances = new Set<InstancedBuffer>();
    public renderInstanceQueue: InstancedBuffer[] = [];
    public opaqueList: RenderInfo[] = [];
    public transparentList: RenderInfo[] = [];
    public planarQueue: PlanarShadowQueue | null = null;
    // <scene id, shadow queue>
    public shadowMap: Map<number, RenderShadowMapBatchedQueue> = new Map<number, RenderShadowMapBatchedQueue>();
    public additiveLight: RenderAdditiveLightQueue | null = null;
    public reflectionProbe: RenderReflectionProbeQueue | null = null;

    private _clearInstances (): void {
        const it = this.instances.values(); let res = it.next();
        while (!res.done) {
            res.value.clear();
            res = it.next();
        }
        this.instances.clear();
    }

    private _clearShadowMap (): void {
        for (const shadowMap of this.shadowMap) {
            shadowMap[1].clear();
        }
        this.shadowMap.clear();
    }

    reset (): void {
        this._clearInstances();
        this.renderInstanceQueue.length = 0;
        this.opaqueList.length = 0;
        this.transparentList.length = 0;
        this.planarQueue = null;
        this._clearShadowMap();
        this.additiveLight = null;
        this.reflectionProbe = null;
    }
}

class RenderPassLayoutInfo {
    protected _layoutID = 0;
    protected _stage: RenderStageData | null = null;
    protected _layout: PipelineLayoutData;
    protected _inputName: string;
    protected _descriptorSet: DescriptorSet | null = null;
    constructor (layoutId: number, input: [string, ComputeView[]]) {
        this._inputName = input[0];
        this._layoutID = layoutId;
        const lg = context.layoutGraph;
        this._stage = lg.getRenderStage(layoutId);
        this._layout = lg.getLayout(layoutId);
        const layoutData =  this._layout.descriptorSets.get(UpdateFrequency.PER_PASS);
        const globalDesc = context.pipeline.descriptorSet;
        if (layoutData) {
            // find resource
            const deviceTex = context.deviceTextures.get(this._inputName);
            const gfxTex = deviceTex?.texture;
            const layoutDesc = layoutData.descriptorSet!;
            if (!gfxTex) {
                throw Error(`Could not find texture with resource name ${this._inputName}`);
            }
            const resId = context.resourceGraph.vertex(this._inputName);
            const samplerInfo = context.resourceGraph.getSampler(resId);
            // bind descriptors
            for (const descriptor of input[1]) {
                const descriptorName = descriptor.name;
                const descriptorID = lg.attributeIndex.get(descriptorName);
                // find descriptor binding
                for (const block of layoutData.descriptorSetLayoutData.descriptorBlocks) {
                    for (let i = 0; i !== block.descriptors.length; ++i) {
                        // const buffer = layoutDesc.getBuffer(block.offset + i);
                        // const texture = layoutDesc.getTexture(block.offset + i);
                        if (descriptorID === block.descriptors[i].descriptorID) {
                            layoutDesc.bindTexture(block.offset + i, gfxTex);
                            layoutDesc.bindSampler(block.offset + i, context.device.getSampler(samplerInfo));
                            if (!this._descriptorSet) this._descriptorSet = layoutDesc;
                            continue;
                        }
                        // if (!buffer && !texture) {
                        //     layoutDesc.bindBuffer(block.offset + i, globalDesc.getBuffer(block.offset + i));
                        //     layoutDesc.bindTexture(block.offset + i, globalDesc.getTexture(block.offset + i));
                        //     layoutDesc.bindSampler(block.offset + i, globalDesc.getSampler(block.offset + i));
                        // }
                    }
                }
            }
        }
    }
    get descriptorSet (): DescriptorSet | null { return this._descriptorSet; }
    get layoutID (): number { return this._layoutID; }
    get stage (): RenderStageData | null { return this._stage; }
    get layout (): PipelineLayoutData { return this._layout; }
}

class RasterPassInfo {
    protected _id!: number;
    protected _pass!: RasterPass;
    get id (): number { return this._id; }
    get pass (): RasterPass { return this._pass; }
    private _copyPass (pass: RasterPass): void {
        const rasterPass = this._pass || new RasterPass();
        rasterPass.width = pass.width;
        rasterPass.height = pass.height;
        rasterPass.versionName = pass.versionName;
        rasterPass.version = pass.version;
        rasterPass.showStatistics = pass.showStatistics;
        rasterPass.viewport.copy(pass.viewport);
        for (const val of pass.rasterViews) {
            const currRasterKey = val[0];
            const currRasterView = val[1];
            const rasterView = rasterPass.rasterViews.get(currRasterKey) || new RasterView();
            rasterView.slotName = currRasterView.slotName;
            rasterView.accessType = currRasterView.accessType;
            rasterView.attachmentType = currRasterView.attachmentType;
            rasterView.loadOp = currRasterView.loadOp ? LoadOp.CLEAR : LoadOp.LOAD;
            rasterView.storeOp = currRasterView.storeOp;
            rasterView.clearFlags = currRasterView.clearFlags;
            rasterView.slotID = currRasterView.slotID;
            rasterView.clearColor.copy(currRasterView.clearColor);
            rasterPass.rasterViews.set(currRasterKey, rasterView);
        }
        for (const val of pass.computeViews) {
            const currComputeViews = val[1];
            const currComputeKey = val[0];
            const computeViews: ComputeView[] = rasterPass.computeViews.get(currComputeKey) || [];
            if (computeViews.length) computeViews.length = currComputeViews.length;
            let idx = 0;
            for (const currComputeView of currComputeViews) {
                const computeView = computeViews[idx] || new ComputeView();
                computeView.name = currComputeView.name;
                computeView.accessType = currComputeView.accessType;
                computeView.clearFlags = currComputeView.clearFlags;
                computeView.clearValue.x = currComputeView.clearValue.x;
                computeView.clearValue.y = currComputeView.clearValue.y;
                computeView.clearValue.z = currComputeView.clearValue.z;
                computeView.clearValue.w = currComputeView.clearValue.w;
                computeView.clearValueType = currComputeView.clearValueType;
                computeViews[idx] = computeView;
                idx++;
            }
            rasterPass.computeViews.set(currComputeKey, computeViews);
        }
        this._pass = rasterPass;
    }
    applyInfo (id: number, pass: RasterPass): void {
        this._id = id;
        this._copyPass(pass);
    }
}

const profilerViewport = new Viewport();
const renderPassArea = new Rect();
const resourceVisitor = new ResourceVisitor();
class DeviceRenderPass {
    protected _renderPass: RenderPass;
    protected _framebuffer: Framebuffer;
    protected _clearColor: Color[] = [];
    protected _deviceQueues: DeviceRenderQueue[] = [];
    protected _clearDepth = 1;
    protected _clearStencil = 0;
    protected _passID: number;
    protected _layoutName: string;
    protected _viewport: Viewport | null = null;
    private _rasterInfo: RasterPassInfo;
    private _layout: RenderPassLayoutInfo | null = null;
    constructor (passInfo: RasterPassInfo) {
        this._rasterInfo = passInfo;
        const device = context.device;
        this._layoutName = context.renderGraph.getLayout(passInfo.id);
        this._passID = cclegacy.rendering.getPassID(this._layoutName);
        const depthStencilAttachment = new DepthStencilAttachment();
        depthStencilAttachment.format = Format.DEPTH_STENCIL;
        depthStencilAttachment.depthLoadOp = LoadOp.DISCARD;
        depthStencilAttachment.stencilLoadOp = LoadOp.DISCARD;
        depthStencilAttachment.stencilStoreOp = StoreOp.DISCARD;
        depthStencilAttachment.depthStoreOp = StoreOp.DISCARD;

        const colors: ColorAttachment[] = [];
        const colorTexs: Texture[] = [];
        let depthTex: Texture | null = null;
        let swapchain: Swapchain | null = null;
        let framebuffer: Framebuffer | null = null;
        for (const cv of passInfo.pass.computeViews) {
            this._applyRenderLayout(cv);
        }
        // update the layout descriptorSet
        if (this.renderLayout && this.renderLayout.descriptorSet) {
            this.renderLayout.descriptorSet.update();
        }
        for (const [resName, rasterV] of passInfo.pass.rasterViews) {
            let resTex = context.deviceTextures.get(resName);
            if (!resTex) {
                this.visitResource(resName);
                resTex = context.deviceTextures.get(resName)!;
            } else {
                const resGraph = context.resourceGraph;
                const resId = resGraph.vertex(resName);
                const resFbo = resGraph._vertices[resId]._object;
                if (resTex.framebuffer && resFbo instanceof Framebuffer && resTex.framebuffer !== resFbo) {
                    resTex.framebuffer = resFbo;
                } else if (resTex.texture) {
                    const desc = resGraph.getDesc(resId);
                    if (resTex.texture.width !== desc.width || resTex.texture.height !== desc.height) {
                        resTex.texture.resize(desc.width, desc.height);
                    }
                }
            }
            if (!swapchain) swapchain = resTex.swapchain;
            if (!framebuffer) framebuffer = resTex.framebuffer;
            const clearFlag = rasterV.clearFlags & 0xffffffff;
            switch (rasterV.attachmentType) {
            case AttachmentType.RENDER_TARGET:
                {
                    if (!resTex.swapchain && !resTex.framebuffer) colorTexs.push(resTex.texture!);
                    const colorAttachment = new ColorAttachment();
                    colorAttachment.format = resTex.description!.format;
                    colorAttachment.sampleCount = resTex.description!.sampleCount;
                    colorAttachment.loadOp = rasterV.loadOp;
                    colorAttachment.storeOp = rasterV.storeOp;
                    colorAttachment.barrier = device.getGeneralBarrier(new GeneralBarrierInfo(
                        rasterV.loadOp === LoadOp.LOAD ? AccessFlagBit.COLOR_ATTACHMENT_WRITE : AccessFlagBit.NONE,
                        rasterV.storeOp === StoreOp.STORE ? AccessFlagBit.COLOR_ATTACHMENT_WRITE : AccessFlagBit.NONE,
                    ));
                    this._clearColor.push(rasterV.clearColor);
                    colors.push(colorAttachment);
                }
                break;
            case AttachmentType.DEPTH_STENCIL:
                depthStencilAttachment.depthStoreOp = rasterV.storeOp;
                depthStencilAttachment.stencilStoreOp = rasterV.storeOp;
                depthStencilAttachment.depthLoadOp = rasterV.loadOp;
                depthStencilAttachment.stencilLoadOp = rasterV.loadOp;
                depthStencilAttachment.barrier = device.getGeneralBarrier(new GeneralBarrierInfo(
                    rasterV.loadOp === LoadOp.LOAD ? AccessFlagBit.DEPTH_STENCIL_ATTACHMENT_WRITE : AccessFlagBit.NONE,
                    rasterV.storeOp === StoreOp.STORE ? AccessFlagBit.DEPTH_STENCIL_ATTACHMENT_WRITE : AccessFlagBit.NONE,
                ));
                if (!resTex.swapchain && !resTex.framebuffer) depthTex = resTex.texture!;
                this._clearDepth = rasterV.clearColor.x;
                this._clearStencil = rasterV.clearColor.y;
                break;
            case AttachmentType.SHADING_RATE:
                // noop
                break;
            default:
            }
        }
        if (colors.length === 0) {
            const colorAttachment = new ColorAttachment();
            colors.push(colorAttachment);
        }
        if (colorTexs.length === 0 && !swapchain && !framebuffer) {
            const currTex = device.createTexture(new TextureInfo());
            colorTexs.push(currTex);
        }
        // if (!depthTex && !swapchain && !framebuffer) {
        //     depthTex = device.createTexture(new TextureInfo(
        //         TextureType.TEX2D,
        //         TextureUsageBit.DEPTH_STENCIL_ATTACHMENT | TextureUsageBit.SAMPLED,
        //         Format.DEPTH_STENCIL,
        //         colorTexs[0].width,
        //         colorTexs[0].height,
        //     ));
        // }
        this._renderPass = device.createRenderPass(new RenderPassInfo(colors, depthStencilAttachment));
        this._framebuffer = framebuffer || device.createFramebuffer(new FramebufferInfo(
            this._renderPass,
            swapchain ? [swapchain.colorTexture] : colorTexs,
            swapchain ? swapchain.depthStencilTexture : depthTex,
        ));
    }
    get layoutName (): string { return this._layoutName; }
    get passID (): number { return this._passID; }
    get renderLayout (): RenderPassLayoutInfo | null { return this._layout; }
    get renderPass (): RenderPass { return this._renderPass; }
    get framebuffer (): Framebuffer { return this._framebuffer; }
    get clearColor (): Color[] { return this._clearColor; }
    get clearDepth (): number { return this._clearDepth; }
    get clearStencil (): number { return this._clearStencil; }
    get deviceQueues (): DeviceRenderQueue[] { return this._deviceQueues; }
    get rasterPassInfo (): RasterPassInfo { return this._rasterInfo; }
    get viewport (): Viewport | null { return this._viewport; }
    visitResource (resName: string): void {
        const resourceGraph = context.resourceGraph;
        const vertId = resourceGraph.vertex(resName);
        resourceVisitor.resName = resName;
        resourceGraph.visitVertex(resourceVisitor, vertId);
    }
    addQueue (queue: DeviceRenderQueue): void { this._deviceQueues.push(queue); }
    prePass (): void {
        for (const queue of this._deviceQueues) {
            queue.preRecord();
        }
    }
    protected _applyRenderLayout (input: [string, ComputeView[]]): void {
        const stageName = context.renderGraph.getLayout(this.rasterPassInfo.id);
        if (stageName) {
            const layoutGraph = context.layoutGraph;
            const stageId = layoutGraph.locateChild(layoutGraph.nullVertex(), stageName);
            if (stageId !== 0xFFFFFFFF) {
                this._layout = new RenderPassLayoutInfo(stageId, input);
            }
        }
    }
    getGlobalDescData (): DescriptorSetData {
        const stageId = context.layoutGraph.locateChild(context.layoutGraph.nullVertex(), 'default');
        assert(stageId !== 0xFFFFFFFF);
        const layout = context.layoutGraph.getLayout(stageId);
        const layoutData = layout.descriptorSets.get(UpdateFrequency.PER_PASS)!;
        return layoutData;
    }

    protected _applyViewport (frameTex: Texture): void {
        this._viewport = null;
        const viewport = this._rasterInfo.pass.viewport;
        if (viewport.left !== 0
            || viewport.top !== 0
            || viewport.width !== 0
            || viewport.height !== 0) {
            this._viewport = viewport;
        }
    }

    protected _showProfiler (rect: Rect): void {
        const profiler = context.pipeline.profiler!;
        if (!profiler || !profiler.enabled) {
            return;
        }
        const renderPass = this._renderPass;
        const cmdBuff = context.commandBuffer;
        const submodel = profiler.subModels[0];
        const pass = submodel.passes[0];
        const ia = submodel.inputAssembler;
        const device = context.device;
        const pso = PipelineStateManager.getOrCreatePipelineState(
            device,
            pass,
            submodel.shaders[0],
            renderPass,
            ia,
        );
        const descData = getDescriptorSetDataFromLayoutId(pass.passID)!;
        mergeSrcToTargetDesc(descData.descriptorSet, context.pipeline.descriptorSet, true);
        profilerViewport.width = rect.width;
        profilerViewport.height = rect.height;
        cmdBuff.setViewport(profilerViewport);
        cmdBuff.setScissor(rect);
        cmdBuff.bindPipelineState(pso);
        cmdBuff.bindDescriptorSet(SetIndex.MATERIAL, pass.descriptorSet);
        cmdBuff.bindDescriptorSet(SetIndex.LOCAL, submodel.descriptorSet);
        cmdBuff.bindInputAssembler(ia);
        cmdBuff.draw(ia);
    }

    // record common buffer
    record (): void {
        const tex = this.framebuffer.colorTextures[0]!;
        this._applyViewport(tex);
        const cmdBuff = context.commandBuffer;
        if (this._viewport) {
            renderPassArea.x = this._viewport.left;
            renderPassArea.y = this._viewport.top;
            renderPassArea.width = this._viewport.width;
            renderPassArea.height = this._viewport.height;
        } else {
            renderPassArea.y = renderPassArea.x = 0;
            renderPassArea.width = tex.width;
            renderPassArea.height = tex.height;
        }
        cmdBuff.beginRenderPass(
            this.renderPass,
            this.framebuffer,
            renderPassArea,
            this.clearColor,
            this.clearDepth,
            this.clearStencil,
        );
        cmdBuff.bindDescriptorSet(
            SetIndex.GLOBAL,
            context.pipeline.descriptorSet,
        );
        for (const queue of this._deviceQueues) {
            queue.record();
        }
        if (this._rasterInfo.pass.showStatistics) {
            this._showProfiler(renderPassArea);
        }
        cmdBuff.endRenderPass();
    }

    private _clear (): void {
        for (const [cam, infoMap] of context.submitMap) {
            for (const [id, info] of infoMap) {
                info.additiveLight?.clear();
                const it = info.instances.values(); let res = it.next();
                while (!res.done) {
                    res.value.clear();
                    res = it.next();
                }
                info.renderInstanceQueue = [];
                info.instances.clear();
            }
        }
    }

    postPass (): void {
        this._clear();
        // this.submitMap.clear();
        for (const queue of this._deviceQueues) {
            queue.postRecord();
        }
    }
    resetResource (id: number, pass: RasterPass): void {
        this._rasterInfo.applyInfo(id, pass);
        this._layoutName = context.renderGraph.getLayout(id);
        this._passID = cclegacy.rendering.getPassID(this._layoutName);
        this._deviceQueues.length = 0;
        let framebuffer: Framebuffer | null = null;
        const colTextures: Texture[] = [];
        let depTexture = this._framebuffer ? this._framebuffer.depthStencilTexture : null;
        for (const cv of this._rasterInfo.pass.computeViews) {
            this._applyRenderLayout(cv);
        }
        // update the layout descriptorSet
        if (this.renderLayout && this.renderLayout.descriptorSet) {
            this.renderLayout.descriptorSet.update();
        }
        for (const [resName, rasterV] of this._rasterInfo.pass.rasterViews) {
            let deviceTex = context.deviceTextures.get(resName)!;
            const currTex = deviceTex;
            if (!deviceTex) {
                this.visitResource(resName);
                deviceTex = context.deviceTextures.get(resName)!;
            }
            const resGraph = context.resourceGraph;
            const resId = resGraph.vertex(resName);
            const resFbo = resGraph._vertices[resId]._object;
            const resDesc = resGraph.getDesc(resId);
            if (deviceTex.framebuffer && resFbo instanceof Framebuffer && deviceTex.framebuffer !== resFbo) {
                framebuffer = this._framebuffer = deviceTex.framebuffer = resFbo;
            } else if (!currTex || (deviceTex.texture
                && (deviceTex.texture.width !== resDesc.width || deviceTex.texture.height !== resDesc.height))) {
                const gfxTex = deviceTex.texture!;
                if (currTex) gfxTex.resize(resDesc.width, resDesc.height);
                switch (rasterV.attachmentType) {
                case AttachmentType.RENDER_TARGET:
                    colTextures.push(gfxTex);
                    break;
                case AttachmentType.DEPTH_STENCIL:
                    depTexture = gfxTex;
                    break;
                case AttachmentType.SHADING_RATE:
                    // noop
                    break;
                default:
                }
            }
        }
        if (!framebuffer && colTextures.length) {
            this._framebuffer.destroy();
            this._framebuffer = context.device.createFramebuffer(new FramebufferInfo(
                this._renderPass,
                colTextures,
                depTexture,
            ));
        }
    }
}

class DeviceSceneTransversal extends WebSceneTransversal {
    protected _currentQueue: DeviceRenderQueue;
    protected _graphScene: GraphScene;
    protected _preSceneTask: DevicePreSceneTask | undefined;
    protected _sceneTask: DeviceSceneTask | undefined;
    protected _postSceneTask: DevicePostSceneTask | undefined;
    constructor (quque: DeviceRenderQueue, sceneData: PipelineSceneData, graphSceneData: GraphScene) {
        const camera = graphSceneData.scene ? graphSceneData.scene.camera : null;
        super(camera, sceneData, context.ubo);
        this._currentQueue = quque;
        this._graphScene = graphSceneData;
    }
    set graphScene (graphScene: GraphScene) {
        this._graphScene = graphScene;
        this._camera = graphScene.scene ? graphScene.scene.camera : null;
        if (this._camera) this._scene = this._camera.scene!;
    }
    get graphScene (): GraphScene { return this._graphScene; }
    public preRenderPass (visitor: WebSceneVisitor): DevicePreSceneTask {
        if (!this._preSceneTask) {
            this._preSceneTask = new DevicePreSceneTask(this._currentQueue, this._graphScene, visitor);
        }
        this._preSceneTask.apply(this._currentQueue, this.graphScene);
        return this._preSceneTask;
    }
    public transverse (visitor: WebSceneVisitor): DeviceSceneTask {
        if (!this._sceneTask) {
            this._sceneTask = new DeviceSceneTask(this._currentQueue, this._graphScene, visitor);
        }
        this._sceneTask.apply(this._currentQueue, this.graphScene);
        return this._sceneTask;
    }
    public postRenderPass (visitor: WebSceneVisitor): DevicePostSceneTask {
        if (!this._postSceneTask) {
            this._postSceneTask = new DevicePostSceneTask(this._sceneData, context.ubo, this._camera, visitor);
        }
        return this._postSceneTask;
    }
}
class GraphScene {
    scene: SceneData | null = null;
    blit: Blit | null = null;
    dispatch: Dispatch | null = null;
    sceneID = -1;
    private _copyScene (scene: SceneData | null): void {
        if (scene) {
            if (!this.scene) {
                this.scene = new SceneData();
            }
            this.scene.scene = scene.scene;
            this.scene.light.level = scene.light.level;
            this.scene.light.light = scene.light.light;
            this.scene.flags = scene.flags;
            this.scene.camera = scene.camera;
            return;
        }
        this.scene = null;
    }
    private _copyBlit (blit: Blit | null): void {
        if (blit) {
            if (!this.blit) {
                this.blit = new Blit(blit.material, blit.passID, blit.sceneFlags, blit.camera);
            }
            this.blit.material = blit.material;
            this.blit.passID = blit.passID;
            this.blit.sceneFlags = blit.sceneFlags;
            this.blit.camera = blit.camera;
            return;
        }
        this.blit = null;
    }
    init (scene: SceneData | null, blit: Blit | null, sceneID): void {
        this._copyScene(scene);
        this._copyBlit(blit);
        this.sceneID = sceneID;
    }
}
class DevicePreSceneTask extends WebSceneTask {
    protected _currentQueue: DeviceRenderQueue;
    protected _renderPass: RenderPass;
    protected _submitInfo: SubmitInfo | null = null;
    protected _graphScene: GraphScene;
    private _cmdBuff: CommandBuffer;
    constructor (queue: DeviceRenderQueue, graphScene: GraphScene, visitor: SceneVisitor) {
        super(
            context.pipelineSceneData,
            context.ubo,
            graphScene.scene && graphScene.scene.camera ? graphScene.scene.camera : null,
            visitor,
        );
        this._currentQueue = queue;
        this._graphScene = graphScene;
        this._renderPass = queue.devicePass.renderPass;
        this._cmdBuff = context.commandBuffer;
    }
    apply (queue: DeviceRenderQueue, graphScene: GraphScene): void {
        this._currentQueue = queue;
        this._graphScene = graphScene;
        this._renderPass = queue.devicePass.renderPass;
        this._cmdBuff = context.commandBuffer;
        const camera = graphScene.scene && graphScene.scene.camera ? graphScene.scene.camera : null;
        if (camera) {
            this._scene = camera.scene!;
            this._camera = camera;
        }
    }
    get graphScene (): GraphScene { return this._graphScene; }

    public start (): void {
        if (this.graphScene.blit) {
            this._currentQueue.createBlitDesc(this.graphScene.blit);
            return;
        }
        if (!this.camera) {
            return;
        }
        const devicePass = this._currentQueue.devicePass;
        const submitMap = context.submitMap;
        let submitInfoMap = submitMap.get(this.camera);
        if (submitInfoMap && submitInfoMap.has(this._currentQueue.phaseID)) {
            this._submitInfo = submitInfoMap.get(this._currentQueue.phaseID)!;
        } else {
            if (!submitInfoMap) {
                submitInfoMap = new Map();
                submitMap.set(this.camera, submitInfoMap);
            }
            this._submitInfo = new SubmitInfo();
            submitInfoMap.set(this._currentQueue.phaseID, this._submitInfo);
        }
        // culling
        if ((!isShadowMap(this.graphScene) || (isShadowMap(this.graphScene) && this.graphScene.scene!.light.level === 0))
        && this.camera !== context.cullCamera) {
            super.start();
            context.cullCamera = this.camera;
        }

        // shadowmap
        if (isShadowMap(this.graphScene)) {
            const scene = this.graphScene.scene!;
            assert(scene.light.light !== null);
            let shadowQueue = this._submitInfo.shadowMap.get(this.graphScene.sceneID);
            if (!shadowQueue) {
                shadowQueue = new RenderShadowMapBatchedQueue(context.pipeline);
                this._submitInfo.shadowMap.set(this.graphScene.sceneID, shadowQueue);
            }
            this.sceneData.shadowFrameBufferMap.set(scene.light.light, devicePass.framebuffer);
            shadowQueue.gatherLightPasses(this.camera, scene.light.light, this._cmdBuff, scene.light.level);
            return;
        }
        // reflection probe
        if (this.graphScene.scene!.flags & SceneFlags.REFLECTION_PROBE && !this._submitInfo.reflectionProbe) {
            this._submitInfo.reflectionProbe = context.pools.addReflectionProbe();
            this._submitInfo.reflectionProbe.clear();
            if (cclegacy.internal.reflectionProbeManager) {
                const probes = cclegacy.internal.reflectionProbeManager.getProbes();
                for (let i = 0; i < probes.length; i++) {
                    if (probes[i].hasFrameBuffer(this._currentQueue.devicePass.framebuffer)) {
                        // eslint-disable-next-line @typescript-eslint/no-unsafe-argument
                        this._submitInfo.reflectionProbe.gatherRenderObjects(probes[i], this.camera, this._cmdBuff);
                        break;
                    }
                }
            }
            return;
        }
        const sceneFlag = this._graphScene.scene!.flags;
        // If it is not empty, it means that it has been added and will not be traversed.
        const isEmpty = !this._submitInfo.opaqueList.length
                        && !this._submitInfo.transparentList.length
                        && !this._submitInfo.instances.size;
        if (isEmpty) {
            for (const ro of this.sceneData.renderObjects) {
                const subModels = ro.model.subModels;
                for (const subModel of subModels) {
                    const passes = subModel.passes;
                    for (const p of passes) {
                        if (((isEnableEffect()) ? p.phaseID : p.phase) !== this._currentQueue.phaseID) continue;
                        const batchingScheme = p.batchingScheme;
                        if (batchingScheme === BatchingSchemes.INSTANCING) {
                            const instancedBuffer = p.getInstancedBuffer();
                            instancedBuffer.merge(subModel, passes.indexOf(p));
                            this._submitInfo.instances.add(instancedBuffer);
                        } else {
                            this._insertRenderList(ro, subModels.indexOf(subModel), passes.indexOf(p));
                            this._insertRenderList(ro, subModels.indexOf(subModel), passes.indexOf(p), true);
                        }
                    }
                }
            }
            this._instancedSort();
        }
        if (sceneFlag & SceneFlags.DEFAULT_LIGHTING) {
            this._submitInfo.additiveLight = context.additiveLight;
            validPunctualLightsCulling(context.pipeline, this.camera);
            this._submitInfo.additiveLight.gatherLightPasses(this.camera, this._cmdBuff, this._currentQueue.devicePass.layoutName);
        }
        if (sceneFlag & SceneFlags.PLANAR_SHADOW) {
            this._submitInfo.planarQueue = context.planarShadow;
            this._submitInfo.planarQueue.gatherShadowPasses(this.camera, this._cmdBuff);
        }
        if (sceneFlag & SceneFlags.OPAQUE_OBJECT) { this._submitInfo.opaqueList.sort(this._opaqueCompareFn); }
        if (sceneFlag & SceneFlags.TRANSPARENT_OBJECT) { this._submitInfo.transparentList.sort(this._transparentCompareFn); }
    }

    protected _instancedSort (): void {
        let it = this._submitInfo!.instances.values();
        let res = it.next();
        while (!res.done) {
            if (!(res.value.pass.blendState.targets[0].blend)) {
                this._submitInfo!.renderInstanceQueue.push(res.value);
            }
            res = it.next();
        }
        it = this._submitInfo!.renderInstanceQueue.values();
        res = it.next();
        while (!res.done) {
            if (res.value.pass.blendState.targets[0].blend) {
                this._submitInfo!.renderInstanceQueue.push(res.value);
            }
            res = it.next();
        }
    }

    protected _insertRenderList (ro: RenderObject, subModelIdx: number, passIdx: number, isTransparent = false): void {
        const subModel = ro.model.subModels[subModelIdx];
        const pass: Pass = subModel.passes[passIdx];
        const shader = subModel.shaders[passIdx];
        const currTransparent = pass.blendState.targets[0].blend;
        const devicePass = this._currentQueue.devicePass;
        const passId = devicePass.passID;
        const phase = isEnableEffect() ? this._currentQueue.phaseID // | cclegacy.rendering.getPhaseID(passId, 'planarShadow')
            : getPhaseID('default') | getPhaseID('planarShadow');
        if (currTransparent !== isTransparent || !(pass.phaseID & (isTransparent ? phase : this._currentQueue.phaseID))) {
            return;
        }
        const hash = (0 << 30) | pass.priority as number << 16 | subModel.priority as number << 8 | passIdx;
        const rp = context.pools.addPassInfo();
        rp.priority = ro.model.priority;
        rp.hash = hash;
        rp.depth = ro.depth || 0;
        rp.shaderId = shader.typedID;
        rp.subModel = subModel;
        rp.passIdx = passIdx;
        if (isTransparent) this._submitInfo!.transparentList.push(rp);
        else this._submitInfo!.opaqueList.push(rp);
    }

    /**
     * @en Comparison sorting function. Opaque objects are sorted by priority -> depth front to back -> shader ID.
     * @zh 比较排序函数。不透明对象按优先级 -> 深度由前向后 -> Shader ID 顺序排序。
     */
    protected _opaqueCompareFn (a: RenderInfo, b: RenderInfo): number {
        return (a.hash - b.hash) || (a.depth - b.depth) || (a.shaderId - b.shaderId);
    }
    /**
     * @en Comparison sorting function. Transparent objects are sorted by priority -> depth back to front -> shader ID.
     * @zh 比较排序函数。半透明对象按优先级 -> 深度由后向前 -> Shader ID 顺序排序。
     */
    protected _transparentCompareFn (a: RenderInfo, b: RenderInfo): number {
        return (a.priority - b.priority) || (a.hash - b.hash) || (b.depth - a.depth) || (a.shaderId - b.shaderId);
    }

    private _uploadInstanceBuffers (): void {
        if (this._currentQueue.isUploadInstance) return;
        const it = this._submitInfo!.instances.values(); let res = it.next();
        while (!res.done) {
            if (res.value.hasPendingModels) res.value.uploadBuffers(this._cmdBuff);
            res = it.next();
        }
        this._currentQueue.isUploadInstance = true;
    }

    protected _updateGlobal (data: RenderData): void {
        const devicePass = this._currentQueue.devicePass;
        updateGlobalDescBinding(data, isEnableEffect() ? context.renderGraph.getLayout(devicePass.rasterPassInfo.id) : 'default');
        if (!isEnableEffect()) context.pipeline.descriptorSet.update();
    }

    public submit (): void {
        if (this.graphScene.blit) {
            this._currentQueue.blitDesc!.update();
            return;
        }
        if (isShadowMap(this.graphScene)) {
            return;
        }
        this._uploadInstanceBuffers();
    }
}

const sceneViewport = new Viewport();
class DeviceSceneTask extends WebSceneTask {
    protected _currentQueue: DeviceRenderQueue;
    protected _renderPass: RenderPass;
    protected _graphScene: GraphScene;
    constructor (queue: DeviceRenderQueue, graphScene: GraphScene, visitor: SceneVisitor) {
        super(
            context.pipelineSceneData,
            context.ubo,
            graphScene.scene && graphScene.scene.camera ? graphScene.scene.camera : null,
            visitor,
        );
        this._currentQueue = queue;
        this._renderPass = this._currentQueue.devicePass.renderPass;
        this._graphScene = graphScene;
    }
    apply (queue: DeviceRenderQueue, graphScene: GraphScene): void {
        this._currentQueue = queue;
        this._graphScene = graphScene;
        this._renderPass = queue.devicePass.renderPass;
        const camera = graphScene.scene && graphScene.scene.camera ? graphScene.scene.camera : null;
        if (camera) {
            this._scene = camera.scene!;
            this._camera = camera;
        }
    }
    get graphScene (): GraphScene { return this._graphScene; }
    public start (): void {}
    protected _recordRenderList (isTransparent: boolean): void {
        const submitMap = context.submitMap;
        const currSubmitInfo = submitMap.get(this.camera!)!.get(this._currentQueue.phaseID)!;
        const renderList = isTransparent ? currSubmitInfo.transparentList
            : currSubmitInfo.opaqueList;
        for (let i = 0; i < renderList.length; ++i) {
            const { subModel, passIdx } = renderList[i];
            const inputAssembler: InputAssembler = subModel.inputAssembler;
            const pass: Pass = subModel.passes[passIdx];
            const shader: Shader = subModel.shaders[passIdx];
            const descriptorSet: DescriptorSet = subModel.descriptorSet;
            const pso = PipelineStateManager.getOrCreatePipelineState(
                deviceManager.gfxDevice,
                pass,
                shader,
                this._renderPass,
                inputAssembler,
            );
            this.visitor.bindPipelineState(pso);
            this.visitor.bindDescriptorSet(SetIndex.MATERIAL, pass.descriptorSet);
            this.visitor.bindDescriptorSet(SetIndex.LOCAL, descriptorSet);
            this.visitor.bindInputAssembler(inputAssembler);
            this.visitor.draw(inputAssembler);
        }
    }
    protected _recordOpaqueList (): void {
        this._recordRenderList(false);
    }
    protected _recordInstences (): void {
        const submitMap = context.submitMap;
        const currSubmitInfo = submitMap.get(this.camera!)!.get(this._currentQueue.phaseID)!;
        const it = currSubmitInfo.renderInstanceQueue.length === 0
            ? currSubmitInfo.instances.values()
            : currSubmitInfo.renderInstanceQueue.values();
        let res = it.next();
        while (!res.done) {
            const { instances, pass, hasPendingModels } = res.value;
            if (hasPendingModels) {
                this.visitor.bindDescriptorSet(SetIndex.MATERIAL, pass.descriptorSet);
                let lastPSO: PipelineState | null = null;
                for (let b = 0; b < instances.length; ++b) {
                    const instance = instances[b];
                    if (!instance.count) { continue; }
                    const shader = instance.shader!;
                    const pso = PipelineStateManager.getOrCreatePipelineState(
                        deviceManager.gfxDevice,
                        pass,
                        shader,
                        this._renderPass,
                        instance.ia,
                    );
                    if (lastPSO !== pso) {
                        this.visitor.bindPipelineState(pso);
                        lastPSO = pso;
                    }
                    const ia: InputAssembler = instance.ia;
                    this.visitor.bindDescriptorSet(SetIndex.LOCAL, instance.descriptorSet, res.value.dynamicOffsets);
                    this.visitor.bindInputAssembler(ia);
                    this.visitor.draw(ia);
                }
            }
            res = it.next();
        }
    }
    protected _recordUI (): void {
        const batches = this.camera!.scene!.batches;
        for (let i = 0; i < batches.length; i++) {
            const batch = batches[i];
            let visible = false;
            if (this.camera!.visibility & batch.visFlags) {
                visible = true;
            }

            if (!visible) continue;
            // shaders.length always equals actual used passes.length
            const count = batch.shaders.length;
            for (let j = 0; j < count; j++) {
                const pass = batch.passes[j];
                if (((isEnableEffect()) ? pass.phaseID : pass.phase) !== this._currentQueue.phaseID) continue;
                const shader = batch.shaders[j];
                const inputAssembler: InputAssembler = batch.inputAssembler!;
                const pso = PipelineStateManager.getOrCreatePipelineState(deviceManager.gfxDevice, pass, shader, this._renderPass, inputAssembler);
                this.visitor.bindPipelineState(pso);
                this.visitor.bindDescriptorSet(SetIndex.MATERIAL, pass.descriptorSet);
                const ds = batch.descriptorSet!;
                this.visitor.bindDescriptorSet(SetIndex.LOCAL, ds);
                this.visitor.bindInputAssembler(inputAssembler);
                this.visitor.draw(inputAssembler);
            }
        }
    }
    protected _recordTransparentList (): void {
        this._recordRenderList(true);
    }
    protected _recordShadowMap (): void {
        const submitMap = context.submitMap;
        const currSubmitInfo = submitMap.get(this.camera!)!.get(this._currentQueue.phaseID)!;
        currSubmitInfo.shadowMap.get(this.graphScene.sceneID)!.recordCommandBuffer(
            context.device,
            this._renderPass,

            context.commandBuffer,
        );
    }
    protected _recordReflectionProbe (): void {
        const submitMap = context.submitMap;
        const currSubmitInfo = submitMap.get(this.camera!)!.get(this._currentQueue.phaseID)!;
        currSubmitInfo.reflectionProbe?.recordCommandBuffer(
            context.device,
            this._renderPass,

            context.commandBuffer,
        );
    }

    private _clearExtBlitDesc (desc, extResId: number[]): void {
        const toGpuDesc = desc.gpuDescriptorSet;
        for (let i = 0; i < extResId.length; i++) {
            const currDesc = toGpuDesc.gpuDescriptors[extResId[i]];
            if (currDesc.gpuBuffer) currDesc.gpuBuffer = null;
            else if (currDesc.gpuTextureView) {
                currDesc.gpuTextureView = null;
                currDesc.gpuSampler = null;
            } else if (currDesc.gpuTexture) {
                currDesc.gpuTexture = null;
                currDesc.gpuSampler = null;
            }
        }
    }

    private _recordBlit (): void {
        if (!this.graphScene.blit) { return; }

        const blit = this.graphScene.blit;
        const currMat = blit.material;
        const pass = currMat!.passes[blit.passID];
        pass.update();
        const shader = pass.getShaderVariant();
        const devicePass = this._currentQueue.devicePass;
        const screenIa: InputAssembler = this._currentQueue.blitDesc!.screenQuad!.quadIA!;
        const globalDesc = context.pipeline.descriptorSet;
        let pso: PipelineState | null = null;
        if (pass !== null && shader !== null && screenIa !== null) {
            pso = PipelineStateManager.getOrCreatePipelineState(
                context.device,
                pass,
                shader,
                devicePass.renderPass,
                screenIa,
            );
        }
        if (pso) {
            this.visitor.bindPipelineState(pso);
            const layoutStage = devicePass.renderLayout;
            const layoutDesc = layoutStage!.descriptorSet!;
            const extResId: number[] = isEnableEffect() ? [] : mergeSrcToTargetDesc(pass.descriptorSet, layoutDesc);
            // if (isEnableEffect()) this.visitor.bindDescriptorSet(SetIndex.GLOBAL, layoutDesc);
            this.visitor.bindDescriptorSet(SetIndex.MATERIAL, isEnableEffect() ? pass.descriptorSet : layoutDesc);
            this.visitor.bindDescriptorSet(SetIndex.LOCAL, this._currentQueue.blitDesc!.stageDesc!);
            this.visitor.bindInputAssembler(screenIa);
            this.visitor.draw(screenIa);
            // The desc data obtained from the outside should be cleaned up so that the data can be modified
            this._clearExtBlitDesc(layoutDesc, extResId);
            // if (isEnableEffect()) this.visitor.bindDescriptorSet(SetIndex.GLOBAL, globalDesc);
        }
    }
    private _recordAdditiveLights (): void {
        const devicePass = this._currentQueue.devicePass;
        const submitMap = context.submitMap;
        const currSubmitInfo = submitMap.get(this.camera!)!.get(this._currentQueue.phaseID)!;
        currSubmitInfo.additiveLight?.recordCommandBuffer(
            context.device,
            this._renderPass,
            context.commandBuffer,
        );
    }

    private _recordPlanarShadows (): void {
        const devicePass = this._currentQueue.devicePass;
        const submitMap = context.submitMap;
        const currSubmitInfo = submitMap.get(this.camera!)!.get(this._currentQueue.phaseID)!;
        currSubmitInfo.planarQueue?.recordCommandBuffer(
            context.device,
            this._renderPass,
            context.commandBuffer,
        );
    }
    protected _updateGlobal (data: RenderData): void {
        const devicePass = this._currentQueue.devicePass;
        updateGlobalDescBinding(data, isEnableEffect() ? context.renderGraph.getLayout(devicePass.rasterPassInfo.id) : 'default');
        if (!isEnableEffect()) context.pipeline.descriptorSet.update();
    }
    protected _setMainLightShadowTex (data: RenderData): void {
        const graphScene = this.graphScene;
        if (graphScene.scene && graphScene.scene.camera) {
            const mainLight = graphScene.scene.camera.scene!.mainLight;
            const shadowFrameBufferMap = this.sceneData.shadowFrameBufferMap;
            if (mainLight && shadowFrameBufferMap.has(mainLight)) {
                const shadowAttrID = context.layoutGraph.attributeIndex.get('cc_shadowMap');
                const defaultTex = builtinResMgr.get<Texture2D>('default-texture').getGFXTexture()!;
                for (const [key, value] of data.textures) {
                    if (key === shadowAttrID) {
                        const tex = data.textures.get(shadowAttrID);
                        if (tex === defaultTex) {
                            data.textures.set(key, shadowFrameBufferMap.get(mainLight)!.colorTextures[0]!);
                        }
                        return;
                    }
                }
            }
        }
    }
    protected _updateRenderData (): void {
        if (this._currentQueue.isUpdateUBO) return;
        const devicePass = this._currentQueue.devicePass;
        const rasterId = devicePass.rasterPassInfo.id;
        const passRenderData = context.renderGraph.getData(rasterId);
        // CCGlobal
        this._updateGlobal(passRenderData);
        // CCCamera, CCShadow, CCCSM
        const queueId = this._currentQueue.queueId;
        const queueRenderData = context.renderGraph.getData(queueId)!;
        this._setMainLightShadowTex(queueRenderData);
        this._updateGlobal(queueRenderData);
        if (isEnableEffect()) {
            const layoutName = context.renderGraph.getLayout(rasterId);
            const descSetData = getDescriptorSetDataFromLayout(layoutName);
            mergeSrcToTargetDesc(descSetData!.descriptorSet, context.pipeline.descriptorSet, true);
        }
        this._currentQueue.isUpdateUBO = true;
    }
    public submit (): void {
        const devicePass = this._currentQueue.devicePass;
        const queueViewport = this._currentQueue.viewport;
        this._updateRenderData();
        if (queueViewport) {
            this.visitor.setViewport(queueViewport);
            this.visitor.setScissor(this._currentQueue.scissor!);
        } else if (!this._currentQueue.devicePass.viewport) {
            const texture = this._currentQueue.devicePass.framebuffer.colorTextures[0]!;
            const graphScene = this.graphScene;
            const lightInfo = graphScene.scene ? graphScene.scene.light : null;
            const area = isShadowMap(this.graphScene) && graphScene.scene && lightInfo!.light
                ? getRenderArea(this.camera!, texture.width, texture.height, lightInfo!.light, lightInfo!.level)
                : getRenderArea(this.camera!, texture.width, texture.height);
            sceneViewport.left = area.x;
            sceneViewport.top = area.y;
            sceneViewport.width = area.width;
            sceneViewport.height = area.height;
            this.visitor.setViewport(sceneViewport);
            this.visitor.setScissor(area);
        }
        // Currently processing blit and camera first
        if (this.graphScene.blit) {
            this._recordBlit();
            return;
        }
        if (isShadowMap(this.graphScene)) {
            this._recordShadowMap();
            return;
        }
        const graphSceneData = this.graphScene.scene!;
        if (graphSceneData.flags & SceneFlags.OPAQUE_OBJECT
            || graphSceneData.flags & SceneFlags.CUTOUT_OBJECT) {
            this._recordOpaqueList();
        }
        if (graphSceneData.flags & SceneFlags.DRAW_INSTANCING) {
            this._recordInstences();
        }
        if (graphSceneData.flags & SceneFlags.DEFAULT_LIGHTING) {
            this._recordAdditiveLights();
        }
        this.visitor.bindDescriptorSet(
            SetIndex.GLOBAL,
            context.pipeline.descriptorSet,
        );
        if (graphSceneData.flags & SceneFlags.PLANAR_SHADOW) {
            this._recordPlanarShadows();
        }
        if (graphSceneData.flags & SceneFlags.TRANSPARENT_OBJECT) {
            this._recordTransparentList();
        }
        if (graphSceneData.flags & SceneFlags.GEOMETRY) {
            this.camera!.geometryRenderer?.render(
                devicePass.renderPass,
                context.commandBuffer,

                context.pipeline.pipelineSceneData,
            );
        }
        if (graphSceneData.flags & SceneFlags.UI) {
            this._recordUI();
        }
        if (graphSceneData.flags & SceneFlags.REFLECTION_PROBE) {
            this._recordReflectionProbe();
        }
    }
}

class DevicePostSceneTask extends WebSceneTask {}

class ExecutorPools {
    constructor (context: ExecutorContext) {
        this.deviceQueuePool = new RecyclePool<DeviceRenderQueue>((): DeviceRenderQueue => new DeviceRenderQueue(), 16);
        this.graphScenePool = new RecyclePool<GraphScene>((): GraphScene => new GraphScene(), 16);
        this.rasterPassInfoPool = new RecyclePool<RasterPassInfo>((): RasterPassInfo => new RasterPassInfo(), 16);
        this.reflectionProbe = new RecyclePool<RenderReflectionProbeQueue>((): RenderReflectionProbeQueue => new RenderReflectionProbeQueue(context.pipeline), 8);
        this.passPool = new RecyclePool<IRenderPass>((): { priority: number; hash: number; depth: number; shaderId: number; subModel: any; passIdx: number; } => ({
            priority: 0,
            hash: 0,
            depth: 0,
            shaderId: 0,
            subModel: null!,
            passIdx: 0,
        }), 64);
    }
    addPassInfo (): IRenderPass {
        return this.passPool.add();
    }
    resetPassInfo (): void {
        this.passPool.reset();
    }
    addDeviceQueue (): DeviceRenderQueue {
        return this.deviceQueuePool.add();
    }
    addGraphScene (): GraphScene {
        return this.graphScenePool.add();
    }
    addReflectionProbe (): RenderReflectionProbeQueue {
        return this.reflectionProbe.add();
    }
    addRasterPassInfo (): RasterPassInfo {
        return this.rasterPassInfoPool.add();
    }
    reset (): void {
        this.deviceQueuePool.reset();
        this.graphScenePool.reset();
        this.reflectionProbe.reset();
        this.resetPassInfo();
    }
    readonly deviceQueuePool: RecyclePool<DeviceRenderQueue>;
    readonly graphScenePool: RecyclePool<GraphScene>;
    readonly reflectionProbe: RecyclePool<RenderReflectionProbeQueue>;
    readonly passPool: RecyclePool<IRenderPass>;
    readonly rasterPassInfoPool: RecyclePool<RasterPassInfo>;
}

const vbData = new Float32Array(4 * 4);
const quadRect = new Rect();
// The attribute length of the volume light
const volLightAttrCount = 5;

class BlitInfo {
    private _pipelineIAData: PipelineInputAssemblerData;
    private _context: ExecutorContext;
    private _width: number;
    private _height: number;
    private _lightVolumeBuffer!: Buffer;
    private _lightBufferData!: Float32Array;
    private _deferredLitsBufView!: Buffer;
    private _localUBO!: Buffer;
    private _stageDescs: Map<Pass, DescriptorSet> = new Map();
    get pipelineIAData (): PipelineInputAssemblerData {
        return this._pipelineIAData;
    }
    get deferredLitsBufView (): Buffer {
        return this._deferredLitsBufView;
    }
    get lightVolumeBuffer (): Buffer {
        return this._lightVolumeBuffer;
    }
    get lightBufferData (): Float32Array {
        return this._lightBufferData;
    }
    get stageDescs (): Map<Pass, DescriptorSet> {
        return this._stageDescs;
    }
    get emptyLocalUBO (): Buffer {
        return this._localUBO;
    }
    constructor (context: ExecutorContext) {
        this._context = context;
        this._width = context.width;
        this._height = context.height;
        this._pipelineIAData = this._createQuadInputAssembler();
        const vb = this._genQuadVertexData(SurfaceTransform.IDENTITY, new Rect(0, 0, context.width, context.height));
        this._pipelineIAData.quadVB!.update(vb);
        this._createLightVolumes();
        this._localUBO = context.device.createBuffer(new BufferInfo(
            BufferUsageBit.UNIFORM | BufferUsageBit.TRANSFER_DST,
            MemoryUsageBit.DEVICE,
            UBOLocal.SIZE,
            UBOLocal.SIZE,
        ));
    }

    resize (width, height): void {
        if (width !== this._width || height !== this._height) {
            quadRect.y = quadRect.x = 0;
            quadRect.width = width;
            quadRect.height = height;
            const vb = this._genQuadVertexData(SurfaceTransform.IDENTITY, quadRect);
            this._pipelineIAData.quadVB!.update(vb);
        }
    }

    private _createLightVolumes (): void {
        const device = this._context.root.device;
        let totalSize = Float32Array.BYTES_PER_ELEMENT * volLightAttrCount * 4 * UBODeferredLight.LIGHTS_PER_PASS;
        totalSize = Math.ceil(totalSize / device.capabilities.uboOffsetAlignment) * device.capabilities.uboOffsetAlignment;

        this._lightVolumeBuffer = device.createBuffer(new BufferInfo(
            BufferUsageBit.UNIFORM | BufferUsageBit.TRANSFER_DST,
            MemoryUsageBit.HOST | MemoryUsageBit.DEVICE,
            totalSize,
            device.capabilities.uboOffsetAlignment,
        ));

        this._deferredLitsBufView = device.createBuffer(new BufferViewInfo(this._lightVolumeBuffer, 0, totalSize));
        this._lightBufferData = new Float32Array(totalSize / Float32Array.BYTES_PER_ELEMENT);
    }

    private _genQuadVertexData (surfaceTransform: SurfaceTransform, renderArea: Rect): Float32Array {
        const minX = renderArea.x / this._context.width;
        const maxX = (renderArea.x + renderArea.width) / this._context.width;
        let minY = renderArea.y / this._context.height;
        let maxY = (renderArea.y + renderArea.height) / this._context.height;
        if (this._context.root.device.capabilities.screenSpaceSignY > 0) {
            const temp = maxY;
            maxY       = minY;
            minY       = temp;
        }
        let n = 0;
        switch (surfaceTransform) {
        case (SurfaceTransform.IDENTITY):
            n = 0;
            vbData[n++] = -1.0; vbData[n++] = -1.0; vbData[n++] = minX; vbData[n++] = maxY;
            vbData[n++] = 1.0; vbData[n++] = -1.0; vbData[n++] = maxX; vbData[n++] = maxY;
            vbData[n++] = -1.0; vbData[n++] = 1.0; vbData[n++] = minX; vbData[n++] = minY;
            vbData[n++] = 1.0; vbData[n++] = 1.0; vbData[n++] = maxX; vbData[n++] = minY;
            break;
        case (SurfaceTransform.ROTATE_90):
            n = 0;
            vbData[n++] = -1.0; vbData[n++] = -1.0; vbData[n++] = maxX; vbData[n++] = maxY;
            vbData[n++] = 1.0; vbData[n++] = -1.0; vbData[n++] = maxX; vbData[n++] = minY;
            vbData[n++] = -1.0; vbData[n++] = 1.0; vbData[n++] = minX; vbData[n++] = maxY;
            vbData[n++] = 1.0; vbData[n++] = 1.0; vbData[n++] = minX; vbData[n++] = minY;
            break;
        case (SurfaceTransform.ROTATE_180):
            n = 0;
            vbData[n++] = -1.0; vbData[n++] = -1.0; vbData[n++] = minX; vbData[n++] = minY;
            vbData[n++] = 1.0; vbData[n++] = -1.0; vbData[n++] = maxX; vbData[n++] = minY;
            vbData[n++] = -1.0; vbData[n++] = 1.0; vbData[n++] = minX; vbData[n++] = maxY;
            vbData[n++] = 1.0; vbData[n++] = 1.0; vbData[n++] = maxX; vbData[n++] = maxY;
            break;
        case (SurfaceTransform.ROTATE_270):
            n = 0;
            vbData[n++] = -1.0; vbData[n++] = -1.0; vbData[n++] = minX; vbData[n++] = minY;
            vbData[n++] = 1.0; vbData[n++] = -1.0; vbData[n++] = minX; vbData[n++] = maxY;
            vbData[n++] = -1.0; vbData[n++] = 1.0; vbData[n++] = maxX; vbData[n++] = minY;
            vbData[n++] = 1.0; vbData[n++] = 1.0; vbData[n++] = maxX; vbData[n++] = maxY;
            break;
        default:
            break;
        }

        return vbData;
    }
    private _createQuadInputAssembler (): PipelineInputAssemblerData {
        // create vertex buffer
        const inputAssemblerData = new PipelineInputAssemblerData();

        const vbStride = Float32Array.BYTES_PER_ELEMENT * 4;
        const vbSize = vbStride * 4;
        const device = cclegacy.director.root.device;
        const quadVB: Buffer = device.createBuffer(new BufferInfo(
            BufferUsageBit.VERTEX | BufferUsageBit.TRANSFER_DST,
            MemoryUsageBit.DEVICE | MemoryUsageBit.HOST,
            vbSize,
            vbStride,
        ));

        if (!quadVB) {
            return inputAssemblerData;
        }

        // create index buffer
        const ibStride = Uint8Array.BYTES_PER_ELEMENT;
        const ibSize = ibStride * 6;

        const quadIB: Buffer = device.createBuffer(new BufferInfo(
            BufferUsageBit.INDEX | BufferUsageBit.TRANSFER_DST,
            MemoryUsageBit.DEVICE,
            ibSize,
            ibStride,
        ));

        if (!quadIB) {
            return inputAssemblerData;
        }

        const indices = new Uint8Array(6);
        indices[0] = 0; indices[1] = 1; indices[2] = 2;
        indices[3] = 1; indices[4] = 3; indices[5] = 2;

        quadIB.update(indices);

        // create input assembler

        const attributes = new Array<Attribute>(2);
        attributes[0] = new Attribute('a_position', Format.RG32F);
        attributes[1] = new Attribute('a_texCoord', Format.RG32F);

        const quadIA = device.createInputAssembler(new InputAssemblerInfo(
            attributes,
            [quadVB],
            quadIB,
        ));

        inputAssemblerData.quadIB = quadIB;
        inputAssemblerData.quadVB = quadVB;
        inputAssemblerData.quadIA = quadIA;
        return inputAssemblerData;
    }
}

class ExecutorContext {
    constructor (
        pipeline: BasicPipeline,
        ubo: PipelineUBO,
        device: Device,
        resourceGraph: ResourceGraph,
        renderGraph: RenderGraph,
        layoutGraph: LayoutGraphData,
        width: number,
        height: number,
    ) {
        this.pipeline = pipeline;
        this.device = device;
        this.commandBuffer = device.commandBuffer;
        this.pipelineSceneData = pipeline.pipelineSceneData;
        this.resourceGraph = resourceGraph;
        this.renderGraph = renderGraph;
        this.root = legacyCC.director.root;
        this.ubo = ubo;
        this.layoutGraph = layoutGraph;
        this.width = width;
        this.height = height;
        this.additiveLight = new RenderAdditiveLightQueue(pipeline);
        this.shadowMapBatched = new RenderShadowMapBatchedQueue(pipeline);
        this.planarShadow = new PlanarShadowQueue(pipeline);
        this.pools = new ExecutorPools(this);
        this.blit = new BlitInfo(this);
    }
    reset (): void {
        this.pools.reset();
        this.cullCamera = null;
        for (const infoMap of this.submitMap) {
            for (const info of infoMap[1]) info[1].reset();
        }
    }
    resize (width: number, height: number): void {
        this.width = width;
        this.height = height;
        this.blit.resize(width, height);
    }
    readonly device: Device;
    readonly pipeline: BasicPipeline;
    readonly commandBuffer: CommandBuffer;
    readonly pipelineSceneData: PipelineSceneData;
    readonly resourceGraph: ResourceGraph;
    readonly devicePasses: Map<number, DeviceRenderPass> = new Map<number, DeviceRenderPass>();
    readonly deviceTextures: Map<string, DeviceTexture> = new Map<string, DeviceTexture>();
    readonly layoutGraph: LayoutGraphData;
    readonly root: Root;
    readonly ubo: PipelineUBO;
    readonly additiveLight: RenderAdditiveLightQueue;
    readonly shadowMapBatched: RenderShadowMapBatchedQueue;
    readonly planarShadow: PlanarShadowQueue;
    readonly submitMap: Map<Camera, Map<number, SubmitInfo>> = new Map<Camera, Map<number, SubmitInfo>>();
    readonly pools: ExecutorPools;
    readonly blit: BlitInfo;
    renderGraph: RenderGraph;
    width: number;
    height: number;
    cullCamera;
}

export class Executor {
    constructor (
        pipeline: BasicPipeline,
        ubo: PipelineUBO,
        device: Device,
        resourceGraph: ResourceGraph,
        layoutGraph: LayoutGraphData,
        width: number,
        height: number,
    ) {
        context = this._context = new ExecutorContext(
            pipeline,
            ubo,
            device,
            resourceGraph,
            new RenderGraph(),
            layoutGraph,
            width,
            height,
        );
    }

    resize (width: number, height: number): void {
        context.resize(width, height);
    }

    private _removeDeviceResource (): void {
        const pipeline: any = context.pipeline;
        const resourceUses = pipeline.resourceUses;
        const deletes: string[] = [];
        const deviceTexs = context.deviceTextures;
        for (const [name, dTex] of deviceTexs) {
            const resId = context.resourceGraph.vertex(name);
            const trait = context.resourceGraph.getTraits(resId);
            if (!resourceUses.includes(name)) {
                switch (trait.residency) {
                case ResourceResidency.MANAGED:
                    deletes.push(name);
                    break;
                default:
                }
            }
        }
        for (const name of deletes) {
            deviceTexs.get(name)!.release();
            deviceTexs.delete(name);
        }
    }

    execute (rg: RenderGraph): void {
        context.renderGraph = rg;
        context.reset();
        this._removeDeviceResource();
        const cmdBuff = context.commandBuffer;
        cmdBuff.begin();
        if (!this._visitor) this._visitor = new RenderVisitor();
        depthFirstSearch(this._visitor.graphView, this._visitor, this._visitor.colorMap);
        cmdBuff.end();
        context.device.queue.submit([cmdBuff]);
    }

    release (): void {
        context.devicePasses.clear();
        for (const [k, v] of context.deviceTextures) {
            v.release();
        }
        context.deviceTextures.clear();
    }
    readonly _context: ExecutorContext;
    private _visitor: RenderVisitor | undefined;
}

class BaseRenderVisitor {
    public queueID = 0xFFFFFFFF;
    public sceneID = 0xFFFFFFFF;
    public passID = 0xFFFFFFFF;
    public currPass: DeviceRenderPass | undefined;
    public currQueue: DeviceRenderQueue | undefined;
    public rg: RenderGraph;
    constructor () {
        this.rg = context.renderGraph;
    }
    protected _isRasterPass (u: number): boolean {
        return !!context.renderGraph.tryGetRasterPass(u);
    }
    protected _isQueue (u: number): boolean {
        return !!context.renderGraph.tryGetQueue(u);
    }
    protected _isScene (u: number): boolean {
        return !!context.renderGraph.tryGetScene(u);
    }
    protected _isBlit (u: number): boolean {
        return !!context.renderGraph.tryGetBlit(u);
    }
    applyID (id: number): void {
        if (this._isRasterPass(id)) { this.passID = id; } else if (this._isQueue(id)) { this.queueID = id; } else if (this._isScene(id) || this._isBlit(id)) { this.sceneID = id; }
    }
}

class PreRenderVisitor extends BaseRenderVisitor implements RenderGraphVisitor {
    constructor () {
        super();
    }
    clear (value: ClearView[]): void {
        // do nothing
    }
    viewport (value: Viewport): void {
        // do nothing
    }
    rasterPass (pass: RasterPass): void {
        if (!this.rg.getValid(this.passID)) return;
        const devicePasses = context.devicePasses;
        const passHash = pass.hashValue;
        this.currPass = devicePasses.get(passHash);
        if (!this.currPass) {
            const rasterInfo = context.pools.addRasterPassInfo();
            rasterInfo.applyInfo(this.passID, pass);
            this.currPass = new DeviceRenderPass(rasterInfo);
            devicePasses.set(passHash, this.currPass);
        } else {
            this.currPass.resetResource(this.passID, pass);
        }
    }
    rasterSubpass (value: RasterSubpass): void {}
    computeSubpass (value: ComputeSubpass): void {}
    compute (value: ComputePass): void {}
    resolve (value: ResolvePass): void {}
    copy (value: CopyPass): void {}
    move (value: MovePass): void {}
    raytrace (value: RaytracePass): void {}
    queue (value: RenderQueue): void {
        if (!this.rg.getValid(this.queueID)) return;
        const deviceQueue = context.pools.addDeviceQueue();
        deviceQueue.init(this.currPass!, value, this.queueID);
        this.currQueue = deviceQueue;
        this.currPass!.addQueue(deviceQueue);
        const layoutName = this.rg.getLayout(this.queueID);
        if (layoutName) {
            const layoutGraph = context.layoutGraph;
            if (this.currPass!.renderLayout) {
                const layoutId = layoutGraph.locateChild(this.currPass!.renderLayout.layoutID, layoutName);
                this.currQueue.layoutID = layoutId;
            }
        }
    }
    scene (value: SceneData): void {
        if (!this.rg.getValid(this.sceneID)) return;
        const graphScene = context.pools.addGraphScene();
        graphScene.init(value, null, this.sceneID);
        this.currQueue!.addSceneTask(graphScene);
    }
    blit (value: Blit): void {
        if (!this.rg.getValid(this.sceneID)) return;
        const graphScene = context.pools.addGraphScene();
        graphScene.init(null, value, -1);
        this.currQueue!.addSceneTask(graphScene);
    }
    dispatch (value: Dispatch): void {}
}

class PostRenderVisitor extends BaseRenderVisitor implements RenderGraphVisitor {
    constructor () {
        super();
    }
    clear (value: ClearView[]): void {
        // do nothing
    }
    viewport (value: Viewport): void {
        // do nothing
    }
    rasterPass (pass: RasterPass): void {
        const devicePasses = context.devicePasses;
        const passHash = pass.hashValue;
        const currPass = devicePasses.get(passHash);
        if (!currPass) return;
        this.currPass = currPass;
        this.currPass.prePass();
        this.currPass.record();
        this.currPass.postPass();
    }
    rasterSubpass (value: RasterSubpass): void {}
    computeSubpass (value: ComputeSubpass): void {}
    resolve (value: ResolvePass): void {}
    compute (value: ComputePass): void {}
    copy (value: CopyPass): void {}
    move (value: MovePass): void {}
    raytrace (value: RaytracePass): void {}
    queue (value: RenderQueue): void {
        // collect scene results
    }
    scene (value: SceneData): void {
        // scene command list finished
    }
    blit (value: Blit): void {}
    dispatch (value: Dispatch): void {}
}

export class RenderVisitor extends DefaultVisitor {
    private _preVisitor: PreRenderVisitor;
    private _postVisitor: PostRenderVisitor;
    private _graphView: ReferenceGraphView<RenderGraph>;
    private _colorMap: VectorGraphColorMap;
    constructor () {
        super();
        this._preVisitor = new PreRenderVisitor();
        this._postVisitor = new PostRenderVisitor();
        this._graphView = new ReferenceGraphView<RenderGraph>(context.renderGraph);
        this._colorMap = new VectorGraphColorMap(context.renderGraph.numVertices());
    }

    get graphView (): ReferenceGraphView<RenderGraph> { return this._graphView; }
    get colorMap (): VectorGraphColorMap { return this._colorMap; }
    discoverVertex (u: number, gv: ReferenceGraphView<RenderGraph>): void {
        const g = gv.g;
        this._preVisitor.applyID(u);
        g.visitVertex(this._preVisitor, u);
    }
    finishVertex (v: number, gv: ReferenceGraphView<RenderGraph>): void {
        const g = gv.g;
        g.visitVertex(this._postVisitor, v);
    }
}<|MERGE_RESOLUTION|>--- conflicted
+++ resolved
@@ -129,7 +129,6 @@
 import { PlanarShadowQueue } from '../planar-shadow-queue';
 import { DefaultVisitor, depthFirstSearch, ReferenceGraphView } from './graph';
 import { VectorGraphColorMap } from './effect';
-<<<<<<< HEAD
 import {
     getDescBindingFromName,
     getDescriptorSetDataFromLayout,
@@ -137,10 +136,8 @@
     getRenderArea,
     mergeSrcToTargetDesc,
     updateGlobalDescBinding,
+    validPunctualLightsCulling,
 } from './define';
-=======
-import { getDescBindingFromName, getDescriptorSetDataFromLayout, getDescriptorSetDataFromLayoutId, getRenderArea, mergeSrcToTargetDesc, updateGlobalDescBinding, validPunctualLightsCulling } from './define';
->>>>>>> aacc0d72
 import { RenderReflectionProbeQueue } from '../render-reflection-probe-queue';
 import { builtinResMgr } from '../../asset/asset-manager/builtin-res-mgr';
 import { Texture2D } from '../../asset/assets/texture-2d';
