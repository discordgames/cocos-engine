/*
 Copyright (c) 2021-2023 Xiamen Yaji Software Co., Ltd.

 https://www.cocos.com/

 Permission is hereby granted, free of charge, to any person obtaining a copy
 of this software and associated documentation files (the "Software"), to deal
 in the Software without restriction, including without limitation the rights to
 use, copy, modify, merge, publish, distribute, sublicense, and/or sell copies
 of the Software, and to permit persons to whom the Software is furnished to do so,
 subject to the following conditions:

 The above copyright notice and this permission notice shall be included in
 all copies or substantial portions of the Software.

 THE SOFTWARE IS PROVIDED "AS IS", WITHOUT WARRANTY OF ANY KIND, EXPRESS OR
 IMPLIED, INCLUDING BUT NOT LIMITED TO THE WARRANTIES OF MERCHANTABILITY,
 FITNESS FOR A PARTICULAR PURPOSE AND NONINFRINGEMENT. IN NO EVENT SHALL THE
 AUTHORS OR COPYRIGHT HOLDERS BE LIABLE FOR ANY CLAIM, DAMAGES OR OTHER
 LIABILITY, WHETHER IN AN ACTION OF CONTRACT, TORT OR OTHERWISE, ARISING FROM,
 OUT OF OR IN CONNECTION WITH THE SOFTWARE OR THE USE OR OTHER DEALINGS IN
 THE SOFTWARE.
*/

import { EDITOR } from 'internal:constants';
import { BasicPipeline, PipelineBuilder } from './pipeline';
import { WebPipeline } from './web-pipeline';
import { macro } from '../../core/platform/macro';
import { DeferredPipelineBuilder, ForwardPipelineBuilder } from './builtin-pipelines';
import { CustomPipelineBuilder, TestPipelineBuilder } from './custom-pipeline';
import { LayoutGraphData, loadLayoutGraphData } from './layout-graph';
import { BinaryInputArchive } from './binary-archive';
import { WebProgramLibrary } from './web-program-library';
import { Device } from '../../gfx';
import { initializeLayoutGraphData, terminateLayoutGraphData, getCustomPassID, getCustomPhaseID } from './layout-graph-utils';
import { ProgramLibrary } from './private';
import { PostProcessBuilder } from '../post-process/post-process-builder';

let _pipeline: WebPipeline | null = null;

export const INVALID_ID = 0xFFFFFFFF;
const defaultLayoutGraph = new LayoutGraphData();

export * from './types';
export * from './pipeline';
export * from './archive';

export const enableEffectImport = true;
export const programLib: ProgramLibrary = new WebProgramLibrary(defaultLayoutGraph);

export function createCustomPipeline (): BasicPipeline {
    const layoutGraph = defaultLayoutGraph;

    const ppl = new WebPipeline(layoutGraph);
    const pplName = macro.CUSTOM_PIPELINE_NAME;
    ppl.setCustomPipelineName(pplName);
    (programLib as WebProgramLibrary).pipeline = ppl;
    _pipeline = ppl;
    return ppl;
}

export const customPipelineBuilderMap = new Map<string, PipelineBuilder>();

export function setCustomPipeline (name: string, builder: PipelineBuilder): void {
    customPipelineBuilderMap.set(name, builder);
}
export function getCustomPipeline (name: string): PipelineBuilder {
    let builder = customPipelineBuilderMap.get(name);
    if (!builder) {
        if (name === 'Test') {
            builder = new TestPipelineBuilder(_pipeline!.pipelineSceneData);
            customPipelineBuilderMap.set('Test', builder);
        } else {
            builder = customPipelineBuilderMap.get('Forward')!;
        }
    }
    return builder;
}

<<<<<<< HEAD
function addCustomBuiltinPipelines (map: Map<string, PipelineBuilder>): void {
    map.set('Forward', new ForwardPipelineBuilder());
=======
function addCustomBuiltinPipelines (map: Map<string, PipelineBuilder>) {
    map.set('Forward', new PostProcessBuilder());
>>>>>>> 3afeca4d
    map.set('Deferred', new DeferredPipelineBuilder());
    map.set('Deprecated', new CustomPipelineBuilder());
}

addCustomBuiltinPipelines(customPipelineBuilderMap);

export function init (device: Device, arrayBuffer: ArrayBuffer | null): void {
    if (arrayBuffer) {
        const readBinaryData = new BinaryInputArchive(arrayBuffer);
        loadLayoutGraphData(readBinaryData, defaultLayoutGraph);
    }
    initializeLayoutGraphData(device, defaultLayoutGraph);
}

export function destroy (): void {
    terminateLayoutGraphData(defaultLayoutGraph);
}

export function getPassID (name: string | undefined): number {
    return getCustomPassID(defaultLayoutGraph, name);
}

export function getPhaseID (passID: number, name: string | number | undefined): number {
    return getCustomPhaseID(defaultLayoutGraph, passID, name);
}

export function completePhaseName (name: string | number | undefined): string {
    if (typeof name === 'number') {
        return name.toString();
    } else if (typeof name === 'string') {
        return name;
    } else {
        return 'default';
    }
}<|MERGE_RESOLUTION|>--- conflicted
+++ resolved
@@ -77,13 +77,8 @@
     return builder;
 }
 
-<<<<<<< HEAD
 function addCustomBuiltinPipelines (map: Map<string, PipelineBuilder>): void {
-    map.set('Forward', new ForwardPipelineBuilder());
-=======
-function addCustomBuiltinPipelines (map: Map<string, PipelineBuilder>) {
     map.set('Forward', new PostProcessBuilder());
->>>>>>> 3afeca4d
     map.set('Deferred', new DeferredPipelineBuilder());
     map.set('Deprecated', new CustomPipelineBuilder());
 }
