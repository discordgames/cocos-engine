--- conflicted
+++ resolved
@@ -1,16 +1,9 @@
 import { EDITOR } from 'internal:constants';
 import { cclegacy } from '../../core';
-import { ClearFlagBit, Color, Format, LoadOp, ShaderStageFlagBit, StoreOp, Viewport } from '../../gfx';
+import { ClearFlagBit, Color, Format, LoadOp, StoreOp, Viewport } from '../../gfx';
 import { RenderWindow } from '../../render-scene/core/render-window';
 import { Camera, Light, LightType, ProbeType, ReflectionProbe, ShadowType } from '../../render-scene/scene';
 import { supportsR32FloatTexture } from '../define';
-<<<<<<< HEAD
-import { AntiAliasing, GBufferInfo, getRTFormatBeforeToneMapping, LightingInfo, PostInfo, ShadowInfo, getLoadOpOfClearFlag,
-    getRenderArea, updateCameraUBO, validPunctualLightsCulling } from './define';
-import { BasicPipeline, BasicRenderPassBuilder } from './pipeline';
-import { AttachmentType, LightInfo, QueueHint, ResourceResidency, SceneFlags } from './types';
-import { SRGBToLinear, getProfilerCamera } from '../pipeline-funcs';
-=======
 import {
     GBufferInfo,
     getCameraUniqueID,
@@ -23,7 +16,7 @@
     updateCameraUBO,
     validPunctualLightsCulling,
 } from './define';
-import { BasicPipeline, Pipeline } from './pipeline';
+import { BasicPipeline, Pipeline, BasicRenderPassBuilder } from './pipeline';
 import {
     AccessType,
     AttachmentType,
@@ -33,7 +26,6 @@
     SceneFlags,
 } from './types';
 import { getProfilerCamera, SRGBToLinear } from '../pipeline-funcs';
->>>>>>> c562397b
 
 export class CameraInfo {
     constructor (camera: Camera, id: number, windowID: number, width: number, height: number) {
@@ -243,10 +235,7 @@
     ppl.updateDepthStencil(`ForwardDepthStencil${cameraInfo.id}`, width, height);
 }
 
-<<<<<<< HEAD
-export function setupForwardPass (ppl: BasicPipeline, cameraInfo: CameraInfo, isOffScreen = false, enabledAlpha = true): { rtName: string; dsName: string; } {
-=======
-export function setupDeferredForward (ppl: BasicPipeline, cameraInfo: CameraInfo, inputColor: string) {
+export function setupDeferredForward (ppl: BasicPipeline, cameraInfo: CameraInfo, inputColor: string): void {
     const area = getRenderArea(cameraInfo.camera, cameraInfo.camera.window.width, cameraInfo.camera.window.height);
     const width = area.width;
     const height = area.height;
@@ -274,8 +263,7 @@
         .addSceneOfCamera(camera, new LightInfo(), SceneFlags.TRANSPARENT_OBJECT | SceneFlags.GEOMETRY);
 }
 
-export function setupForwardPass (ppl: BasicPipeline, cameraInfo: CameraInfo, isOffScreen = false, enabledAlpha = true) {
->>>>>>> c562397b
+export function setupForwardPass (ppl: BasicPipeline, cameraInfo: CameraInfo, isOffScreen = false, enabledAlpha = true): { rtName: string; dsName: string; } {
     if (EDITOR) {
         ppl.setMacroInt('CC_PIPELINE_TYPE', 0);
     }
@@ -442,11 +430,8 @@
     ppl.updateDepthStencil(gBufferPassDSName, width, height);
 }
 
-<<<<<<< HEAD
-export function setupGBufferPass (ppl: BasicPipeline, info: CameraInfo): BasicRenderPassBuilder {
-=======
 const emptyColor = new Color(0, 0, 0, 0);
-export function setupScenePassTiled (pipeline: BasicPipeline, info: CameraInfo, useCluster: boolean) {
+export function setupScenePassTiled (pipeline: BasicPipeline, info: CameraInfo, useCluster: boolean): { rtName: string } {
     if (!lightingInfo) {
         lightingInfo = new LightingInfo(useCluster);
     }
@@ -515,8 +500,7 @@
     return { rtName: deferredLightingPassRTName };
 }
 
-export function setupGBufferPass (ppl: BasicPipeline, info: CameraInfo) {
->>>>>>> c562397b
+export function setupGBufferPass (ppl: BasicPipeline, info: CameraInfo): BasicRenderPassBuilder {
     const camera = info.camera;
     const area = getRenderArea(camera, camera.window.width, camera.window.height);
     const width = area.width;
@@ -571,13 +555,8 @@
     ppl.updateRenderTarget(deferredLightingPassRTName, width, height);
 }
 let lightingInfo: LightingInfo;
-<<<<<<< HEAD
-export function setupLightingPass (ppl: BasicPipeline, info: CameraInfo): { rtName: string; dsName: string; } {
-    setupShadowPass(ppl, info);
-=======
-export function setupLightingPass (pipeline: BasicPipeline, info: CameraInfo, useCluster: boolean) {
+export function setupLightingPass (pipeline: BasicPipeline, info: CameraInfo, useCluster: boolean): { rtName: string } {
     setupShadowPass(pipeline, info);
->>>>>>> c562397b
     if (!lightingInfo) {
         lightingInfo = new LightingInfo(useCluster);
     }
