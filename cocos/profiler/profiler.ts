/*
 Copyright (c) 2013-2016 Chukong Technologies Inc.
 Copyright (c) 2017-2023 Xiamen Yaji Software Co., Ltd.

 https://www.cocos.com/

 Permission is hereby granted, free of charge, to any person obtaining a copy
 of this software and associated documentation files (the "Software"), to deal
 in the Software without restriction, including without limitation the rights to
 use, copy, modify, merge, publish, distribute, sublicense, and/or sell copies
 of the Software, and to permit persons to whom the Software is furnished to do so,
 subject to the following conditions:

 The above copyright notice and this permission notice shall be included in
 all copies or substantial portions of the Software.

 THE SOFTWARE IS PROVIDED "AS IS", WITHOUT WARRANTY OF ANY KIND, EXPRESS OR
 IMPLIED, INCLUDING BUT NOT LIMITED TO THE WARRANTIES OF MERCHANTABILITY,
 FITNESS FOR A PARTICULAR PURPOSE AND NONINFRINGEMENT. IN NO EVENT SHALL THE
 AUTHORS OR COPYRIGHT HOLDERS BE LIABLE FOR ANY CLAIM, DAMAGES OR OTHER
 LIABILITY, WHETHER IN AN ACTION OF CONTRACT, TORT OR OTHERWISE, ARISING FROM,
 OUT OF OR IN CONNECTION WITH THE SOFTWARE OR THE USE OR OTHER DEALINGS IN
 THE SOFTWARE.
*/

import { TEST, EDITOR } from 'internal:constants';
import { MeshRenderer } from '../3d/framework/mesh-renderer';
import { createMesh } from '../3d/misc';
import { Material } from '../asset/assets/material';
import { Format, TextureType, TextureUsageBit, Texture, TextureInfo, Device, BufferTextureCopy, Swapchain, deviceManager } from '../gfx';
import { Layers } from '../scene-graph';
import { Node } from '../scene-graph/node';
import { ICounterOption } from './counter';
import { PerfCounter } from './perf-counter';
import { Pass } from '../render-scene';
import { preTransforms, System, sys, cclegacy, Settings, settings } from '../core';
import { Root } from '../root';
import { PipelineRuntime } from '../rendering/custom/pipeline';
import { director } from '../game';
<<<<<<< HEAD
=======
import { ccwindow } from '../core/global-exports';
>>>>>>> 73d80047

const _characters = '0123456789. ';

const _average = 500;

const _string2offset = {
    0: 0,
    1: 1,
    2: 2,
    3: 3,
    4: 4,
    5: 5,
    6: 6,
    7: 7,
    8: 8,
    9: 9,
    '.': 10,
};

interface IProfilerState {
    frame: ICounterOption;
    fps: ICounterOption;
    draws: ICounterOption;
    instances: ICounterOption;
    tricount: ICounterOption;
    logic: ICounterOption;
    physics: ICounterOption;
    render: ICounterOption;
    present: ICounterOption;
    textureMemory: ICounterOption;
    bufferMemory: ICounterOption;
}

const _profileInfo = {
    fps: { desc: `Framerate (FPS)`, below: 30, average: _average, isInteger: true },
    draws: { desc: 'Draw call', isInteger: true },
    frame: { desc: 'Frame time (ms)', min: 0, max: 50, average: _average },
    instances: { desc: 'Instance Count', isInteger: true },
    tricount: { desc: 'Triangle', isInteger: true },
    logic: { desc: 'Game Logic (ms)', min: 0, max: 50, average: _average, color: '#080' },
    physics: { desc: 'Physics (ms)', min: 0, max: 50, average: _average },
    render: { desc: 'Renderer (ms)', min: 0, max: 50, average: _average, color: '#f90' },
    present: { desc: 'Present (ms)', min: 0, max: 50, average: _average, color: '#f90' },
    textureMemory: { desc: 'GFX Texture Mem(M)' },
    bufferMemory: { desc: 'GFX Buffer Mem(M)' },
};

const _constants = {
    fontSize: 23,
    quadHeight: 0.4,
    segmentsPerLine: 8,
    textureWidth: 280,
    textureHeight: 280,
};

export class Profiler extends System {
    /**
     * @deprecated since v3.5.0, this is an engine private interface that will be removed in the future.
     */
    public _stats: IProfilerState | null = null;

    private _showFPS = false;

    private _rootNode: Node | null = null;
    private _device: Device | null = null;
    private _swapchain: Swapchain | null = null;
    private _meshRenderer: MeshRenderer = null!;
    private readonly _canvas: HTMLCanvasElement | null = null;
    private readonly _ctx: CanvasRenderingContext2D | null = null;
    private _texture: Texture | null = null;
    private readonly _region: BufferTextureCopy = new BufferTextureCopy();
    private readonly _canvasArr: HTMLCanvasElement[] = [];
    private readonly _regionArr = [this._region];
    private digitsData: Float32Array = null!;
    private offsetData: Float32Array = null!;
    private pass: Pass = null!;

    private _canvasDone = false;
    private _statsDone = false;
    private _inited = false;

    private _lineHeight = _constants.textureHeight / (Object.keys(_profileInfo).length + 1);
    private _wordHeight = 0;
    private _eachNumWidth = 0;
    private _totalLines = 0; // total lines to display

    private lastTime = 0;   // update use time

    constructor () {
        super();
        if (!TEST) {
            this._canvas = ccwindow.document.createElement('canvas');
            this._ctx = this._canvas.getContext('2d')!;
            this._canvasArr.push(this._canvas);
        }
    }

    init () {
        const showFPS = !!settings.querySettings(Settings.Category.PROFILING, 'showFPS');
        if (showFPS) {
            this.showStats();
        } else {
            this.hideStats();
        }
    }

    public isShowingStats () {
        return this._showFPS;
    }

    public hideStats () {
        if (this._showFPS) {
            if (this._rootNode) {
                this._rootNode.active = false;
            }

            cclegacy.director.off(cclegacy.Director.EVENT_BEFORE_UPDATE, this.beforeUpdate, this);
            cclegacy.director.off(cclegacy.Director.EVENT_AFTER_UPDATE, this.afterUpdate, this);
            cclegacy.director.off(cclegacy.Director.EVENT_BEFORE_PHYSICS, this.beforePhysics, this);
            cclegacy.director.off(cclegacy.Director.EVENT_AFTER_PHYSICS, this.afterPhysics, this);
            cclegacy.director.off(cclegacy.Director.EVENT_BEFORE_DRAW, this.beforeDraw, this);
            cclegacy.director.off(cclegacy.Director.EVENT_AFTER_RENDER, this.afterRender, this);
            cclegacy.director.off(cclegacy.Director.EVENT_AFTER_DRAW, this.afterPresent, this);
            this._showFPS = false;
            director.root!.pipeline.profiler = null;
            cclegacy.game.config.showFPS = false;
        }
    }

    public showStats () {
        if (!this._showFPS) {
            if (!this._device) {
                const root = cclegacy.director.root as Root;
                this._device = deviceManager.gfxDevice;
                this._swapchain = root.mainWindow!.swapchain;
            }

            this.generateCanvas();
            this.generateStats();
            cclegacy.game.once(cclegacy.Game.EVENT_ENGINE_INITED, this.generateNode, this);
            cclegacy.game.on(cclegacy.Game.EVENT_RESTART, this.generateNode, this);

            if (this._rootNode) {
                this._rootNode.active = true;
            }

            cclegacy.director.on(cclegacy.Director.EVENT_BEFORE_UPDATE, this.beforeUpdate, this);
            cclegacy.director.on(cclegacy.Director.EVENT_AFTER_UPDATE, this.afterUpdate, this);
            cclegacy.director.on(cclegacy.Director.EVENT_BEFORE_PHYSICS, this.beforePhysics, this);
            cclegacy.director.on(cclegacy.Director.EVENT_AFTER_PHYSICS, this.afterPhysics, this);
            cclegacy.director.on(cclegacy.Director.EVENT_BEFORE_DRAW, this.beforeDraw, this);
            cclegacy.director.on(cclegacy.Director.EVENT_AFTER_RENDER, this.afterRender, this);
            cclegacy.director.on(cclegacy.Director.EVENT_AFTER_DRAW, this.afterPresent, this);

            this._showFPS = true;
            this._canvasDone = true;
            this._statsDone = true;
            cclegacy.game.config.showFPS = true;
        }
    }

    public generateCanvas () {
        if (this._canvasDone) {
            return;
        }

        const { textureWidth, textureHeight } = _constants;

        if (!this._ctx || !this._canvas) {
            return;
        }

        this._canvas.width = textureWidth;
        this._canvas.height = textureHeight;
        this._canvas.style.width = `${this._canvas.width}`;
        this._canvas.style.height = `${this._canvas.height}`;

        this._ctx.font = `${_constants.fontSize}px Arial`;
        this._ctx.textBaseline = 'top';
        this._ctx.fillStyle = '#fff';

        this._texture = this._device!.createTexture(new TextureInfo(
            TextureType.TEX2D,
            TextureUsageBit.SAMPLED | TextureUsageBit.TRANSFER_DST,
            Format.RGBA8,
            textureWidth,
            textureHeight,
        ));

        this._region.texExtent.width = textureWidth;
        this._region.texExtent.height = textureHeight;
    }

    public generateStats () {
        if (this._statsDone || !this._ctx || !this._canvas) {
            return;
        }

        this._stats = null;
        const now = performance.now();

        this._ctx.textAlign = 'left';
        let i = 0;
        for (const id in _profileInfo) {
            const element = _profileInfo[id];
            this._ctx.fillText(element.desc, 0, i * this._lineHeight);
            element.counter = new PerfCounter(id, element, now);
            i++;
        }
        this._totalLines = i;
        this._wordHeight = this._totalLines * this._lineHeight / this._canvas.height;
        for (let j = 0; j < _characters.length; ++j) {
            const offset = this._ctx.measureText(_characters[j]).width;
            this._eachNumWidth = Math.max(this._eachNumWidth, offset);
        }
        for (let j = 0; j < _characters.length; ++j) {
            this._ctx.fillText(_characters[j], j * this._eachNumWidth, this._totalLines * this._lineHeight);
        }
        this._eachNumWidth /= this._canvas.width;

        this._stats = _profileInfo as IProfilerState;
        this._canvasArr[0] = this._canvas;
        this._device!.copyTexImagesToTexture(this._canvasArr, this._texture!, this._regionArr);
    }

    public generateNode () {
        if (this._rootNode && this._rootNode.isValid) {
            return;
        }

        this._rootNode = new Node('PROFILER_NODE');
        this._rootNode._objFlags = cclegacy.Object.Flags.DontSave | cclegacy.Object.Flags.HideInHierarchy;
        cclegacy.game.addPersistRootNode(this._rootNode);

        const managerNode = new Node('Profiler_Root');
        managerNode.parent = this._rootNode;

        const height = _constants.quadHeight;
        const rowHeight = height / this._totalLines;
        const lWidth = height / this._wordHeight;
        const scale = rowHeight / _constants.fontSize;
        const columnWidth = this._eachNumWidth * this._canvas!.width * scale;
        const vertexPos: number[] = [
            0,      height, 0, // top-left
            lWidth, height, 0, // top-right
            lWidth,      0, 0, // bottom-right
            0,           0, 0, // bottom-left
        ];
        const vertexindices: number[] = [
            0, 2, 1,
            0, 3, 2,
        ];
        const vertexUV: number[] = [
            0, 0, -1, 0,
            1, 0, -1, 0,
            1, this._wordHeight, -1, 0,
            0, this._wordHeight, -1, 0,
        ];
        let offset = 0;
        for (let i = 0; i < this._totalLines; i++) {
            for (let j = 0; j < _constants.segmentsPerLine; j++) {
                vertexPos.push(lWidth + j * columnWidth, height - i * rowHeight, 0); // tl
                vertexPos.push(lWidth + (j + 1) * columnWidth, height - i * rowHeight, 0); // tr
                vertexPos.push(lWidth + (j + 1) * columnWidth, height - (i + 1) * rowHeight, 0); // br
                vertexPos.push(lWidth + j * columnWidth, height - (i + 1) * rowHeight, 0); // bl
                offset = (i * _constants.segmentsPerLine + j + 1) * 4;
                vertexindices.push(0 + offset, 2 + offset, 1 + offset, 0 + offset, 3 + offset, 2 + offset);
                const idx = i * _constants.segmentsPerLine + j;
                const z = Math.floor(idx / 4);
                const w = idx - z * 4;
                vertexUV.push(0, this._wordHeight, z, w); // tl
                vertexUV.push(this._eachNumWidth, this._wordHeight, z, w); // tr
                vertexUV.push(this._eachNumWidth, 1, z, w); // br
                vertexUV.push(0, 1, z, w); // bl
            }
        }

        this._meshRenderer = managerNode.addComponent(MeshRenderer);
        this._meshRenderer.mesh = createMesh({
            positions: vertexPos,
            indices: vertexindices,
            colors: vertexUV, // pack all the necessary info in a_color: { x: u, y: v, z: id.x, w: id.y }
        });

        const _material = new Material();
        _material.initialize({ effectName: 'util/profiler' });

        const pass = this.pass = _material.passes[0];
        const hTexture = pass.getBinding('mainTexture');
        const bDigits = pass.getBinding('digits');
        const bOffset = pass.getBinding('offset');
        pass.bindTexture(hTexture, this._texture!);
        this.digitsData = pass.blocks[bDigits];
        this.offsetData = pass.blocks[bOffset];
        this.offsetData[3] = -1; // ensure init on the first frame

        this._meshRenderer.material = _material;
        this._meshRenderer.node.layer = Layers.Enum.PROFILER;

        this._inited = true;
    }

    public beforeUpdate () {
        if (!this._stats) {
            return;
        }

        const now = performance.now();
        (this._stats.frame.counter as PerfCounter).start(now);
        (this._stats.logic.counter as PerfCounter).start(now);
    }

    public afterUpdate () {
        if (!this._stats) {
            return;
        }

        const now = performance.now();
        if (cclegacy.director.isPaused()) {
            (this._stats.frame.counter as PerfCounter).start(now);
        } else {
            (this._stats.logic.counter as PerfCounter).end(now);
        }
    }

    public beforePhysics () {
        if (!this._stats) {
            return;
        }

        const now = performance.now();
        (this._stats.physics.counter as PerfCounter).start(now);
    }

    public afterPhysics () {
        if (!this._stats) {
            return;
        }

        const now = performance.now();
        (this._stats.physics.counter as PerfCounter).end(now);
    }

    public beforeDraw () {
        if (!this._stats || !this._inited) {
            return;
        }

        const surfaceTransform = this._swapchain!.surfaceTransform;
        const clipSpaceSignY = this._device!.capabilities.clipSpaceSignY;
        if (surfaceTransform !== this.offsetData[3]) {
            const preTransform = preTransforms[surfaceTransform];
            let x = -0.9; let y = -0.9 * clipSpaceSignY;
            if (sys.isXR) {
                x = -0.5; y = -0.5 * clipSpaceSignY;
            }
            this.offsetData[0] = x * preTransform[0] + y * preTransform[2];
            this.offsetData[1] = x * preTransform[1] + y * preTransform[3];
            this.offsetData[2] = this._eachNumWidth;
            this.offsetData[3] = surfaceTransform;
        }

        // @ts-expect-error using private members for efficiency.
        this.pass._rootBufferDirty = true;

        if (this._meshRenderer.model) {
            director.root!.pipeline.profiler = this._meshRenderer.model;
        } else {
            director.root!.pipeline.profiler = null;
        }

        const now = performance.now();
        (this._stats.render.counter as PerfCounter).start(now);
    }

    public afterRender () {
        if (!this._stats || !this._inited) {
            return;
        }
        const now = performance.now();
        (this._stats.render.counter as PerfCounter).end(now);
        (this._stats.present.counter as PerfCounter).start(now);
    }

    public afterPresent () {
        if (!this._stats || !this._inited) {
            return;
        }

        const now = performance.now();
        (this._stats.frame.counter as PerfCounter).end(now);
        (this._stats.fps.counter as PerfCounter).frame(now);
        (this._stats.present.counter as PerfCounter).end(now);

        if (now - this.lastTime < _average) {
            return;
        }
        this.lastTime = now;

        const device = this._device!;
        (this._stats.draws.counter as PerfCounter).value = device.numDrawCalls;
        (this._stats.instances.counter as PerfCounter).value = device.numInstances;
        (this._stats.bufferMemory.counter as PerfCounter).value = device.memoryStatus.bufferSize / (1024 * 1024);
        (this._stats.textureMemory.counter as PerfCounter).value = device.memoryStatus.textureSize / (1024 * 1024);
        (this._stats.tricount.counter as PerfCounter).value = device.numTris;

        let i = 0;
        const view = this.digitsData;
        for (const id in this._stats) {
            const stat = this._stats[id] as ICounterOption;
            stat.counter.sample(now);
            const result = stat.counter.human().toString();
            for (let j = _constants.segmentsPerLine - 1; j >= 0; j--) {
                const index = i * _constants.segmentsPerLine + j;
                const character = result[result.length - (_constants.segmentsPerLine - j)];
                let offset = _string2offset[character];
                if (offset === undefined) { offset = 11; }
                view[index] = offset;
            }
            i++;
        }
    }
}

export const profiler = new Profiler();
director.registerSystem('profiler', profiler, 0);
cclegacy.profiler = profiler;<|MERGE_RESOLUTION|>--- conflicted
+++ resolved
@@ -37,10 +37,7 @@
 import { Root } from '../root';
 import { PipelineRuntime } from '../rendering/custom/pipeline';
 import { director } from '../game';
-<<<<<<< HEAD
-=======
 import { ccwindow } from '../core/global-exports';
->>>>>>> 73d80047
 
 const _characters = '0123456789. ';
 
