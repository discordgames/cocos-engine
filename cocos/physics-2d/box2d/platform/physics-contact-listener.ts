--- conflicted
+++ resolved
@@ -86,15 +86,8 @@
     PostSolve (contact: b2.Contact, impulse: b2.ContactImpulse): void {
     }
 
-<<<<<<< HEAD
     public finalizeContactEvent (): void {
         PhysicsContactListener._contactMap.forEach((contact: PhysicsContact, key: string): void => {
-            //console.log('forEach', key, collision);
-
-=======
-    public finalizeContactEvent () {
-        PhysicsContactListener._contactMap.forEach((contact: PhysicsContact, key: string) => {
->>>>>>> c562397b
             // emit collision event
             if (!contact.disabled || contact.status === Contact2DType.BEGIN_CONTACT) { //BEGIN_CONTACT always emits
                 if (contact.status === Contact2DType.END_CONTACT) {
