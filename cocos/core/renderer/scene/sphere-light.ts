/*
 Copyright (c) 2020 Xiamen Yaji Software Co., Ltd.

 https://www.cocos.com/

 Permission is hereby granted, free of charge, to any person obtaining a copy
 of this software and associated engine source code (the "Software"), a limited,
 worldwide, royalty-free, non-assignable, revocable and non-exclusive license
 to use Cocos Creator solely to develop games on your target platforms. You shall
 not use Cocos Creator software for developing other software or tools that's
 used for developing games. You are not granted to publish, distribute,
 sublicense, and/or sell copies of Cocos Creator.

 The software or tools in this License Agreement are licensed, not sold.
 Xiamen Yaji Software Co., Ltd. reserves all rights not expressly granted to you.

 THE SOFTWARE IS PROVIDED "AS IS", WITHOUT WARRANTY OF ANY KIND, EXPRESS OR
 IMPLIED, INCLUDING BUT NOT LIMITED TO THE WARRANTIES OF MERCHANTABILITY,
 FITNESS FOR A PARTICULAR PURPOSE AND NONINFRINGEMENT. IN NO EVENT SHALL THE
 AUTHORS OR COPYRIGHT HOLDERS BE LIABLE FOR ANY CLAIM, DAMAGES OR OTHER
 LIABILITY, WHETHER IN AN ACTION OF CONTRACT, TORT OR OTHERWISE, ARISING FROM,
 OUT OF OR IN CONNECTION WITH THE SOFTWARE OR THE USE OR OTHER DEALINGS IN
 THE SOFTWARE.
 */

import { AABB } from '../../geometry';
import { legacyCC } from '../../global-exports';
import { Vec3 } from '../../math';
import { Light, LightType, nt2lm } from './light';

/**
 * @en The sphere light representation in the render scene, it will light up a spherical area in the scene.
 * It doesn't support shadow generation currently.
 * @zh 渲染场景中的球面光抽象，可以照亮场景中的一个球形区域，目前还不支持生成阴影。
 */
export class SphereLight extends Light {
<<<<<<< HEAD
=======
    protected _init (): void {
        super._init();
        if (JSB) {
            (this._nativeObj! as NativeSphereLight).setPosition(this._pos);
            (this._nativeObj! as NativeSphereLight).setAABB(this._aabb.native);
        }
    }

    protected _destroy (): void {
        super._destroy();
    }

    /**
     * @en The world position of the light source
     * @zh 光源中心点的世界坐标
     */
>>>>>>> 9be02257
    get position () {
        return this._pos;
    }

    /**
     * @en The size of the light source
     * @zh 球面光源的尺寸
     */
    set size (size: number) {
        this._size = size;
    }

    get size (): number {
        return this._size;
    }

    /**
     * @en The lighting range of the light source
     * @zh 球面光源的光照范围
     */
    set range (range: number) {
        this._range = range;

        this._needUpdate = true;
    }

    get range (): number {
        return this._range;
    }

    /**
     * @en The luminance of the light source
     * @zh 光源的亮度
     */
    get luminance (): number {
        const isHDR = (legacyCC.director.root).pipeline.pipelineSceneData.isHDR;
        if (isHDR) {
            return this._luminanceHDR;
        } else {
            return this._luminanceLDR;
        }
    }
    set luminance (value: number) {
        const isHDR = (legacyCC.director.root).pipeline.pipelineSceneData.isHDR;
        if (isHDR) {
            this.luminanceHDR = value;
        } else {
            this.luminanceLDR = value;
        }
    }

    /**
     * @en The luminance of the light source in HDR mode
     * @zh HDR 模式下光源的亮度
     */
    get luminanceHDR () {
        return this._luminanceHDR;
    }
    set luminanceHDR (value: number) {
        this._luminanceHDR = value;
    }

    /**
     * @en The luminance of the light source in LDR mode
     * @zh LDR 模式下光源的亮度
     */
    set luminanceLDR (value: number) {
        this._luminanceLDR = value;
    }

    /**
     * @en The AABB bounding box of the lighting area
     * @zh 受光源影响范围的 AABB 包围盒
     */
    get aabb () {
        return this._aabb;
    }

    protected _needUpdate = false;
    protected _size = 0.15;
    protected _range = 1.0;
    protected _luminanceHDR = 0;
    protected _luminanceLDR = 0;
    protected _pos: Vec3;
    protected _aabb: AABB;

    constructor () {
        super();
        this._aabb = AABB.create();
        this._pos = new Vec3();
        this._type = LightType.SPHERE;
    }

    public initialize () {
        super.initialize();

        const size = 0.15;
        this.size = size;
        this.range = 1.0;
        this.luminanceHDR = 1700 / nt2lm(size);
        this.luminanceLDR = 1.0;
    }

    /**
     * @en Update the lighting area
     * @zh 更新光源影响范围
     */
    public update () {
        if (this._node && (this._node.hasChangedFlags || this._needUpdate)) {
            this._node.getWorldPosition(this._pos);
            const range = this._range;
            AABB.set(this._aabb, this._pos.x, this._pos.y, this._pos.z, range, range, range);
            this._needUpdate = false;
        }
    }
}<|MERGE_RESOLUTION|>--- conflicted
+++ resolved
@@ -34,25 +34,10 @@
  * @zh 渲染场景中的球面光抽象，可以照亮场景中的一个球形区域，目前还不支持生成阴影。
  */
 export class SphereLight extends Light {
-<<<<<<< HEAD
-=======
-    protected _init (): void {
-        super._init();
-        if (JSB) {
-            (this._nativeObj! as NativeSphereLight).setPosition(this._pos);
-            (this._nativeObj! as NativeSphereLight).setAABB(this._aabb.native);
-        }
-    }
-
-    protected _destroy (): void {
-        super._destroy();
-    }
-
     /**
      * @en The world position of the light source
      * @zh 光源中心点的世界坐标
      */
->>>>>>> 9be02257
     get position () {
         return this._pos;
     }
