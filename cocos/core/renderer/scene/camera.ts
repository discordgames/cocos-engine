--- conflicted
+++ resolved
@@ -400,11 +400,8 @@
         else { this._viewport.y = 1 - val.y - val.height; }
         this._viewport.width = val.width;
         this._viewport.height = val.height;
-<<<<<<< HEAD
         CameraPool.setVec4(this._poolHandle, CameraView.VIEW_PORT, this._viewport);
-=======
-        this.resize(this._width, this._height);
->>>>>>> 9dc5a20a
+        this.resize(this._viewport.width, this._viewport.height);
     }
 
     get scene () {
