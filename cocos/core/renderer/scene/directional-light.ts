/*
 Copyright (c) 2020 Xiamen Yaji Software Co., Ltd.

 https://www.cocos.com/

 Permission is hereby granted, free of charge, to any person obtaining a copy
 of this software and associated engine source code (the "Software"), a limited,
 worldwide, royalty-free, non-assignable, revocable and non-exclusive license
 to use Cocos Creator solely to develop games on your target platforms. You shall
 not use Cocos Creator software for developing other software or tools that's
 used for developing games. You are not granted to publish, distribute,
 sublicense, and/or sell copies of Cocos Creator.

 The software or tools in this License Agreement are licensed, not sold.
 Xiamen Yaji Software Co., Ltd. reserves all rights not expressly granted to you.

 THE SOFTWARE IS PROVIDED "AS IS", WITHOUT WARRANTY OF ANY KIND, EXPRESS OR
 IMPLIED, INCLUDING BUT NOT LIMITED TO THE WARRANTIES OF MERCHANTABILITY,
 FITNESS FOR A PARTICULAR PURPOSE AND NONINFRINGEMENT. IN NO EVENT SHALL THE
 AUTHORS OR COPYRIGHT HOLDERS BE LIABLE FOR ANY CLAIM, DAMAGES OR OTHER
 LIABILITY, WHETHER IN AN ACTION OF CONTRACT, TORT OR OTHERWISE, ARISING FROM,
 OUT OF OR IN CONNECTION WITH THE SOFTWARE OR THE USE OR OTHER DEALINGS IN
 THE SOFTWARE.
 */

import { legacyCC } from '../../global-exports';
import { Vec3 } from '../../math';
import { Ambient } from './ambient';
import { Light, LightType } from './light';
<<<<<<< HEAD
=======
import { NativeDirectionalLight } from './native-scene';
import { PCFType, Shadows } from './shadows';
>>>>>>> a42259dc

const _forward = new Vec3(0, 0, -1);
const _v3 = new Vec3();

export class DirectionalLight extends Light {
    protected _dir: Vec3 = new Vec3(1.0, -1.0, -1.0);
    protected _illuminanceHDR: number = Ambient.SUN_ILLUM;
    protected _illuminanceLDR = 1.0;

    // Public properties of shadow
    protected _shadowEnabled = false;

    // Shadow map properties
    protected _shadowPcf = PCFType.HARD;
    protected _shadowBias = 0.00001;
    protected _shadowNormalBias = 0.0;
    protected _shadowSaturation = 1.0;
    protected _shadowDistance = 100;
    protected _shadowInvisibleOcclusionRange = 200;

    // fixed area properties
    protected _shadowFixedArea = false;
    protected _shadowNear = 0.1;
    protected _shadowFar = 10.0;
    protected _shadowOrthoSize = 5;

    set direction (dir: Vec3) {
        Vec3.normalize(this._dir, dir);
    }

    get direction (): Vec3 {
        return this._dir;
    }

    // in Lux(lx)
    get illuminance (): number {
        const isHDR = (legacyCC.director.root).pipeline.pipelineSceneData.isHDR;
        if (isHDR) {
            return this._illuminanceHDR;
        } else {
            return this._illuminanceLDR;
        }
    }
    set illuminance (value: number) {
        const isHDR = (legacyCC.director.root).pipeline.pipelineSceneData.isHDR;
        if (isHDR) {
            this.illuminanceHDR = value;
        } else {
            this.illuminanceLDR = value;
        }
    }

    get illuminanceHDR () {
        return this._illuminanceHDR;
    }
    set illuminanceHDR (value: number) {
        this._illuminanceHDR = value;
    }

    get illuminanceLDR () {
        return this._illuminanceLDR;
    }
    set illuminanceLDR (value: number) {
        this._illuminanceLDR = value;
    }

    /**
     * @en Whether activate shadow
     * @zh 是否启用阴影？
     */
    get shadowEnabled () {
        return this._shadowEnabled;
    }
    set shadowEnabled (val) {
        this._shadowEnabled = val;
        if (JSB) {
            (this._nativeObj as NativeDirectionalLight).setShadowEnabled(val);
        }
    }

    /**
      * @en get or set shadow pcf.
      * @zh 获取或者设置阴影pcf等级。
      */
    get shadowPcf () {
        return this._shadowPcf;
    }
    set shadowPcf (val) {
        this._shadowPcf = val;
        if (JSB) {
            (this._nativeObj as NativeDirectionalLight).setShadowPcf(val);
        }
    }

    /**
      * @en get or set shadow map sampler offset
      * @zh 获取或者设置阴影纹理偏移值
      */
    get shadowBias () {
        return this._shadowBias;
    }
    set shadowBias (val) {
        this._shadowBias = val;
        if (JSB) {
            (this._nativeObj as NativeDirectionalLight).setShadowBias(val);
        }
    }

    /**
      * @en get or set normal bias.
      * @zh 设置或者获取法线偏移。
      */
    get shadowNormalBias () {
        return this._shadowNormalBias;
    }
    set shadowNormalBias (val: number) {
        this._shadowNormalBias = val;
        if (JSB) {
            (this._nativeObj as NativeDirectionalLight).setShadowNormalBias(val);
        }
    }

    /**
      * @en Shadow color saturation
      * @zh 阴影颜色饱和度
      */
    get shadowSaturation () {
        return this._shadowSaturation;
    }
    set shadowSaturation (val: number) {
        this._shadowSaturation = val;
        if (JSB) {
            (this._nativeObj as NativeDirectionalLight).setShadowSaturation(this._shadowSaturation);
        }
    }

    /**
      * @en get or set shadow camera far
      * @zh 获取或者设置潜在阴影产生的范围
      */
    get shadowDistance () {
        return this._shadowDistance;
    }
    set shadowDistance (val) {
        this._shadowDistance = Math.min(val, Shadows.MAX_FAR);
        if (JSB) {
            (this._nativeObj as NativeDirectionalLight).setShadowDistance(val);
        }
    }

    /**
      * @en get or set shadow camera far
      * @zh 获取或者设置潜在阴影产生的范围
     */
    get shadowInvisibleOcclusionRange () {
        return this._shadowInvisibleOcclusionRange;
    }
    set shadowInvisibleOcclusionRange (val) {
        this._shadowInvisibleOcclusionRange = Math.min(val, Shadows.MAX_FAR);
        if (JSB) {
            (this._nativeObj as NativeDirectionalLight).setShadowInvisibleOcclusionRange(val);
        }
    }

    /**
      * @en get or set fixed area shadow
      * @zh 是否是固定区域阴影
      */
    get fixedArea () {
        return this._shadowFixedArea;
    }
    set fixedArea (val) {
        this._shadowFixedArea = val;
        if (JSB) {
            (this._nativeObj as NativeDirectionalLight).setShadowFixedArea(val);
        }
    }

    /**
      * @en get or set shadow camera near
      * @zh 获取或者设置阴影相机近裁剪面
      */
    get fixedNear () {
        return this._shadowNear;
    }
    set fixedNear (val) {
        this._shadowNear = val;
        if (JSB) {
            (this._nativeObj as NativeDirectionalLight).setShadowNear(val);
        }
    }

    /**
      * @en get or set shadow camera far
      * @zh 获取或者设置阴影相机远裁剪面
      */
    get fixedFar () {
        return this._shadowFar;
    }
    set fixedFar (val) {
        this._shadowFar = Math.min(val, Shadows.MAX_FAR);
        if (JSB) {
            (this._nativeObj as NativeDirectionalLight).setShadowFar(val);
        }
    }

    /**
      * @en get or set shadow camera orthoSize
      * @zh 获取或者设置阴影相机正交大小
      */
    get fixedOrthoSize () {
        return this._shadowOrthoSize;
    }
    set fixedOrthoSize (val) {
        this._shadowOrthoSize = val;
        if (JSB) {
            (this._nativeObj as NativeDirectionalLight).setShadowOrthoSize(val);
        }
    }

    constructor () {
        super();
        this._type = LightType.DIRECTIONAL;
    }

    public initialize () {
        super.initialize();

        this.illuminance = Ambient.SUN_ILLUM;
        this.direction = new Vec3(1.0, -1.0, -1.0);
    }

    public update () {
        if (this._node && this._node.hasChangedFlags) {
            this.direction = Vec3.transformQuat(_v3, _forward, this._node.worldRotation);
        }
    }
}<|MERGE_RESOLUTION|>--- conflicted
+++ resolved
@@ -23,15 +23,12 @@
  THE SOFTWARE.
  */
 
+import { JSB } from 'internal:constants';
 import { legacyCC } from '../../global-exports';
 import { Vec3 } from '../../math';
 import { Ambient } from './ambient';
 import { Light, LightType } from './light';
-<<<<<<< HEAD
-=======
-import { NativeDirectionalLight } from './native-scene';
 import { PCFType, Shadows } from './shadows';
->>>>>>> a42259dc
 
 const _forward = new Vec3(0, 0, -1);
 const _v3 = new Vec3();
@@ -107,9 +104,6 @@
     }
     set shadowEnabled (val) {
         this._shadowEnabled = val;
-        if (JSB) {
-            (this._nativeObj as NativeDirectionalLight).setShadowEnabled(val);
-        }
     }
 
     /**
@@ -121,9 +115,6 @@
     }
     set shadowPcf (val) {
         this._shadowPcf = val;
-        if (JSB) {
-            (this._nativeObj as NativeDirectionalLight).setShadowPcf(val);
-        }
     }
 
     /**
@@ -135,9 +126,6 @@
     }
     set shadowBias (val) {
         this._shadowBias = val;
-        if (JSB) {
-            (this._nativeObj as NativeDirectionalLight).setShadowBias(val);
-        }
     }
 
     /**
@@ -149,9 +137,6 @@
     }
     set shadowNormalBias (val: number) {
         this._shadowNormalBias = val;
-        if (JSB) {
-            (this._nativeObj as NativeDirectionalLight).setShadowNormalBias(val);
-        }
     }
 
     /**
@@ -163,9 +148,6 @@
     }
     set shadowSaturation (val: number) {
         this._shadowSaturation = val;
-        if (JSB) {
-            (this._nativeObj as NativeDirectionalLight).setShadowSaturation(this._shadowSaturation);
-        }
     }
 
     /**
@@ -177,9 +159,6 @@
     }
     set shadowDistance (val) {
         this._shadowDistance = Math.min(val, Shadows.MAX_FAR);
-        if (JSB) {
-            (this._nativeObj as NativeDirectionalLight).setShadowDistance(val);
-        }
     }
 
     /**
@@ -191,9 +170,6 @@
     }
     set shadowInvisibleOcclusionRange (val) {
         this._shadowInvisibleOcclusionRange = Math.min(val, Shadows.MAX_FAR);
-        if (JSB) {
-            (this._nativeObj as NativeDirectionalLight).setShadowInvisibleOcclusionRange(val);
-        }
     }
 
     /**
@@ -205,9 +181,6 @@
     }
     set fixedArea (val) {
         this._shadowFixedArea = val;
-        if (JSB) {
-            (this._nativeObj as NativeDirectionalLight).setShadowFixedArea(val);
-        }
     }
 
     /**
@@ -219,9 +192,6 @@
     }
     set fixedNear (val) {
         this._shadowNear = val;
-        if (JSB) {
-            (this._nativeObj as NativeDirectionalLight).setShadowNear(val);
-        }
     }
 
     /**
@@ -233,9 +203,6 @@
     }
     set fixedFar (val) {
         this._shadowFar = Math.min(val, Shadows.MAX_FAR);
-        if (JSB) {
-            (this._nativeObj as NativeDirectionalLight).setShadowFar(val);
-        }
     }
 
     /**
@@ -247,9 +214,6 @@
     }
     set fixedOrthoSize (val) {
         this._shadowOrthoSize = val;
-        if (JSB) {
-            (this._nativeObj as NativeDirectionalLight).setShadowOrthoSize(val);
-        }
     }
 
     constructor () {
