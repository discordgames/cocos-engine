/*
 Copyright (c) 2020 Xiamen Yaji Software Co., Ltd.

 https://www.cocos.com/

 Permission is hereby granted, free of charge, to any person obtaining a copy
 of this software and associated engine source code (the "Software"), a limited,
 worldwide, royalty-free, non-assignable, revocable and non-exclusive license
 to use Cocos Creator solely to develop games on your target platforms. You shall
 not use Cocos Creator software for developing other software or tools that's
 used for developing games. You are not granted to publish, distribute,
 sublicense, and/or sell copies of Cocos Creator.

 The software or tools in this License Agreement are licensed, not sold.
 Xiamen Yaji Software Co., Ltd. reserves all rights not expressly granted to you.

 THE SOFTWARE IS PROVIDED "AS IS", WITHOUT WARRANTY OF ANY KIND, EXPRESS OR
 IMPLIED, INCLUDING BUT NOT LIMITED TO THE WARRANTIES OF MERCHANTABILITY,
 FITNESS FOR A PARTICULAR PURPOSE AND NONINFRINGEMENT. IN NO EVENT SHALL THE
 AUTHORS OR COPYRIGHT HOLDERS BE LIABLE FOR ANY CLAIM, DAMAGES OR OTHER
 LIABILITY, WHETHER IN AN ACTION OF CONTRACT, TORT OR OTHERWISE, ARISING FROM,
 OUT OF OR IN CONNECTION WITH THE SOFTWARE OR THE USE OR OTHER DEALINGS IN
 THE SOFTWARE.
 */
import { Root } from '../../root';
import { Node } from '../../scene-graph';
import { Camera } from '../scene/camera';
import { DirectionalLight } from '../scene/directional-light';
import { Model } from '../scene/model';
import { SphereLight } from '../scene/sphere-light';
import { SpotLight } from '../scene/spot-light';
import { TransformBit } from '../../scene-graph/node-enum';
import { DrawBatch2D } from '../../../2d/renderer/draw-batch';

export interface IRenderSceneInfo {
    name: string;
}

export interface ISceneNodeInfo {
    name: string;
    isStatic?: boolean;
    // parent: Node;
}

/**
 * @en The result of one raycast operation
 * @zh 一次射线检测的结果
 */
export interface IRaycastResult {
    node: Node;
    distance: number;
}

/**
 * @en The render scene which is created by the [[Root]] and provides all basic render scene elements for the render process.
 * It manages:
 * 1. [[Camera]]s
 * 2. [[Light]]s
 * 3. Renderable objects: [[Model]]s and [[DrawBatch2D]]s
 * @zh 渲染场景，由 [[Root]] 创建，并提供用于渲染流程的所有场景基础元素。它管理：
 * 1. [[Camera]]s：相机
 * 2. [[Light]]s：光源
 * 3. 渲染元素：[[Model]]s 和 [[DrawBatch2D]]s
 */
export class RenderScene {
    /**
     * @en The root manager of the renderer
     * @zh 基础渲染管理器
     */
    get root (): Root {
        return this._root;
    }

    /**
     * @en The name of the render scene
     * @zh 渲染场景的名称
     */
    get name (): string {
        return this._name;
    }

    /**
     * @en All cameras of the render scene
     * @zh 渲染场景管理的所有相机
     */
    get cameras (): Camera[] {
        return this._cameras;
    }

    /**
     * @en The main directional light source of the render scene
     * @zh 渲染场景管理的主方向光源
     */
    get mainLight (): DirectionalLight | null {
        return this._mainLight;
    }

    /**
     * @en All sphere light sources of the render scene
     * @zh 渲染场景管理的所有球面光源
     */
    get sphereLights (): SphereLight[] {
        return this._sphereLights;
    }

    /**
     * @en All spot light sources of the render scene
     * @zh 渲染场景管理的所有聚光灯光源
     */
    get spotLights (): SpotLight[] {
        return this._spotLights;
    }

    /**
     * @en All active models of the render scene
     * @zh 渲染场景管理的所有模型
     */
    get models (): Model[] {
        return this._models;
    }

<<<<<<< HEAD
=======
    /**
     * @en All active 2d draw batches of the render scene
     * @zh 渲染场景管理的所有 2D 渲染批次对象
     */
>>>>>>> 27b19b6f
    get batches () {
        return this._batches;
    }

    /**
     * @internal
     */
    get native (): NativeRenderScene {
        return this._nativeObj!;
    }

    private _root: Root;
    private _name = '';
    private _cameras: Camera[] = [];
    private _models: Model[] = [];
    private _batches: DrawBatch2D[] = [];
    private _directionalLights: DirectionalLight[] = [];
    private _sphereLights: SphereLight[] = [];
    private _spotLights: SpotLight[] = [];
    private _mainLight: DirectionalLight | null = null;
    private _modelId = 0;

    /**
     * Register the creation function of the render scene to root.
     * @internal
     */
    public static registerCreateFunc (root: Root) {
        root._createSceneFun = (_root: Root): RenderScene => new RenderScene(_root);
    }

    constructor (root: Root) {
        this._root = root;
    }

    /**
     * @en Initialize the render scene
     * @zh 初始化渲染场景
     * @returns Successful
     */
    public initialize (info: IRenderSceneInfo): boolean {
        this._name = info.name;
        return true;
    }

<<<<<<< HEAD
=======
    /**
     * @internal
     */
    public activate () {
        if (JSB) {
            this._nativeObj!.activate();
        }
    }

    /**
     * @en The update process of the render scene, it updates all rendering related data for the lights and the models.
     * @zh 渲染场景的更新流程，会更新所有光源和模型的渲染相关数据。
     * @param stamp The update time stamp
     * @returns void
     */
>>>>>>> 27b19b6f
    public update (stamp: number) {
        const mainLight = this._mainLight;
        if (mainLight) {
            mainLight.update();
        }

        const sphereLights = this._sphereLights;
        for (let i = 0; i < sphereLights.length; i++) {
            const light = sphereLights[i];
            light.update();
        }

        const spotLights = this._spotLights;
        for (let i = 0; i < spotLights.length; i++) {
            const light = spotLights[i];
            light.update();
        }

        const models = this._models;
        for (let i = 0; i < models.length; i++) {
            const model = models[i];

            if (model.enabled) {
                model.updateTransform(stamp);
                model.updateUBOs(stamp);
            }
        }
    }

<<<<<<< HEAD
=======
    /**
     * @en Destroy the render scene, dangerous, please do not invoke manually.
     * @zh 销毁渲染场景，请不要手动销毁，会造成未知行为。
     */
>>>>>>> 27b19b6f
    public destroy () {
        this.removeCameras();
        this.removeSphereLights();
        this.removeSpotLights();
        this.removeModels();
    }

    /**
     * @en Attach a camera to the render scene
     * @zh 向渲染场景挂载一个相机
     */
    public addCamera (cam: Camera) {
        cam.attachToScene(this);
        this._cameras.push(cam);
    }

    /**
     * @en Detach a camera to the render scene
     * @zh 从渲染场景移除一个相机
     */
    public removeCamera (camera: Camera) {
        for (let i = 0; i < this._cameras.length; ++i) {
            if (this._cameras[i] === camera) {
                this._cameras.splice(i, 1);
                camera.detachFromScene();
                return;
            }
        }
    }

    /**
     * @en Detach all cameras to the render scene
     * @zh 从渲染场景移除所有相机
     */
    public removeCameras () {
        for (const camera of this._cameras) {
            camera.detachFromScene();
        }
        this._cameras.splice(0);
    }

    /**
     * @en Sets the main light source for the render scene
     * @zh 给渲染场景设置主光源
     * @param dl The main directional light source
     */
    public setMainLight (dl: DirectionalLight | null) {
        this._mainLight = dl;
    }

    /**
     * @en Remove the main light source from the render scene
     * @zh 从渲染场景移除主光源
     * @param dl The main directional light source, if it's not the actual main light, nothing happens.
     */
    public unsetMainLight (dl: DirectionalLight) {
        if (this._mainLight === dl) {
            const dlList = this._directionalLights;
            if (dlList.length) {
                this.setMainLight(dlList[dlList.length - 1]);
                if (this._mainLight.node) { // trigger update
                    this._mainLight.node.hasChangedFlags |= TransformBit.ROTATION;
                }
                return;
            }
            this.setMainLight(null);
        }
    }

    /**
     * @en Add a directional light source, only one directional light is active and act as the main light source.
     * @zh 增加一个方向光源，场景中只会有一个方向光是起效的，并且会作为主光源。
     * @param dl The directional light.
     */
    public addDirectionalLight (dl: DirectionalLight) {
        dl.attachToScene(this);
        this._directionalLights.push(dl);
    }

    /**
     * @en Remove a directional light source.
     * @zh 删除一个方向光源。
     * @param dl The directional light.
     */
    public removeDirectionalLight (dl: DirectionalLight) {
        for (let i = 0; i < this._directionalLights.length; ++i) {
            if (this._directionalLights[i] === dl) {
                dl.detachFromScene();
                this._directionalLights.splice(i, 1);
                return;
            }
        }
    }

    /**
     * @en Add a sphere light source.
     * @zh 增加一个球面光源。
     * @param pl The sphere light.
     */
    public addSphereLight (pl: SphereLight) {
        pl.attachToScene(this);
        this._sphereLights.push(pl);
    }

    /**
     * @en Remove a sphere light source.
     * @zh 删除一个球面光源。
     * @param pl The sphere light.
     */
    public removeSphereLight (pl: SphereLight) {
        for (let i = 0; i < this._sphereLights.length; ++i) {
            if (this._sphereLights[i] === pl) {
                pl.detachFromScene();
                this._sphereLights.splice(i, 1);

                return;
            }
        }
    }

    /**
     * @en Add a spot light source.
     * @zh 增加一个聚光灯光源。
     * @param sl The spot light.
     */
    public addSpotLight (sl: SpotLight) {
        sl.attachToScene(this);
        this._spotLights.push(sl);
    }

    /**
     * @en Remove a spot light source.
     * @zh 删除一个聚光灯光源。
     * @param sl The spot light.
     */
    public removeSpotLight (sl: SpotLight) {
        for (let i = 0; i < this._spotLights.length; ++i) {
            if (this._spotLights[i] === sl) {
                sl.detachFromScene();
                this._spotLights.splice(i, 1);

                return;
            }
        }
    }

    /**
     * @en Remove all sphere light sources.
     * @zh 删除所有球面光源。
     */
    public removeSphereLights () {
        for (let i = 0; i < this._sphereLights.length; ++i) {
            this._sphereLights[i].detachFromScene();
        }
        this._sphereLights.length = 0;
    }

    /**
     * @en Remove all spot light sources.
     * @zh 删除所有聚光灯光源。
     */
    public removeSpotLights () {
        for (let i = 0; i < this._spotLights.length; ++i) {
            this._spotLights[i].detachFromScene();
        }
        this._spotLights = [];
    }

    /**
     * @en Add a model, all models attached to the render scene will be submitted for rendering.
     * @zh 增加一个模型，渲染场景上挂载的所有模型都会被提交渲染。
     * @param m The model.
     */
    public addModel (m: Model) {
        m.attachToScene(this);
        this._models.push(m);
    }

    /**
     * @en Remove a model, model removed will no longer be submitted for rendering.
     * @zh 删除一个模型，移除的模型将不再被提交渲染。
     * @param m The model.
     */
    public removeModel (model: Model) {
        for (let i = 0; i < this._models.length; ++i) {
            if (this._models[i] === model) {
                model.detachFromScene();
                this._models.splice(i, 1);

                return;
            }
        }
    }

    /**
     * @en Remove all models.
     * @zh 删除所有模型。
     */
    public removeModels () {
        for (const m of this._models) {
            m.detachFromScene();
            m.destroy();
        }
        this._models.length = 0;
    }

    /**
     * @en Add a draw batch of 2d objects, all draw batches attached to the render scene will be submitted for rendering.
     * @zh 增加一个 2D 渲染批次，渲染场景上挂载的所有 2D 渲染批次都会被提交渲染。
     * @param batch The draw batch.
     */
    public addBatch (batch: DrawBatch2D) {
        this._batches.push(batch);
    }

    /**
     * @en Remove a draw batch of 2d objects, draw batch removed will no longer be submitted for rendering.
     * @zh 删除一个 2D 渲染批次，移除的 2D 渲染批次将不再被提交渲染。
     * @param batch The draw batch.
     */
    public removeBatch (batch: DrawBatch2D) {
        for (let i = 0; i < this._batches.length; ++i) {
            if (this._batches[i] === batch) {
                this._batches.splice(i, 1);
                return;
            }
        }
    }

    /**
     * @en Remove all 2d draw batches.
     * @zh 删除所有 2D 渲染批次。
     */
    public removeBatches () {
        this._batches.length = 0;
    }

    /**
     * @en Notify all models that the global pipeline state have been updated so that they can update their render data and states.
     * @zh 通知所有模型全局管线状态已更新，需要更新自身状态。
     */
    public onGlobalPipelineStateChanged () {
        for (const m of this._models) {
            m.onGlobalPipelineStateChanged();
        }
    }

    /**
     * @en Generate a new model id.
     * @zh 生成一个新的模型 ID
     * @returns The model id
     */
    public generateModelId (): number {
        return this._modelId++;
    }
<<<<<<< HEAD
=======

    protected _destroy () {
        if (JSB) {
            this._nativeObj = null;
        }
    }

    private _createNativeObject () {
        if (JSB && !this._nativeObj) {
            this._nativeObj = new NativeRenderScene();
        }
    }
>>>>>>> 27b19b6f
}<|MERGE_RESOLUTION|>--- conflicted
+++ resolved
@@ -119,22 +119,12 @@
         return this._models;
     }
 
-<<<<<<< HEAD
-=======
     /**
      * @en All active 2d draw batches of the render scene
      * @zh 渲染场景管理的所有 2D 渲染批次对象
      */
->>>>>>> 27b19b6f
     get batches () {
         return this._batches;
-    }
-
-    /**
-     * @internal
-     */
-    get native (): NativeRenderScene {
-        return this._nativeObj!;
     }
 
     private _root: Root;
@@ -170,24 +160,12 @@
         return true;
     }
 
-<<<<<<< HEAD
-=======
-    /**
-     * @internal
-     */
-    public activate () {
-        if (JSB) {
-            this._nativeObj!.activate();
-        }
-    }
-
     /**
      * @en The update process of the render scene, it updates all rendering related data for the lights and the models.
      * @zh 渲染场景的更新流程，会更新所有光源和模型的渲染相关数据。
      * @param stamp The update time stamp
      * @returns void
      */
->>>>>>> 27b19b6f
     public update (stamp: number) {
         const mainLight = this._mainLight;
         if (mainLight) {
@@ -217,13 +195,10 @@
         }
     }
 
-<<<<<<< HEAD
-=======
     /**
      * @en Destroy the render scene, dangerous, please do not invoke manually.
      * @zh 销毁渲染场景，请不要手动销毁，会造成未知行为。
      */
->>>>>>> 27b19b6f
     public destroy () {
         this.removeCameras();
         this.removeSphereLights();
@@ -479,19 +454,4 @@
     public generateModelId (): number {
         return this._modelId++;
     }
-<<<<<<< HEAD
-=======
-
-    protected _destroy () {
-        if (JSB) {
-            this._nativeObj = null;
-        }
-    }
-
-    private _createNativeObject () {
-        if (JSB && !this._nativeObj) {
-            this._nativeObj = new NativeRenderScene();
-        }
-    }
->>>>>>> 27b19b6f
 }