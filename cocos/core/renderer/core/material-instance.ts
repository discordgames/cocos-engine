--- conflicted
+++ resolved
@@ -23,15 +23,6 @@
  THE SOFTWARE.
 */
 
-<<<<<<< HEAD
-/**
- * @packageDocumentation
- * @module material
- */
-
-=======
-import { RenderableComponent } from '../../components/renderable-component';
->>>>>>> 9be02257
 import { Material } from '../../assets/material';
 import { PassInstance } from './pass-instance';
 import { MacroRecord } from './pass-utils';
