--- conflicted
+++ resolved
@@ -23,16 +23,7 @@
  THE SOFTWARE.
 */
 
-<<<<<<< HEAD
-/**
- * @packageDocumentation
- * @module material
- */
-
 import { EDITOR } from 'internal:constants';
-=======
-import { EDITOR, JSB } from 'internal:constants';
->>>>>>> 9be02257
 import { Root } from '../../root';
 import { TextureBase } from '../../assets/texture-base';
 import { builtinResMgr } from '../../builtin/builtin-res-mgr';
