/*
 Copyright (c) 2017-2020 Xiamen Yaji Software Co., Ltd.

 http://www.cocos.com

 Permission is hereby granted, free of charge, to any person obtaining a copy
 of this software and associated engine source code (the "Software"), a limited,
  worldwide, royalty-free, non-assignable, revocable and non-exclusive license
 to use Cocos Creator solely to develop games on your target platforms. You shall
  not use Cocos Creator software for developing other software or tools that's
  used for developing games. You are not granted to publish, distribute,
  sublicense, and/or sell copies of Cocos Creator.

 The software or tools in this License Agreement are licensed, not sold.
 Xiamen Yaji Software Co., Ltd. reserves all rights not expressly granted to you.

 THE SOFTWARE IS PROVIDED "AS IS", WITHOUT WARRANTY OF ANY KIND, EXPRESS OR
 IMPLIED, INCLUDING BUT NOT LIMITED TO THE WARRANTIES OF MERCHANTABILITY,
 FITNESS FOR A PARTICULAR PURPOSE AND NONINFRINGEMENT. IN NO EVENT SHALL THE
 AUTHORS OR COPYRIGHT HOLDERS BE LIABLE FOR ANY CLAIM, DAMAGES OR OTHER
 LIABILITY, WHETHER IN AN ACTION OF CONTRACT, TORT OR OTHERWISE, ARISING FROM,
 OUT OF OR IN CONNECTION WITH THE SOFTWARE OR THE USE OR OTHER DEALINGS IN
 THE SOFTWARE.
*/

/**
 * @packageDocumentation
 * @module scene-graph
 */

import {
    ccclass, editable, serializable, type,
} from 'cc.decorator';
import { EDITOR } from 'internal:constants';
import { Layers } from './layers';
import { NodeUIProperties } from './node-ui-properties';
import { legacyCC } from '../global-exports';
import { BaseNode, TRANSFORM_ON } from './base-node';
import { approx, EPSILON, Mat3, Mat4, Quat, Vec3 } from '../math';
import { NodeSpace, TransformBit } from './node-enum';
<<<<<<< HEAD
=======
import { NativeNode } from '../renderer/native-scene';
>>>>>>> 32812789
import { NodeEventType } from './node-event';
import { CustomSerializable, editorExtrasTag, SerializationContext, SerializationOutput, serializeTag } from '../data';
import { warnID } from '../platform/debug';

const v3_a = new Vec3();
const q_a = new Quat();
const q_b = new Quat();
const qt_1 = new Quat();
const m3_1 = new Mat3();
const m3_scaling = new Mat3();
const m4_1 = new Mat4();
const dirtyNodes: any[] = [];
const view_tmp:[Uint32Array, number] = [] as any;
class BookOfChange {
    private _chunks: Uint32Array[] = [];
    private _freelists: number[][] = [];

    // these should match with native: cocos/renderer/pipeline/helper/SharedMemory.h Node.getHasChangedFlags
    private static CAPACITY_PER_CHUNK = 256;

    constructor () {
        this._createChunk();
    }

    public alloc () {
        const chunkCount = this._freelists.length;
        for (let i = 0; i < chunkCount; ++i) {
            if (!this._freelists[i].length) continue;
            return this._createView(i);
        }
        this._createChunk();
        return this._createView(chunkCount);
    }

    public free (view: Uint32Array, idx: number) {
        const chunkCount = this._freelists.length;
        for (let i = 0; i < chunkCount; ++i) {
            if (this._chunks[i] !== view) continue;
            this._freelists[i].push(idx);
            return;
        }
    }

    public clear () {
        const chunkCount = this._chunks.length;
        for (let i = 0; i < chunkCount; ++i) {
            this._chunks[i].fill(0);
        }
    }

    private _createChunk () {
        this._chunks.push(new Uint32Array(BookOfChange.CAPACITY_PER_CHUNK));
        const freelist: number[] = [];
        for (let i = BookOfChange.CAPACITY_PER_CHUNK - 1; i >= 0; i--) freelist.push(i);
        this._freelists.push(freelist);
    }

    private _createView (chunkIdx: number): [Uint32Array, number] {
        view_tmp[0] = this._chunks[chunkIdx];
        view_tmp[1] = this._freelists[chunkIdx].pop()!;
        return view_tmp;
    }
}

const bookOfChange = new BookOfChange();

const reserveContentsForAllSyncablePrefabTag = Symbol('ReserveContentsForAllSyncablePrefab');

/**
 * @zh
 * 场景树中的基本节点，基本特性有：
 * * 具有层级关系
 * * 持有各类组件
 * * 维护空间变换（坐标、旋转、缩放）信息
 */

/**
 * @en
 * Class of all entities in Cocos Creator scenes.
 * Basic functionalities include:
 * * Hierarchy management with parent and children
 * * Components management
 * * Coordinate system with position, scale, rotation in 3d space
 * @zh
 * Cocos Creator 场景中的所有节点类。
 * 基本特性有：
 * * 具有层级关系
 * * 持有各类组件
 * * 维护 3D 空间左边变换（坐标、旋转、缩放）信息
 */
@ccclass('cc.Node')
export class Node extends BaseNode implements CustomSerializable {
    /**
     * @en Event types emitted by Node
     * @zh 节点可能发出的事件类型
     */
    public static EventType = NodeEventType;

    /**
     * @en Coordinates space
     * @zh 空间变换操作的坐标系
     */
    public static NodeSpace = NodeSpace;

    /**
     * @en Bit masks for Node transformation parts
     * @zh 节点变换更新的具体部分
     * @deprecated please use [[Node.TransformBit]]
     */
    public static TransformDirtyBit = TransformBit;

    /**
     * @en Bit masks for Node transformation parts, can be used to determine which part changed in [[NodeEventType.TRANSFORM_CHANGED]] event
     * @zh 节点变换更新的具体部分，可用于判断 [[NodeEventType.TRANSFORM_CHANGED]] 事件的具体类型
     */
    public static TransformBit = TransformBit;

    /**
     * @deprecated since v3.5.0, this is an engine private interface that will be removed in the future.
     */
    public static reserveContentsForAllSyncablePrefabTag = reserveContentsForAllSyncablePrefabTag;

    /**
     * @deprecated since v3.5.0, this is an engine private interface that will be removed in the future.
     */
    public _uiProps = new NodeUIProperties(this);

    /**
     * @en Counter to clear node array
     * @zh 清除节点数组计时器
     */
    private static ClearFrame = 0;
    private static ClearRound = 1000;

    /**
     * @deprecated since v3.5.0, this is an engine private interface that will be removed in the future.
     */
    public _static = false;

    // world transform, don't access this directly
    protected declare _pos: Vec3;

    protected declare _rot: Quat;

    protected declare _scale: Vec3;

    protected declare _mat: Mat4;

    // local transform
    @serializable
    protected _lpos = new Vec3();

    @serializable
    protected _lrot = new Quat();

    @serializable
    protected _lscale = new Vec3(1, 1, 1);

    @serializable
    protected _layer = Layers.Enum.DEFAULT; // the layer this node belongs to

    // local rotation in euler angles, maintained here so that rotation angles could be greater than 360 degree.
    @serializable
    protected _euler = new Vec3();

    private _dirtyFlags = TransformBit.NONE; // does the world transform need to update?
    protected _eulerDirty = false;
    protected declare _hasChangedFlagsChunk: Uint32Array; // has the transform been updated in this frame?
    protected declare _hasChangedFlagsOffset: number;
    protected declare _hasChangedFlags: Uint32Array;

    constructor (name?: string) {
        super(name);

        const [chunk, offset] = bookOfChange.alloc();
        this._hasChangedFlagsChunk = chunk;
        this._hasChangedFlagsOffset = offset;
        const flagBuffer = new Uint32Array(chunk.buffer, chunk.byteOffset + offset * 4, 1);
        this._hasChangedFlags = flagBuffer;

        this._pos = new Vec3();
        this._rot = new Quat();
        this._scale = new Vec3(1, 1, 1);
        this._mat = new Mat4();
    }

    /**
     * @en Determine whether the given object is a normal Node. Will return false if [[Scene]] given.
     * @zh 指定对象是否是普通的节点？如果传入 [[Scene]] 会返回 false。
     */
    public static isNode (obj: unknown): obj is Node {
        return obj instanceof Node && (obj.constructor === Node || !(obj instanceof legacyCC.Scene));
    }

    protected _onPreDestroy () {
        const result = this._onPreDestroyBase();
        bookOfChange.free(this._hasChangedFlagsChunk, this._hasChangedFlagsOffset);
        return result;
    }

    /**
     * @en Position in local coordinate system
     * @zh 本地坐标系下的坐标
     */
    // @constget
    public get position (): Readonly<Vec3> {
        return this._lpos;
    }

    public set position (val: Readonly<Vec3>) {
        this.setPosition(val as Vec3);
    }

    /**
     * @en Position in world coordinate system
     * @zh 世界坐标系下的坐标
     */
    // @constget
    public get worldPosition (): Readonly<Vec3> {
        this.updateWorldTransform();
        return this._pos;
    }

    public set worldPosition (val: Readonly<Vec3>) {
        this.setWorldPosition(val as Vec3);
    }

    /**
     * @en Rotation in local coordinate system, represented by a quaternion
     * @zh 本地坐标系下的旋转，用四元数表示
     */
    // @constget
    public get rotation (): Readonly<Quat> {
        return this._lrot;
    }

    public set rotation (val: Readonly<Quat>) {
        this.setRotation(val as Quat);
    }

    /**
     * @en Rotation in local coordinate system, represented by euler angles
     * @zh 本地坐标系下的旋转，用欧拉角表示
     */
    @type(Vec3)
    set eulerAngles (val: Readonly<Vec3>) {
        this.setRotationFromEuler(val.x, val.y, val.z);
    }

    get eulerAngles () {
        if (this._eulerDirty) {
            Quat.toEuler(this._euler, this._lrot);
            this._eulerDirty = false;
        }
        return this._euler;
    }

    /**
     * @en Rotation in local coordinate system, represented by euler angles, but limited on z axis
     * @zh 本地坐标系下的旋转，用欧拉角表示，但是限定在 z 轴上。
     */
    @editable
    get angle () {
        return this._euler.z;
    }

    set angle (val: number) {
        Vec3.set(this._euler, 0, 0, val);
        Quat.fromAngleZ(this._lrot, val);
        this._eulerDirty = false;

        this.invalidateChildren(TransformBit.ROTATION);
        if (this._eventMask & TRANSFORM_ON) {
            this.emit(NodeEventType.TRANSFORM_CHANGED, TransformBit.ROTATION);
        }
    }

    /**
     * @en Rotation in world coordinate system, represented by a quaternion
     * @zh 世界坐标系下的旋转，用四元数表示
     */
    // @constget
    public get worldRotation (): Readonly<Quat> {
        this.updateWorldTransform();
        return this._rot;
    }

    public set worldRotation (val: Readonly<Quat>) {
        this.setWorldRotation(val as Quat);
    }

    /**
     * @en Scale in local coordinate system
     * @zh 本地坐标系下的缩放
     */
    // @constget
    public get scale (): Readonly<Vec3> {
        return this._lscale;
    }

    public set scale (val: Readonly<Vec3>) {
        this.setScale(val as Vec3);
    }

    /**
     * @en Scale in world coordinate system
     * @zh 世界坐标系下的缩放
     */
    // @constget
    public get worldScale (): Readonly<Vec3> {
        this.updateWorldTransform();
        return this._scale;
    }

    public set worldScale (val: Readonly<Vec3>) {
        this.setWorldScale(val as Vec3);
    }

    /**
     * @en Local transformation matrix
     * @zh 本地坐标系变换矩阵
     */
    public set matrix (val: Readonly<Mat4>) {
        Mat4.toRTS(val, this._lrot, this._lpos, this._lscale);
        this.invalidateChildren(TransformBit.TRS);
        this._eulerDirty = true;
        if (this._eventMask & TRANSFORM_ON) {
            this.emit(NodeEventType.TRANSFORM_CHANGED, TransformBit.TRS);
        }
    }

    /**
     * @en World transformation matrix
     * @zh 世界坐标系变换矩阵
     */
    // @constget
    public get worldMatrix (): Readonly<Mat4> {
        this.updateWorldTransform();
        return this._mat;
    }

    /**
     * @en The vector representing forward direction in local coordinate system, it's the minus z direction by default
     * @zh 当前节点面向的前方方向，默认前方为 -z 方向
     */
    get forward (): Vec3 {
        return Vec3.transformQuat(new Vec3(), Vec3.FORWARD, this.worldRotation);
    }

    set forward (dir: Vec3) {
        const len = dir.length();
        Vec3.multiplyScalar(v3_a, dir, -1 / len);
        Quat.fromViewUp(q_a, v3_a);
        this.setWorldRotation(q_a);
    }

    /**
     * @en Return the up direction vertor of this node in world space.
     * @zh 返回当前节点在世界空间中朝上的方向向量
     */
    get up (): Vec3 {
        return Vec3.transformQuat(new Vec3(), Vec3.UP, this.worldRotation);
    }

    /**
     * @en Return the right direction vector of this node in world space.
     * @zh 返回当前节点在世界空间中朝右的方向向量
     */
    get right (): Vec3 {
        return Vec3.transformQuat(new Vec3(), Vec3.RIGHT, this.worldRotation);
    }

    /**
     * @en Layer of the current Node, it affects raycast, physics etc, refer to [[Layers]]
     * @zh 节点所属层，主要影响射线检测、物理碰撞等，参考 [[Layers]]
     */
    @editable
    set layer (l) {
        this._layer = l;

        if (this._uiProps && this._uiProps.uiComp) {
            this._uiProps.uiComp.setNodeDirty();
            this._uiProps.uiComp.markForUpdateRenderData();
        }
        this.emit(NodeEventType.LAYER_CHANGED, this._layer);
    }

    get layer () {
        return this._layer;
    }

    /**
     * @en Whether the node's transformation have changed during the current frame.
     * @zh 这个节点的空间变换信息在当前帧内是否有变过？
     */
    get hasChangedFlags () {
        return this._hasChangedFlagsChunk[this._hasChangedFlagsOffset] as TransformBit;
    }

    set hasChangedFlags (val: number) {
        this._hasChangedFlagsChunk[this._hasChangedFlagsOffset] = val;
    }

    public [serializeTag] (serializationOutput: SerializationOutput, context: SerializationContext) {
        if (!EDITOR) {
            serializationOutput.writeThis();
            return;
        }

        // Detects if this node is mounted node of `PrefabInstance`
        // TODO: optimize
        const isMountedChild = () => !!(this[editorExtrasTag] as any)?.mountedRoot;

        // Returns if this node is under `PrefabInstance`
        // eslint-disable-next-line arrow-body-style
        const isSyncPrefab = () => {
            // 1. Under `PrefabInstance`, but not mounted
            // 2. If the mounted node is a `PrefabInstance`, it's also a "sync prefab".
            return this._prefab?.root?._prefab?.instance && (this?._prefab?.instance || !isMountedChild());
        };

        const canDiscardByPrefabRoot = () => !(context.customArguments[(reserveContentsForAllSyncablePrefabTag) as any]
            || !isSyncPrefab() || context.root === this);

        if (canDiscardByPrefabRoot()) {
            // discard props disallow to synchronize
            const isRoot = this._prefab?.root === this;
            if (isRoot) {
                serializationOutput.writeProperty('_objFlags', this._objFlags);
                serializationOutput.writeProperty('_parent', this._parent);
                serializationOutput.writeProperty('_prefab', this._prefab);
                // TODO: editorExtrasTag may be a symbol in the future
                serializationOutput.writeProperty(editorExtrasTag, this[editorExtrasTag]);
            } else {
                // should not serialize child node of synchronizable prefab
            }
        } else {
            serializationOutput.writeThis();
        }
    }

    // ===============================
    // hierarchy
    // ===============================

    /**
     * @en Set parent of the node.
     * @zh 设置该节点的父节点。
     * @param value Parent node
     * @param keepWorldTransform Whether keep node's current world transform unchanged after this operation
     */
    public setParent (value: this | null, keepWorldTransform = false) {
        if (keepWorldTransform) { this.updateWorldTransform(); }
        super.setParent(value, keepWorldTransform);
    }

    /**
     * @deprecated since v3.5.0, this is an engine private interface that will be removed in the future.
     */
    public _onSetParent (oldParent: this | null, keepWorldTransform: boolean) {
        super._onSetParent(oldParent, keepWorldTransform);
        if (keepWorldTransform) {
            const parent = this._parent;
            if (parent) {
                parent.updateWorldTransform();
                if (approx(Mat4.determinant(parent._mat), 0, EPSILON)) {
                    warnID(14300);
                    this._dirtyFlags |= TransformBit.TRS;
                    this.updateWorldTransform();
                } else {
                    Mat4.multiply(m4_1, Mat4.invert(m4_1, parent._mat), this._mat);
                    Mat4.toRTS(m4_1, this._lrot, this._lpos, this._lscale);
                }
            } else {
                Vec3.copy(this._lpos, this._pos);
                Quat.copy(this._lrot, this._rot);
                Vec3.copy(this._lscale, this._scale);
            }
            this._eulerDirty = true;
        }

        this.invalidateChildren(TransformBit.TRS);
    }

    protected _onHierarchyChanged (oldParent: this | null) {
        this.eventProcessor.reattach();
        super._onHierarchyChangedBase(oldParent);
    }

    /**
     * @deprecated since v3.5.0, this is an engine private interface that will be removed in the future.
     */
    public _onBatchCreated (dontSyncChildPrefab: boolean) {
        this.hasChangedFlags = TransformBit.TRS;
        this._dirtyFlags |= TransformBit.TRS;
        const len = this._children.length;
        for (let i = 0; i < len; ++i) {
            this._children[i]._siblingIndex = i;
            this._children[i]._onBatchCreated(dontSyncChildPrefab);
        }
    }

    /**
     * @deprecated since v3.5.0, this is an engine private interface that will be removed in the future.
     */
    public _onBeforeSerialize () {
        // eslint-disable-next-line @typescript-eslint/no-unused-expressions
        this.eulerAngles; // make sure we save the correct eulerAngles
    }

    /**
     * @deprecated since v3.5.0, this is an engine private interface that will be removed in the future.
     */
    public _onPostActivated (active: boolean) {
        if (active) { // activated
            this._eventProcessor.setEnabled(true);
            // in case transform updated during deactivated period
            this.invalidateChildren(TransformBit.TRS);
            // ALL Node renderData dirty flag will set on here
            if (this._uiProps && this._uiProps.uiComp) {
                this._uiProps.uiComp.setNodeDirty();
                this._uiProps.uiComp.setTextureDirty(); // for dynamic atlas
                this._uiProps.uiComp.markForUpdateRenderData();
            }
        } else { // deactivated
            this._eventProcessor.setEnabled(false);
        }
    }

    // ===============================
    // transform helper, convenient but not the most efficient
    // ===============================

    /**
     * @en Perform a translation on the node
     * @zh 移动节点
     * @param trans The increment on position
     * @param ns The operation coordinate space
     */
    public translate (trans: Vec3, ns?: NodeSpace): void {
        const space = ns || NodeSpace.LOCAL;
        if (space === NodeSpace.LOCAL) {
            Vec3.transformQuat(v3_a, trans, this._lrot);
            this._lpos.x += v3_a.x;
            this._lpos.y += v3_a.y;
            this._lpos.z += v3_a.z;
        } else if (space === NodeSpace.WORLD) {
            if (this._parent) {
                Quat.invert(q_a, this._parent.worldRotation);
                Vec3.transformQuat(v3_a, trans, q_a);
                const scale = this.worldScale;
                this._lpos.x += v3_a.x / scale.x;
                this._lpos.y += v3_a.y / scale.y;
                this._lpos.z += v3_a.z / scale.z;
            } else {
                this._lpos.x += trans.x;
                this._lpos.y += trans.y;
                this._lpos.z += trans.z;
            }
        }
        this.invalidateChildren(TransformBit.POSITION);
        if (this._eventMask & TRANSFORM_ON) {
            this.emit(NodeEventType.TRANSFORM_CHANGED, TransformBit.POSITION);
        }
    }

    /**
     * @en Perform a rotation on the node
     * @zh 旋转节点
     * @param rot The increment on rotation
     * @param ns The operation coordinate space
     */
    public rotate (rot: Quat, ns?: NodeSpace): void {
        const space = ns || NodeSpace.LOCAL;
        Quat.normalize(q_a, rot);

        if (space === NodeSpace.LOCAL) {
            Quat.multiply(this._lrot, this._lrot, q_a);
        } else if (space === NodeSpace.WORLD) {
            const worldRot = this.worldRotation;
            Quat.multiply(q_b, q_a, worldRot);
            Quat.invert(q_a, worldRot);
            Quat.multiply(q_b, q_a, q_b);
            Quat.multiply(this._lrot, this._lrot, q_b);
        }
        this._eulerDirty = true;
        this.invalidateChildren(TransformBit.ROTATION);
        if (this._eventMask & TRANSFORM_ON) {
            this.emit(NodeEventType.TRANSFORM_CHANGED, TransformBit.ROTATION);
        }
    }

    /**
     * @en Set the orientation of the node to face the target position, the node is facing minus z direction by default
     * @zh 设置当前节点旋转为面向目标位置，默认前方为 -z 方向
     * @param pos Target position
     * @param up Up direction
     */
    public lookAt (pos: Readonly<Vec3>, up?: Readonly<Vec3>): void {
        this.getWorldPosition(v3_a);
        Vec3.subtract(v3_a, v3_a, pos);
        Vec3.normalize(v3_a, v3_a);
        Quat.fromViewUp(q_a, v3_a, up);
        this.setWorldRotation(q_a);
    }

    protected _setDirtyNode (idx: number, currNode: this) {
        dirtyNodes[idx] = currNode;
    }

    /**
     * @en Invalidate the world transform information
     * for this node and all its children recursively
     * @zh 递归标记节点世界变换为 dirty
     * @param dirtyBit The dirty bits to setup to children, can be composed with multiple dirty bits
     */
    public invalidateChildren (dirtyBit: TransformBit) {
        let i = 0;
        let j = 0;
        let l = 0;
        let cur: this;
        let c : this;
        let flag = 0;
        let children:this[];
        let hasChangedFlags = 0;
        const childDirtyBit = dirtyBit | TransformBit.POSITION;

        // NOTE: inflate function
        // ```
        // this._setDirtyNode(0, this);
        // ```
        dirtyNodes[0] = this;

        while (i >= 0) {
            cur = dirtyNodes[i--];
            hasChangedFlags = cur._hasChangedFlags[0];
            flag =  cur._dirtyFlags;
            if (cur.isValid && (flag & hasChangedFlags & dirtyBit) !== dirtyBit) {
                // NOTE: inflate procedure
                // ```
                // cur._dirtyFlags |= dirtyBit;
                // ```
                flag |= dirtyBit;
                cur._dirtyFlags = flag;

                // NOTE: inflate attribute accessor
                // ```
                // cur.hasChangedFlags = hasChangedFlags | dirtyBit;
                // ```
                cur._hasChangedFlags[0] = hasChangedFlags | dirtyBit;

                children = cur._children;
                l = children.length;
                for (j = 0; j < l; j++) {
                    c = children[j];
                    // NOTE: inflate function
                    // ```
                    // this._setDirtyNode(0, c);
                    // ```
                    dirtyNodes[++i] = c;
                }
            }
            dirtyBit = childDirtyBit;
        }
    }

    /**
     * @en Update the world transform information if outdated
     * @zh 更新节点的世界变换信息
     */
    public updateWorldTransform () {
        if (!this._dirtyFlags) { return; }
        // we need to recursively iterate this
        // eslint-disable-next-line @typescript-eslint/no-this-alias
        let cur: this | null = this;
        let i = 0;
        while (cur && cur._dirtyFlags) {
            // top level node
            this._setDirtyNode(i++, cur);
            cur = cur._parent;
        }
        let child: this; let dirtyBits = 0;

        while (i) {
            child = dirtyNodes[--i];
            dirtyBits |= child._dirtyFlags;
            if (cur) {
                if (dirtyBits & TransformBit.POSITION) {
                    Vec3.transformMat4(child._pos, child._lpos, cur._mat);
                    child._mat.m12 = child._pos.x;
                    child._mat.m13 = child._pos.y;
                    child._mat.m14 = child._pos.z;
                }
                if (dirtyBits & TransformBit.RS) {
                    Mat4.fromRTS(child._mat, child._lrot, child._lpos, child._lscale);
                    Mat4.multiply(child._mat, cur._mat, child._mat);
                    if (dirtyBits & TransformBit.ROTATION) {
                        Quat.multiply(child._rot, cur._rot, child._lrot);
                    }
                    Mat3.fromQuat(m3_1, Quat.conjugate(qt_1, child._rot));
                    Mat3.multiplyMat4(m3_1, m3_1, child._mat);
                    child._scale.x = m3_1.m00;
                    child._scale.y = m3_1.m04;
                    child._scale.z = m3_1.m08;
                }
            } else {
                if (dirtyBits & TransformBit.POSITION) {
                    Vec3.copy(child._pos, child._lpos);
                    child._mat.m12 = child._pos.x;
                    child._mat.m13 = child._pos.y;
                    child._mat.m14 = child._pos.z;
                }
                if (dirtyBits & TransformBit.RS) {
                    if (dirtyBits & TransformBit.ROTATION) {
                        Quat.copy(child._rot, child._lrot);
                    }
                    if (dirtyBits & TransformBit.SCALE) {
                        Vec3.copy(child._scale, child._lscale);
                        Mat4.fromRTS(child._mat, child._rot, child._pos, child._scale);
                    }
                }
            }

            child._dirtyFlags = TransformBit.NONE;
            cur = child;
        }
    }

    // ===============================
    // transform
    // ===============================

    /**
     * @en Set position in local coordinate system
     * @zh 设置本地坐标
     * @param position Target position
     */
    public setPosition (position: Readonly<Vec3>): void;

    /**
     * @en Set position in local coordinate system
     * @zh 设置本地坐标
     * @param x X axis position
     * @param y Y axis position
     * @param z Z axis position
     */
    public setPosition (x: number, y: number, z?: number): void;

    public setPosition (val: Readonly<Vec3> | number, y?: number, z?: number): void {
        if (y === undefined && z === undefined) {
            Vec3.copy(this._lpos, val as Vec3);
        } else if (z === undefined) {
            Vec3.set(this._lpos, val as number, y!, this._lpos.z);
        } else {
            Vec3.set(this._lpos, val as number, y!, z);
        }

        this.invalidateChildren(TransformBit.POSITION);
        if (this._eventMask & TRANSFORM_ON) {
            this.emit(NodeEventType.TRANSFORM_CHANGED, TransformBit.POSITION);
        }
    }

    /**
     * @en Get position in local coordinate system, please try to pass `out` vector and reuse it to avoid garbage.
     * @zh 获取本地坐标，注意，尽可能传递复用的 [[Vec3]] 以避免产生垃圾。
     * @param out Set the result to out vector
     * @return If `out` given, the return value equals to `out`, otherwise a new vector will be generated and return
     */
    public getPosition (out?: Vec3): Vec3 {
        if (out) {
            return Vec3.set(out, this._lpos.x, this._lpos.y, this._lpos.z);
        }
        return Vec3.copy(new Vec3(), this._lpos);
    }

    /**
     * @en Set rotation in local coordinate system with a quaternion representing the rotation
     * @zh 用四元数设置本地旋转
     * @param rotation Rotation in quaternion
     */
    public setRotation (rotation: Readonly<Quat>): void;

    /**
     * @en Set rotation in local coordinate system with a quaternion representing the rotation
     * @zh 用四元数设置本地旋转
     * @param x X value in quaternion
     * @param y Y value in quaternion
     * @param z Z value in quaternion
     * @param w W value in quaternion
     */
    public setRotation (x: number, y: number, z: number, w: number): void;

    public setRotation (val: Readonly<Quat> | number, y?: number, z?: number, w?: number) {
        if (y === undefined || z === undefined || w === undefined) {
            Quat.copy(this._lrot, val as Readonly<Quat>);
        } else {
            Quat.set(this._lrot, val as number, y, z, w);
        }
        this._eulerDirty = true;

        this.invalidateChildren(TransformBit.ROTATION);
        if (this._eventMask & TRANSFORM_ON) {
            this.emit(NodeEventType.TRANSFORM_CHANGED, TransformBit.ROTATION);
        }
    }

    /**
     * @en Set rotation in local coordinate system with a vector representing euler angles
     * @zh 用欧拉角设置本地旋转
     * @param rotation Rotation in vector
     */
    public setRotationFromEuler (rotation: Vec3): void;

    /**
     * @en Set rotation in local coordinate system with euler angles
     * @zh 用欧拉角设置本地旋转
     * @param x X axis rotation
     * @param y Y axis rotation
     * @param z Z axis rotation
     */
    public setRotationFromEuler (x: number, y: number, zOpt?: number): void;

    public setRotationFromEuler (val: Vec3 | number, y?: number, zOpt?: number): void {
        const z = zOpt === undefined ? this._euler.z : zOpt;

        if (y === undefined) {
            Vec3.copy(this._euler, val as Vec3);
            Quat.fromEuler(this._lrot, (val as Vec3).x, (val as Vec3).y, (val as Vec3).z);
        } else {
            Vec3.set(this._euler, val as number, y, z);
            Quat.fromEuler(this._lrot, val as number, y, z);
        }

        this._eulerDirty = false;

        this.invalidateChildren(TransformBit.ROTATION);
        if (this._eventMask & TRANSFORM_ON) {
            this.emit(NodeEventType.TRANSFORM_CHANGED, TransformBit.ROTATION);
        }
    }

    /**
     * @en Get rotation as quaternion in local coordinate system, please try to pass `out` quaternion and reuse it to avoid garbage.
     * @zh 获取本地旋转，注意，尽可能传递复用的 [[Quat]] 以避免产生垃圾。
     * @param out Set the result to out quaternion
     * @return If `out` given, the return value equals to `out`, otherwise a new quaternion will be generated and return
     */
    public getRotation (out?: Quat): Quat {
        if (out) {
            return Quat.set(out, this._lrot.x, this._lrot.y, this._lrot.z, this._lrot.w);
        }
        return Quat.copy(new Quat(), this._lrot);
    }

    /**
     * @en Set scale in local coordinate system
     * @zh 设置本地缩放
     * @param scale Target scale
     */
    public setScale (scale: Readonly<Vec3>): void;

    /**
     * @en Set scale in local coordinate system
     * @zh 设置本地缩放
     * @param x X axis scale
     * @param y Y axis scale
     * @param z Z axis scale
     */
    public setScale (x: number, y: number, z?: number): void;

    public setScale (val: Readonly<Vec3> | number, y?: number, z?: number) {
        if (y === undefined && z === undefined) {
            Vec3.copy(this._lscale, val as Vec3);
        } else if (z === undefined) {
            Vec3.set(this._lscale, val as number, y!, this._lscale.z);
        } else {
            Vec3.set(this._lscale, val as number, y!, z);
        }

        this.invalidateChildren(TransformBit.SCALE);
        if (this._eventMask & TRANSFORM_ON) {
            this.emit(NodeEventType.TRANSFORM_CHANGED, TransformBit.SCALE);
        }
    }

    /**
     * @en Get scale in local coordinate system, please try to pass `out` vector and reuse it to avoid garbage.
     * @zh 获取本地缩放，注意，尽可能传递复用的 [[Vec3]] 以避免产生垃圾。
     * @param out Set the result to out vector
     * @return If `out` given, the return value equals to `out`, otherwise a new vector will be generated and return
     */
    public getScale (out?: Vec3): Vec3 {
        if (out) {
            return Vec3.set(out, this._lscale.x, this._lscale.y, this._lscale.z);
        }
        return Vec3.copy(new Vec3(), this._lscale);
    }

    /**
     * @en Inversely transform a point from world coordinate system to local coordinate system.
     * @zh 逆向变换一个空间点，一般用于将世界坐标转换到本地坐标系中。
     * @param out The result point in local coordinate system will be stored in this vector
     * @param p A position in world coordinate system
     */
    public inverseTransformPoint (out: Vec3, p: Vec3) {
        Vec3.copy(out, p);
        // we need to recursively iterate this
        // eslint-disable-next-line @typescript-eslint/no-this-alias
        let cur = this;
        let i = 0;
        while (cur._parent) {
            this._setDirtyNode(i++, cur);
            cur = cur._parent;
        }
        while (i >= 0) {
            Vec3.transformInverseRTS(out, out, cur._lrot, cur._lpos, cur._lscale);
            cur = dirtyNodes[--i];
        }
        return out;
    }

    /**
     * @en Set position in world coordinate system
     * @zh 设置世界坐标
     * @param position Target position
     */
    public setWorldPosition (position: Vec3): void;

    /**
     * @en Set position in world coordinate system
     * @zh 设置世界坐标
     * @param x X axis position
     * @param y Y axis position
     * @param z Z axis position
     */
    public setWorldPosition (x: number, y: number, z: number): void;

    public setWorldPosition (val: Vec3 | number, y?: number, z?: number) {
        if (y === undefined || z === undefined) {
            Vec3.copy(this._pos, val as Vec3);
        } else {
            Vec3.set(this._pos, val as number, y, z);
        }
        const parent = this._parent;
        const local = this._lpos;
        if (parent) {
            // TODO: benchmark these approaches
            /* */
            parent.updateWorldTransform();
            Vec3.transformMat4(local, this._pos, Mat4.invert(m4_1, parent._mat));
            /* *
            parent.inverseTransformPoint(local, this._pos);
            /* */
        } else {
            Vec3.copy(local, this._pos);
        }

        this.invalidateChildren(TransformBit.POSITION);
        if (this._eventMask & TRANSFORM_ON) {
            this.emit(NodeEventType.TRANSFORM_CHANGED, TransformBit.POSITION);
        }
    }

    /**
     * @en Get position in world coordinate system, please try to pass `out` vector and reuse it to avoid garbage.
     * @zh 获取世界坐标，注意，尽可能传递复用的 [[Vec3]] 以避免产生垃圾。
     * @param out Set the result to out vector
     * @return If `out` given, the return value equals to `out`, otherwise a new vector will be generated and return
     */
    public getWorldPosition (out?: Vec3): Vec3 {
        this.updateWorldTransform();
        if (out) {
            return Vec3.copy(out, this._pos);
        }
        return Vec3.copy(new Vec3(), this._pos);
    }

    /**
     * @en Set rotation in world coordinate system with a quaternion representing the rotation
     * @zh 用四元数设置世界坐标系下的旋转
     * @param rotation Rotation in quaternion
     */
    public setWorldRotation (rotation: Quat): void;

    /**
     * @en Set rotation in world coordinate system with a quaternion representing the rotation
     * @zh 用四元数设置世界坐标系下的旋转
     * @param x X value in quaternion
     * @param y Y value in quaternion
     * @param z Z value in quaternion
     * @param w W value in quaternion
     */
    public setWorldRotation (x: number, y: number, z: number, w: number): void;

    public setWorldRotation (val: Quat | number, y?: number, z?: number, w?: number) {
        if (y === undefined || z === undefined || w === undefined) {
            Quat.copy(this._rot, val as Quat);
        } else {
            Quat.set(this._rot, val as number, y, z, w);
        }
        if (this._parent) {
            this._parent.updateWorldTransform();
            Quat.multiply(this._lrot, Quat.conjugate(this._lrot, this._parent._rot), this._rot);
        } else {
            Quat.copy(this._lrot, this._rot);
        }
        this._eulerDirty = true;

        this.invalidateChildren(TransformBit.ROTATION);
        if (this._eventMask & TRANSFORM_ON) {
            this.emit(NodeEventType.TRANSFORM_CHANGED, TransformBit.ROTATION);
        }
    }

    /**
     * @en Set rotation in world coordinate system with euler angles
     * @zh 用欧拉角设置世界坐标系下的旋转
     * @param x X axis rotation
     * @param y Y axis rotation
     * @param z Z axis rotation
     */
    public setWorldRotationFromEuler (x: number, y: number, z: number): void {
        Quat.fromEuler(this._rot, x, y, z);
        if (this._parent) {
            this._parent.updateWorldTransform();
            Quat.multiply(this._lrot, Quat.conjugate(this._lrot, this._parent._rot), this._rot);
        } else {
            Quat.copy(this._lrot, this._rot);
        }
        this._eulerDirty = true;

        this.invalidateChildren(TransformBit.ROTATION);
        if (this._eventMask & TRANSFORM_ON) {
            this.emit(NodeEventType.TRANSFORM_CHANGED, TransformBit.ROTATION);
        }
    }

    /**
     * @en Get rotation as quaternion in world coordinate system, please try to pass `out` quaternion and reuse it to avoid garbage.
     * @zh 获取世界坐标系下的旋转，注意，尽可能传递复用的 [[Quat]] 以避免产生垃圾。
     * @param out Set the result to out quaternion
     * @return If `out` given, the return value equals to `out`, otherwise a new quaternion will be generated and return
     */
    public getWorldRotation (out?: Quat): Quat {
        this.updateWorldTransform();
        if (out) {
            return Quat.copy(out, this._rot);
        }
        return Quat.copy(new Quat(), this._rot);
    }

    /**
     * @en Set scale in world coordinate system
     * @zh 设置世界坐标系下的缩放
     * @param scale Target scale
     */
    public setWorldScale (scale: Vec3): void;

    /**
     * @en Set scale in world coordinate system
     * @zh 设置世界坐标系下的缩放
     * @param x X axis scale
     * @param y Y axis scale
     * @param z Z axis scale
     */
    public setWorldScale (x: number, y: number, z: number): void;

    public setWorldScale (val: Vec3 | number, y?: number, z?: number) {
        if (y === undefined || z === undefined) {
            Vec3.copy(this._scale, val as Vec3);
        } else {
            Vec3.set(this._scale, val as number, y, z);
        }
        const parent = this._parent;
        if (parent) {
            parent.updateWorldTransform();
            Mat3.fromQuat(m3_1, Quat.conjugate(qt_1, parent._rot));
            Mat3.multiplyMat4(m3_1, m3_1, parent._mat);
            m3_scaling.m00 = this._scale.x;
            m3_scaling.m04 = this._scale.y;
            m3_scaling.m08 = this._scale.z;
            Mat3.multiply(m3_1, m3_scaling, Mat3.invert(m3_1, m3_1));
            this._lscale.x = Vec3.set(v3_a, m3_1.m00, m3_1.m01, m3_1.m02).length();
            this._lscale.y = Vec3.set(v3_a, m3_1.m03, m3_1.m04, m3_1.m05).length();
            this._lscale.z = Vec3.set(v3_a, m3_1.m06, m3_1.m07, m3_1.m08).length();
        } else {
            Vec3.copy(this._lscale, this._scale);
        }

        this.invalidateChildren(TransformBit.SCALE);
        if (this._eventMask & TRANSFORM_ON) {
            this.emit(NodeEventType.TRANSFORM_CHANGED, TransformBit.SCALE);
        }
    }

    /**
     * @en Get scale in world coordinate system, please try to pass `out` vector and reuse it to avoid garbage.
     * @zh 获取世界缩放，注意，尽可能传递复用的 [[Vec3]] 以避免产生垃圾。
     * @param out Set the result to out vector
     * @return If `out` given, the return value equals to `out`, otherwise a new vector will be generated and return
     */
    public getWorldScale (out?: Vec3): Vec3 {
        this.updateWorldTransform();
        if (out) {
            return Vec3.copy(out, this._scale);
        }
        return Vec3.copy(new Vec3(), this._scale);
    }

    /**
     * @en Get a world transform matrix
     * @zh 获取世界变换矩阵
     * @param out Set the result to out matrix
     * @return If `out` given, the return value equals to `out`, otherwise a new matrix will be generated and return
     */
    public getWorldMatrix (out?: Mat4): Mat4 {
        this.updateWorldTransform();
        const target = out || new Mat4();
        return Mat4.copy(target, this._mat);
    }

    /**
     * @en Get a world transform matrix with only rotation and scale
     * @zh 获取只包含旋转和缩放的世界变换矩阵
     * @param out Set the result to out matrix
     * @return If `out` given, the return value equals to `out`, otherwise a new matrix will be generated and return
     */
    public getWorldRS (out?: Mat4): Mat4 {
        this.updateWorldTransform();
        const target = out || new Mat4();
        Mat4.copy(target, this._mat);
        target.m12 = 0; target.m13 = 0; target.m14 = 0;
        return target;
    }

    /**
     * @en Get a world transform matrix with only rotation and translation
     * @zh 获取只包含旋转和位移的世界变换矩阵
     * @param out Set the result to out matrix
     * @return If `out` given, the return value equals to `out`, otherwise a new matrix will be generated and return
     */
    public getWorldRT (out?: Mat4): Mat4 {
        this.updateWorldTransform();
        const target = out || new Mat4();
        return Mat4.fromRT(target, this._rot, this._pos);
    }

    /**
     * @en Set local transformation with rotation, position and scale separately.
     * @zh 一次性设置所有局部变换（平移、旋转、缩放）信息
     * @param rot The rotation
     * @param pos The position
     * @param scale The scale
     */
    public setRTS (rot?: Quat | Vec3, pos?: Vec3, scale?: Vec3) {
        let dirtyBit: TransformBit = 0;
        if (rot) {
            dirtyBit |= TransformBit.ROTATION;
            if ((rot as Quat).w !== undefined) {
                Quat.copy(this._lrot, rot as Quat);
                this._eulerDirty = true;
            } else {
                Vec3.copy(this._euler, rot);
                Quat.fromEuler(this._lrot, rot.x, rot.y, rot.z);
                this._eulerDirty = false;
            }
        }
        if (pos) {
            Vec3.copy(this._lpos, pos);
            dirtyBit |= TransformBit.POSITION;
        }
        if (scale) {
            Vec3.copy(this._lscale, scale);
            dirtyBit |= TransformBit.SCALE;
        }
        if (dirtyBit) {
            this.invalidateChildren(dirtyBit);
            if (this._eventMask & TRANSFORM_ON) {
                this.emit(NodeEventType.TRANSFORM_CHANGED, dirtyBit);
            }
        }
    }

    /**
     * @en
     * Pause all system events which is dispatched by [[SystemEvent]].
     * If recursive is set to true, then this API will pause the node system events for the node and all nodes in its sub node tree.
     * @zh
     * 暂停所有 [[SystemEvent]] 派发的系统事件。
     * 如果传递 recursive 为 true，那么这个 API 将暂停本节点和它的子树上所有节点的节点系统事件。
     *
     * @param recursive Whether pause system events recursively for the child node tree
     */
    public pauseSystemEvents (recursive: boolean): void {
        this._eventProcessor.setEnabled(false, recursive);
    }

    /**
     * @en
     * Resume all paused system events which is dispatched by [[SystemEvent]].
     * If recursive is set to true, then this API will resume the node system events for the node and all nodes in its sub node tree.
     *
     * @zh
     * 恢复所有 [[SystemEvent]] 派发的系统事件。
     * 如果传递 recursive 为 true，那么这个 API 将恢复本节点和它的子树上所有节点的节点系统事件。
     *
     * @param recursive Whether resume system events recursively for the child node tree
     */
    public resumeSystemEvents (recursive: boolean): void {
        this._eventProcessor.setEnabled(true, recursive);
    }

    /**
     * @en
     * clear all node dirty state.
     * @zh
     * 清除所有节点的脏标记。
     */
    public static resetHasChangedFlags () {
        bookOfChange.clear();
    }

    /**
     * @en
     * clear node array
     * @zh
     * 清除节点数组
     */
    public static clearNodeArray () {
        if (Node.ClearFrame < Node.ClearRound && !EDITOR) {
            Node.ClearFrame++;
        } else {
            Node.ClearFrame = 0;
            dirtyNodes.length = 0;
        }
    }

    /**
     * @en
     * Get the complete path of the current node in the hierarchy.
     *
     * @zh
     * 获得当前节点在 hierarchy 中的完整路径。
     */
    public getPathInHierarchy (): string {
        let result = this.name;
        let curNode: BaseNode | null = this.parent;
        while (curNode && curNode instanceof Node) {
            result = `${curNode.name}/${result}`;
            curNode = curNode.parent;
        }

        return result;
    }
}

legacyCC.Node = Node;<|MERGE_RESOLUTION|>--- conflicted
+++ resolved
@@ -38,10 +38,6 @@
 import { BaseNode, TRANSFORM_ON } from './base-node';
 import { approx, EPSILON, Mat3, Mat4, Quat, Vec3 } from '../math';
 import { NodeSpace, TransformBit } from './node-enum';
-<<<<<<< HEAD
-=======
-import { NativeNode } from '../renderer/native-scene';
->>>>>>> 32812789
 import { NodeEventType } from './node-event';
 import { CustomSerializable, editorExtrasTag, SerializationContext, SerializationOutput, serializeTag } from '../data';
 import { warnID } from '../platform/debug';
