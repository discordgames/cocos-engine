--- conflicted
+++ resolved
@@ -124,21 +124,16 @@
     let fullOptions;
     let isGetset = descriptor && (descriptor.get || descriptor.set);
     if (options) {
-<<<<<<< HEAD
         fullOptions = DEV ? getFullFormOfProperty(options, isGetset, propertyKey, js.getClassName(ctor)) :
             getFullFormOfProperty(options, isGetset);
         fullOptions = fullOptions || options;
-=======
-        fullOptions = DEV ? getFullFormOfProperty(options, propertyKey, js.getClassName(ctor)) :
-            getFullFormOfProperty(options);
->>>>>>> 2b390dab
     }
     const existsPropertyRecord = properties[propertyKey];
     const propertyRecord = js.mixin(existsPropertyRecord || {}, fullOptions || options || {});
 
     if (isGetset) {
         // typescript or babel
-        if (DEV && options && ((fullOptions || options).get || (fullOptions || options).set)) {
+        if (DEV && options && (fullOptions.get || fullOptions.set)) {
             const errorProps = getSubDict(cache, 'errorProps');
             if (!errorProps[propertyKey]) {
                 errorProps[propertyKey] = true;
