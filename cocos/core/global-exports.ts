/*
 Copyright (c) 2017-2020 Xiamen Yaji Software Co., Ltd.

 http://www.cocos.com

 Permission is hereby granted, free of charge, to any person obtaining a copy
 of this software and associated engine source code (the "Software"), a limited,
 worldwide, royalty-free, non-assignable, revocable and non-exclusive license
 to use Cocos Creator solely to develop games on your target platforms. You shall
 not use Cocos Creator software for developing other software or tools that's
 used for developing games. You are not granted to publish, distribute,
 sublicense, and/or sell copies of Cocos Creator.

 The software or tools in this License Agreement are licensed, not sold.
 Xiamen Yaji Software Co., Ltd. reserves all rights not expressly granted to you.

 THE SOFTWARE IS PROVIDED "AS IS", WITHOUT WARRANTY OF ANY KIND, EXPRESS OR
 IMPLIED, INCLUDING BUT NOT LIMITED TO THE WARRANTIES OF MERCHANTABILITY,
 FITNESS FOR A PARTICULAR PURPOSE AND NONINFRINGEMENT. IN NO EVENT SHALL THE
 AUTHORS OR COPYRIGHT HOLDERS BE LIABLE FOR ANY CLAIM, DAMAGES OR OTHER
 LIABILITY, WHETHER IN AN ACTION OF CONTRACT, TORT OR OTHERWISE, ARISING FROM,
 OUT OF OR IN CONNECTION WITH THE SOFTWARE OR THE USE OR OTHER DEALINGS IN
 THE SOFTWARE.
 */

/**
 * @packageDocumentation
 * @module core
 */

import {
    ALIPAY,
    BAIDU,
    BUILD,
    COCOSPLAY,
    DEBUG,
    DEV,
    EDITOR,
    JSB,
    MINIGAME,
    PREVIEW,
    RUNTIME_BASED,
    SUPPORT_JIT,
    TEST,
    BYTEDANCE,
    WECHAT,
    XIAOMI,
    HUAWEI,
    OPPO,
    VIVO,
    EXPORT_TO_GLOBAL,
} from 'internal:constants';

const _global = typeof window === 'undefined' ? global : window;

/**
 * @en
 * The main namespace of Cocos2d-JS, all engine core classes, functions, properties and constants are defined in this namespace.
 * @zh
 * Cocos 引擎的主要命名空间，引擎代码中所有的类，函数，属性和常量都在这个命名空间中定义。
 * @deprecated
 */
export const legacyCC: Record<string, any> & {
    _global: typeof globalThis;
} = {
    _global,
};

// For internal usage
legacyCC.internal = {};

if (EXPORT_TO_GLOBAL) {
    // Supports dynamically access from external scripts such as adapters and debugger.
    // So macros should still defined in global even if inlined in engine.
    /**
     * @en The pre-compilation constant for code tree shaking: CC_BUILD (Available for built package)
     * @zh 预编译宏变量，通常用来做平台或环境相关自动代码剔除：CC_BUILD（在构建后生效）
     */
    _global.CC_BUILD = BUILD;
    /**
     * @en The pre-compilation constant for code tree shaking: CC_TEST (Available for ci test environment)
     * @zh 预编译宏变量，通常用来做平台或环境相关自动代码剔除：CC_TEST（在 CI 测试环境下生效）
     */
    _global.CC_TEST = TEST;
    /**
     * @en The pre-compilation constant for code tree shaking: CC_EDITOR (Available for editor environment)
     * @zh 预编译宏变量，通常用来做平台或环境相关自动代码剔除：CC_EDITOR（在编辑器环境下生效）
     */
    _global.CC_EDITOR = EDITOR;
    /**
     * @en The pre-compilation constant for code tree shaking: CC_PREVIEW (Available for preview)
     * @zh 预编译宏变量，通常用来做平台或环境相关自动代码剔除：CC_PREVIEW（预览时生效）
     */
    _global.CC_PREVIEW = PREVIEW;
    /**
     * @en The pre-compilation constant for code tree shaking: CC_DEV (Internal)
     * @zh 预编译宏变量，通常用来做平台或环境相关自动代码剔除：CC_DEV（内部使用）
     */
    _global.CC_DEV = DEV;
    /**
     * @en The pre-compilation constant for code tree shaking: CC_DEBUG (Available for debug environment)
     * @zh 预编译宏变量，通常用来做平台或环境相关自动代码剔除：CC_DEBUG（在调试模式下生效）
     */
    _global.CC_DEBUG = DEBUG;
    /**
     * @en The pre-compilation constant for code tree shaking: CC_JSB (Available for native application environment)
     * @zh 预编译宏变量，通常用来做平台或环境相关自动代码剔除：CC_JSB（在原生应用环境下生效）
     */
    _global.CC_JSB = JSB;
    /**
     * @en The pre-compilation constant for code tree shaking: CC_BYTEDANCE (Available for Bytedance platform)
     * @zh 预编译宏变量，通常用来做平台或环境相关自动代码剔除：CC_BYTEDANCE（在字节平台上生效）
     */
    _global.CC_BYTEDANCE = BYTEDANCE;
    /**
     * @en The pre-compilation constant for code tree shaking: CC_WECHAT (Available for Wechat mini game platform)
     * @zh 预编译宏变量，通常用来做平台或环境相关自动代码剔除：CC_WECHAT（在微信小游戏平台上生效）
     */
    _global.CC_WECHAT = WECHAT;
    /**
     * @en The pre-compilation constant for code tree shaking: CC_ALIPAY (Available for Alipay mini game platform)
     * @zh 预编译宏变量，通常用来做平台或环境相关自动代码剔除：CC_ALIPAY（在支付宝小游戏平台上生效）
     */
    _global.CC_ALIPAY = ALIPAY;
    /**
     * @en The pre-compilation constant for code tree shaking: CC_XIAOMI (Available for MI mini game platform)
     * @zh 预编译宏变量，通常用来做平台或环境相关自动代码剔除：CC_XIAOMI（在小米小游戏平台上生效）
     */
    _global.CC_XIAOMI = XIAOMI;
    /**
     * @en The pre-compilation constant for code tree shaking: CC_BAIDU (Available for Baidu mini game platform)
     * @zh 预编译宏变量，通常用来做平台或环境相关自动代码剔除：CC_BAIDU（在百度小游戏平台上生效）
     */
    _global.CC_BAIDU = BAIDU;
    /**
     * @en The pre-compilation constant for code tree shaking: CC_COCOSPLAY (Available for Cocos Play platform)
     * @zh 预编译宏变量，通常用来做平台或环境相关自动代码剔除：CC_COCOSPLAY（在 CocosPlay 小游戏平台上生效）
     */
    _global.CC_COCOSPLAY = COCOSPLAY;
    /**
     * @en The pre-compilation constant for code tree shaking: CC_HUAWEI (Available for Huawei mini game platform)
     * @zh 预编译宏变量，通常用来做平台或环境相关自动代码剔除：CC_HUAWEI（在华为快游戏平台上生效）
     */
    _global.CC_HUAWEI = HUAWEI;
    /**
     * @en The pre-compilation constant for code tree shaking: CC_OPPO (Available for OPPO mini game platform)
     * @zh 预编译宏变量，通常用来做平台或环境相关自动代码剔除：CC_OPPO（在 OPPO 小游戏平台上生效）
     */
    _global.CC_OPPO = OPPO;
    /**
     * @en The pre-compilation constant for code tree shaking: CC_VIVO (Available for Vivo mini game platform)
     * @zh 预编译宏变量，通常用来做平台或环境相关自动代码剔除：CC_VIVO（在 Vivo 小游戏平台上生效）
     */
    _global.CC_VIVO = VIVO;
    /**
     * @en The pre-compilation constant for code tree shaking: CC_MINIGAME (Available for general mini game platforms)
     * @zh 预编译宏变量，通常用来做平台或环境相关自动代码剔除：CC_MINIGAME（在各个小游戏平台上生效）
     */
    _global.CC_MINIGAME = MINIGAME;
    /**
     * @en The pre-compilation constant for code tree shaking: CC_RUNTIME_BASED (Available for Huawei, OPPO, Vivo and Cocos Play)
     * @zh 预编译宏变量，通常用来做平台或环境相关自动代码剔除：CC_RUNTIME_BASED（在华为、OPPO、Vivo 和 CocosPlay 平台上生效）
     */
    _global.CC_RUNTIME_BASED = RUNTIME_BASED;
    /**
     * @en The pre-compilation constant for code tree shaking: CC_SUPPORT_JIT (Available for platforms support JIT)
     * @zh 预编译宏变量，通常用来做平台或环境相关自动代码剔除：CC_SUPPORT_JIT（在支持 JIT 的平台上生效）
     */
    _global.CC_SUPPORT_JIT = SUPPORT_JIT;
}

if (DEV) {
    legacyCC._Test = {};
}

<<<<<<< HEAD
const engineVersion = '3.2.0';
=======
const engineVersion = '3.1.2';
>>>>>>> b1add01d
/**
 * The current version of Cocos2d being used.<br/>
 * Please DO NOT remove this String, it is an important flag for bug tracking.<br/>
 * If you post a bug to forum, please attach this flag.
 */
_global.CocosEngine = legacyCC.ENGINE_VERSION = engineVersion;

_global.cc = legacyCC;

export { engineVersion as VERSION };<|MERGE_RESOLUTION|>--- conflicted
+++ resolved
@@ -173,11 +173,7 @@
     legacyCC._Test = {};
 }
 
-<<<<<<< HEAD
-const engineVersion = '3.2.0';
-=======
-const engineVersion = '3.1.2';
->>>>>>> b1add01d
+const engineVersion = '3.2.1';
 /**
  * The current version of Cocos2d being used.<br/>
  * Please DO NOT remove this String, it is an important flag for bug tracking.<br/>
