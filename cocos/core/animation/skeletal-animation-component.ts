--- conflicted
+++ resolved
@@ -37,11 +37,8 @@
 import { SkelAnimDataHub } from './skeletal-animation-data-hub';
 import { SkeletalAnimationState } from './skeletal-animation-state';
 import { getWorldTransformUntilRoot } from './transform-utils';
-<<<<<<< HEAD
 import { legacyCC } from '../global-exports';
-=======
 import { AnimationManager } from './animation-manager';
->>>>>>> a0a7cc2f
 
 @ccclass('cc.SkeletalAnimationComponent.Socket')
 export class Socket {
@@ -116,7 +113,7 @@
     }
     set sockets (val) {
         if (!this._useBakedAnimation) {
-            const animMgr = cc.director.getAnimationManager() as AnimationManager;
+            const animMgr = legacyCC.director.getAnimationManager() as AnimationManager;
             animMgr.removeSockets(this.node, this._sockets);
             animMgr.addSockets(this.node, val);
         }
@@ -148,8 +145,8 @@
                 comp.setUseBakedAnimation(this._useBakedAnimation);
             }
         }
-        if (this._useBakedAnimation) { (cc.director.getAnimationManager() as AnimationManager).removeSockets(this.node, this._sockets); }
-        else { (cc.director.getAnimationManager() as AnimationManager).addSockets(this.node, this._sockets); }
+        if (this._useBakedAnimation) { (legacyCC.director.getAnimationManager() as AnimationManager).removeSockets(this.node, this._sockets); }
+        else { (legacyCC.director.getAnimationManager() as AnimationManager).addSockets(this.node, this._sockets); }
     }
 
     @property
@@ -160,12 +157,8 @@
 
     public onDestroy () {
         super.onDestroy();
-<<<<<<< HEAD
         (legacyCC.director.root.dataPoolManager as DataPoolManager).jointAnimationInfo.destroy(this.node.uuid);
-=======
-        (cc.director.root.dataPoolManager as DataPoolManager).jointAnimationInfo.destroy(this.node.uuid);
-        (cc.director.getAnimationManager() as AnimationManager).removeSockets(this.node, this._sockets);
->>>>>>> a0a7cc2f
+        (legacyCC.director.getAnimationManager() as AnimationManager).removeSockets(this.node, this._sockets);
     }
 
     public start () {
