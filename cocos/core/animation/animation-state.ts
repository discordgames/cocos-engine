--- conflicted
+++ resolved
@@ -36,11 +36,8 @@
 import { EDITOR } from 'internal:constants';
 import { HierarchyPath, evaluatePath } from './target-path';
 import { BlendStateBuffer, createBlendStateWriter, IBlendStateWriter } from './skeletal-animation-blending';
-<<<<<<< HEAD
 import { legacyCC } from '../global-exports';
-=======
 import { ccenum } from '../value-types/enum';
->>>>>>> a0a7cc2f
 
 /**
  * @en The event type supported by Animation
@@ -431,29 +428,12 @@
         this._destroyBlendStateWriters();
     }
 
-<<<<<<< HEAD
-    public _emit (type, state) {
-        if (this._target && this._target.isValid) {
-            this._target.emit(type, type, state);
-        }
-    }
-
-    public emit<K extends string> (type: K, ...args: EventArgumentsOf<K, IAnimationEventDefinitionMap>): void;
-
-    public emit (...restargs: any[]) {
-        const args = new Array(restargs.length);
-        for (let i = 0, l = args.length; i < l; i++) {
-            args[i] = restargs[i];
-        }
-        legacyCC.director.getAnimationManager().pushDelayEvent(this, '_emit', args);
-=======
     /**
      * @deprecated Since V1.1.1, animation states were no longer defined as event targets.
      * To process animation events, use `AnimationComponent` instead.
      */
     public emit (...args: any[]) {
-        cc.director.getAnimationManager().pushDelayEvent(this._emit, this, args);
->>>>>>> a0a7cc2f
+        legacyCC.director.getAnimationManager().pushDelayEvent(this._emit, this, args);
     }
 
     /**
@@ -845,11 +825,7 @@
 
                 lastIndex += direction;
 
-<<<<<<< HEAD
-                legacyCC.director.getAnimationManager().pushDelayEvent(this, '_fireEvent', [lastIndex]);
-=======
-                cc.director.getAnimationManager().pushDelayEvent(this._fireEvent, this, [lastIndex]);
->>>>>>> a0a7cc2f
+                legacyCC.director.getAnimationManager().pushDelayEvent(this._fireEvent, this, [lastIndex]);
             } while (lastIndex !== eventIndex && lastIndex > -1 && lastIndex < length);
         }
 
