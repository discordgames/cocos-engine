--- conflicted
+++ resolved
@@ -897,14 +897,10 @@
             }
             this._isBlendStateWriterInitialized = true;
         }
-<<<<<<< HEAD
-        legacyCC.director.getAnimationManager().addAnimation(this);
-=======
         for (let iBlendStateWriter = 0; iBlendStateWriter < this._blendStateWriters.length; ++iBlendStateWriter) {
             this._blendStateWriters[iBlendStateWriter].enable(true);
         }
-        cc.director.getAnimationManager().addAnimation(this);
->>>>>>> 3b31edae
+        legacyCC.director.getAnimationManager().addAnimation(this);
     }
 
     private _onPauseOrStop () {
