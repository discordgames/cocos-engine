--- conflicted
+++ resolved
@@ -16,16 +16,13 @@
 import { SphereLight, DirectionalLight} from '../../renderer/scene';
 
 const _tempVec3 = new Vec3();
-<<<<<<< HEAD
 const _dir_negate = new Vec3();
 const _vec3_p = new Vec3();
 const _mat4_trans = new Mat4();
-=======
 const _castWorldBounds = new aabb();
 const _receiveWorldBounds = new aabb();
 let _castBoundsInited = false;
 let _receiveBoundsInited = false;
->>>>>>> 2b390dab
 
 const roPool = new Pool<IRenderObject>(() => ({ model: null!, depth: 0 }), 128);
 const shadowPool = new Pool<IRenderObject>(() => ({ model: null!, depth: 0 }), 128);
@@ -52,18 +49,6 @@
     ro.model = model;
     ro.depth = depth;
     return ro;
-}
-
-export function getShadowWorldMatrix (pipeline: ForwardPipeline, rotation: Quat, dir: Vec3) {
-    const shadows = pipeline.shadows;
-    Vec3.negate(_dir_negate, dir);
-    const distance: number = Math.sqrt(2) * shadows.sphere.radius;
-    Vec3.multiplyScalar(_vec3_p, _dir_negate, distance);
-    Vec3.add(_vec3_p, _vec3_p, shadows.sphere.center);
-
-    Mat4.fromRT(_mat4_trans, rotation, _vec3_p);
-
-    return _mat4_trans;
 }
 
 function updateSphereLight (pipeline: ForwardPipeline, light: SphereLight) {
@@ -135,22 +120,14 @@
     const shadowObjects = pipeline.shadowObjects;
     shadowPool.freeArray(shadowObjects); shadowObjects.length = 0;
 
-<<<<<<< HEAD
-    const mainLight = scene.mainLight;
-    const shadows = pipeline.shadows;
-    const shadowSphere = shadows.sphere;
-    shadowSphere.center.set(0.0, 0.0, 0.0);
-    shadowSphere.radius = 0.01;
+    // Each time the calculation,
+    // reset the flag.
+    _castBoundsInited = false;
+    _receiveBoundsInited = false;
 
     if (shadows.enabled) {
         Color.toArray(pipeline.shadowUBO, shadows.shadowColor, UBOShadow.SHADOW_COLOR_OFFSET);
     }
-=======
-    // Each time the calculation,
-    // reset the flag.
-    _castBoundsInited = false;
-    _receiveBoundsInited = false;
->>>>>>> 2b390dab
 
     if (mainLight) {
         if (shadows.type === ShadowType.Planar) {
@@ -209,8 +186,6 @@
             }
         }
     }
-<<<<<<< HEAD
-=======
 
     if (_castWorldBounds) { aabb.toBoundingSphere(shadows.sphere, _castWorldBounds); }
 
@@ -219,5 +194,4 @@
     if (shadows.type === ShadowType.Planar) {
         shadows.updateShadowList(scene, camera.frustum, (camera.visibility & Layers.BitMask.DEFAULT) !== 0);
     }
->>>>>>> 2b390dab
 }