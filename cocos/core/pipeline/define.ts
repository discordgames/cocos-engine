--- conflicted
+++ resolved
@@ -191,15 +191,12 @@
  * @zh 阴影 UBO。
  */
 export class UBOShadow {
-<<<<<<< HEAD
     public static readonly MAT_LIGHT_PLANE_PROJ_OFFSET = 0;
     public static readonly MAT_LIGHT_VIEW_PROJ_OFFSET = UBOShadow.MAT_LIGHT_PLANE_PROJ_OFFSET + 16;
     public static readonly SHADOW_COLOR_OFFSET = UBOShadow.MAT_LIGHT_VIEW_PROJ_OFFSET + 16;
-    public static readonly SHADOW_PCF_OFFSET = UBOShadow.SHADOW_COLOR_OFFSET + 4;
-    public static readonly SHADOW_SIZE_OFFSET = UBOShadow.SHADOW_PCF_OFFSET + 4;
-    public static readonly COUNT = UBOShadow.SHADOW_SIZE_OFFSET + 4;
+    public static SHADOW_INFO_OFFSET: number = UBOShadow.SHADOW_COLOR_OFFSET + 4;
+    public static COUNT: number = UBOShadow.SHADOW_INFO_OFFSET + 4;
     public static readonly SIZE = UBOShadow.COUNT * 4;
-
     public static readonly NAME = 'CCShadow';
     public static readonly BINDING = PipelineGlobalBindings.UBO_SHADOW;
     public static readonly DESCRIPTOR = new GFXDescriptorSetLayoutBinding(GFXDescriptorType.UNIFORM_BUFFER, 1, GFXShaderStageFlagBit.ALL);
@@ -207,27 +204,8 @@
         new GFXUniform('cc_matLightPlaneProj', GFXType.MAT4, 1),
         new GFXUniform('cc_matLightViewProj', GFXType.MAT4, 1),
         new GFXUniform('cc_shadowColor', GFXType.FLOAT4, 1),
-        new GFXUniform('cc_shadowPCF', GFXType.FLOAT4, 1),
-        new GFXUniform('cc_shadowSize', GFXType.FLOAT4, 1),
-    ], 1);
-=======
-    public static MAT_LIGHT_PLANE_PROJ_OFFSET: number = 0;
-    public static MAT_LIGHT_VIEW_PROJ_OFFSET: number = UBOShadow.MAT_LIGHT_PLANE_PROJ_OFFSET + 16;
-    public static SHADOW_COLOR_OFFSET: number = UBOShadow.MAT_LIGHT_VIEW_PROJ_OFFSET + 16;
-    public static SHADOW_INFO_OFFSET: number = UBOShadow.SHADOW_COLOR_OFFSET + 4;
-    public static COUNT: number = UBOShadow.SHADOW_INFO_OFFSET + 4;
-    public static SIZE: number = UBOShadow.COUNT * 4;
-
-    public static BLOCK: IBlockInfo = {
-        stageFlags: GFXShaderStageFlagBit.ALL, descriptorType: GFXDescriptorType.UNIFORM_BUFFER, count: 1,
-        set: SetIndex.GLOBAL, binding: PipelineGlobalBindings.UBO_SHADOW, name: 'CCShadow', members: [
-            { name: 'cc_matLightPlaneProj', type: GFXType.MAT4, count: 1 },
-            { name: 'cc_matLightViewProj', type: GFXType.MAT4, count: 1 },
-            { name: 'cc_shadowColor', type: GFXType.FLOAT4, count: 1 },
-            { name: 'cc_shadowInfo', type: GFXType.FLOAT4, count: 1 },
-        ],
-    };
->>>>>>> 3375a5cf
+        new GFXUniform('cc_shadowInfo', GFXType.FLOAT4, 1),
+    ], 1);
 }
 globalDescriptorSetLayout.layouts[UBOShadow.NAME] = UBOShadow.LAYOUT;
 globalDescriptorSetLayout.bindings[UBOShadow.BINDING] = UBOShadow.DESCRIPTOR;
@@ -380,12 +358,7 @@
     public static readonly OFFSET_OF_WEIGHTS = 0;
     public static readonly OFFSET_OF_DISPLACEMENT_TEXTURE_WIDTH = 4 * UBOMorph.MAX_MORPH_TARGET_COUNT;
     public static readonly OFFSET_OF_DISPLACEMENT_TEXTURE_HEIGHT = UBOMorph.OFFSET_OF_DISPLACEMENT_TEXTURE_WIDTH + 4;
-<<<<<<< HEAD
-=======
-
     public static readonly OFFSET_OF_VERTICES_COUNT = UBOMorph.OFFSET_OF_DISPLACEMENT_TEXTURE_HEIGHT + 4;
-
->>>>>>> 3375a5cf
     public static readonly COUNT_BASE_4_BYTES = 4 * Math.ceil(UBOMorph.MAX_MORPH_TARGET_COUNT / 4) + 4;
     public static readonly SIZE = UBOMorph.COUNT_BASE_4_BYTES * 4;
 
