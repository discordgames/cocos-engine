--- conflicted
+++ resolved
@@ -994,14 +994,10 @@
      * @param near 近平面距离
      * @param far 远平面距离
      */
-<<<<<<< HEAD
     public static perspective <Out extends IMat4Like> (
             out: Out, fov: number, aspect: number, near: number, far: number,
             isFOVY = true, minClipZ = -1, projectionSignY = 1) {
 
-=======
-    public static perspective <Out extends IMat4Like> (out: Out, fov: number, aspect: number, near: number, far: number, isFOVY = true) {
->>>>>>> 20346a8d
         const f = 1.0 / Math.tan(fov / 2);
         const nf = 1 / (near - far);
 
@@ -1010,11 +1006,7 @@
         out.m02 = 0;
         out.m03 = 0;
         out.m04 = 0;
-<<<<<<< HEAD
         out.m05 = (isFOVY ? f : f * aspect) * projectionSignY;
-=======
-        out.m05 = isFOVY ? f : f * aspect;
->>>>>>> 20346a8d
         out.m06 = 0;
         out.m07 = 0;
         out.m08 = 0;
