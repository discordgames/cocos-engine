/*
 Copyright (c) 2016 Chukong Technologies Inc.
 Copyright (c) 2017-2023 Xiamen Yaji Software Co., Ltd.

 http://www.cocos.com

 Permission is hereby granted, free of charge, to any person obtaining a copy
 of this software and associated documentation files (the "Software"), to deal
 in the Software without restriction, including without limitation the rights to
 use, copy, modify, merge, publish, distribute, sublicense, and/or sell copies
 of the Software, and to permit persons to whom the Software is furnished to do so,
 subject to the following conditions:

 The above copyright notice and this permission notice shall be included in
 all copies or substantial portions of the Software.

 THE SOFTWARE IS PROVIDED "AS IS", WITHOUT WARRANTY OF ANY KIND, EXPRESS OR
 IMPLIED, INCLUDING BUT NOT LIMITED TO THE WARRANTIES OF MERCHANTABILITY,
 FITNESS FOR A PARTICULAR PURPOSE AND NONINFRINGEMENT. IN NO EVENT SHALL THE
 AUTHORS OR COPYRIGHT HOLDERS BE LIABLE FOR ANY CLAIM, DAMAGES OR OTHER
 LIABILITY, WHETHER IN AN ACTION OF CONTRACT, TORT OR OTHERWISE, ARISING FROM,
 OUT OF OR IN CONNECTION WITH THE SOFTWARE OR THE USE OR OTHER DEALINGS IN
 THE SOFTWARE.
*/

import { CCClass } from '../data/class';
import { ValueType } from '../value-types/value-type';
import { Mat4 } from './mat4';
import { IMat3Like, IMat4Like, IQuatLike, IVec3Like } from './type-define';
import { clamp, EPSILON, lerp, random } from './utils';
import { legacyCC } from '../global-exports';

/**
 * @en Representation of 3D vectors and points.
 * @zh 三维向量。
 */
export class Vec3 extends ValueType {
    public static UNIT_X = Object.freeze(new Vec3(1, 0, 0));
    public static UNIT_Y = Object.freeze(new Vec3(0, 1, 0));
    public static UNIT_Z = Object.freeze(new Vec3(0, 0, 1));
    public static RIGHT = Object.freeze(new Vec3(1, 0, 0));
    public static UP = Object.freeze(new Vec3(0, 1, 0));
    public static FORWARD = Object.freeze(new Vec3(0, 0, -1)); // we use -z for view-dir
    public static ZERO = Object.freeze(new Vec3(0, 0, 0));
    public static ONE = Object.freeze(new Vec3(1, 1, 1));
    public static NEG_ONE = Object.freeze(new Vec3(-1, -1, -1));

    /**
     * @en return a Vec3 object with x = 0, y = 0, z = 0.
     * @zh 将目标赋值为零向量
     */
    public static zero<Out extends IVec3Like> (out: Out): Out {
        out.x = 0;
        out.y = 0;
        out.z = 0;
        return out;
    }

    /**
     * @en Obtains a clone of the given vector object
     * @zh 获得指定向量的拷贝
     */
    public static clone <Out extends IVec3Like> (a: Out): Vec3 {
        return new Vec3(a.x, a.y, a.z);
    }

    /**
     * @en Copy the target vector and save the results to out vector object
     * @zh 复制目标向量
     */
    public static copy<Out extends IVec3Like, Vec3Like extends IVec3Like> (out: Out, a: Vec3Like): Out {
        out.x = a.x;
        out.y = a.y;
        out.z = a.z;
        return out;
    }

    /**
     * @en Sets the out vector with the given x, y and z values
     * @zh 设置向量值
     */
    public static set<Out extends IVec3Like> (out: Out, x: number, y: number, z: number): Out {
        out.x = x;
        out.y = y;
        out.z = z;
        return out;
    }

    /**
     * @en Element-wise vector addition and save the results to out vector object
     * @zh 逐元素向量加法
     */
    public static add<Out extends IVec3Like> (out: Out, a: IVec3Like, b: IVec3Like): Out {
        out.x = a.x + b.x;
        out.y = a.y + b.y;
        out.z = a.z + b.z;
        return out;
    }

    /**
     * @en Element-wise vector subtraction and save the results to out vector object
     * @zh 逐元素向量减法
     */
    public static subtract<Out extends IVec3Like> (out: Out, a: IVec3Like, b: IVec3Like): Out {
        out.x = a.x - b.x;
        out.y = a.y - b.y;
        out.z = a.z - b.z;
        return out;
    }

    /**
     * @en Element-wise vector multiplication and save the results to out vector object
     * @zh 逐元素向量乘法 (分量积)
     */
    public static multiply<Out extends IVec3Like> (out: Out, a: IVec3Like, b: IVec3Like): Out {
        out.x = a.x * b.x;
        out.y = a.y * b.y;
        out.z = a.z * b.z;
        return out;
    }

    /**
     * @en Element-wise vector division and save the results to out vector object
     * @zh 逐元素向量除法
     */
    public static divide<Out extends IVec3Like> (out: Out, a: IVec3Like, b: IVec3Like): Out {
        out.x = a.x / b.x;
        out.y = a.y / b.y;
        out.z = a.z / b.z;
        return out;
    }

    /**
     * @en Rounds up by elements of the vector and save the results to out vector object
     * @zh 逐元素向量向上取整
     */
    public static ceil<Out extends IVec3Like> (out: Out, a: IVec3Like): Out {
        out.x = Math.ceil(a.x);
        out.y = Math.ceil(a.y);
        out.z = Math.ceil(a.z);
        return out;
    }

    /**
     * @en Element-wise rounds down of the current vector and save the results to the out vector
     * @zh 逐元素向量向下取整
     */
    public static floor<Out extends IVec3Like> (out: Out, a: IVec3Like): Out {
        out.x = Math.floor(a.x);
        out.y = Math.floor(a.y);
        out.z = Math.floor(a.z);
        return out;
    }

    /**
     * @en Calculates element-wise minimum values and save to the out vector
     * @zh 逐元素向量最小值
     */
    public static min<Out extends IVec3Like> (out: Out, a: IVec3Like, b: IVec3Like): Out {
        out.x = Math.min(a.x, b.x);
        out.y = Math.min(a.y, b.y);
        out.z = Math.min(a.z, b.z);
        return out;
    }

    /**
     * @en Calculates element-wise maximum values and save to the out vector
     * @zh 逐元素向量最大值
     */
    public static max<Out extends IVec3Like> (out: Out, a: IVec3Like, b: IVec3Like): Out {
        out.x = Math.max(a.x, b.x);
        out.y = Math.max(a.y, b.y);
        out.z = Math.max(a.z, b.z);
        return out;
    }

    /**
     * @en Calculates element-wise round results and save to the out vector
     * @zh 逐元素向量四舍五入取整
     */
    public static round<Out extends IVec3Like> (out: Out, a: IVec3Like): Out {
        out.x = Math.round(a.x);
        out.y = Math.round(a.y);
        out.z = Math.round(a.z);
        return out;
    }

    /**
     * @en Vector scalar multiplication and save the results to out vector object
     * @zh 向量标量乘法
     */
    public static multiplyScalar<Out extends IVec3Like, Vec3Like extends IVec3Like > (out: Out, a: Vec3Like, b: number): Out {
        out.x = a.x * b;
        out.y = a.y * b;
        out.z = a.z * b;
        return out;
    }

    /**
     * @en Element-wise multiplication and addition with the equation: a + b * scale
     * @zh 逐元素向量乘加: A + B * scale
     */
    public static scaleAndAdd<Out extends IVec3Like> (out: Out, a: IVec3Like, b: IVec3Like, scale: number): Out {
        out.x = a.x + b.x * scale;
        out.y = a.y + b.y * scale;
        out.z = a.z + b.z * scale;
        return out;
    }

    /**
     * @en Calculates the euclidean distance of two vectors
     * @zh 求两向量的欧氏距离
     */
    public static distance (a: IVec3Like, b: IVec3Like): number {
        const x = b.x - a.x;
        const y = b.y - a.y;
        const z = b.z - a.z;
        return Math.sqrt(x * x + y * y + z * z);
    }

    /**
     * @en Calculates the squared euclidean distance of two vectors
     * @zh 求两向量的欧氏距离平方
     */
    public static squaredDistance (a: IVec3Like, b: IVec3Like): number {
        const x = b.x - a.x;
        const y = b.y - a.y;
        const z = b.z - a.z;
        return x * x + y * y + z * z;
    }

    /**
     * @en Calculates the length of the vector
     * @zh 求向量长度
     */
    public static len (a: IVec3Like): number {
        const x = a.x;
        const y = a.y;
        const z = a.z;
        return Math.sqrt(x * x + y * y + z * z);
    }

    /**
     * @en Calculates the squared length of the vector
     * @zh 求向量长度平方
     */
    public static lengthSqr (a: IVec3Like): number {
        const x = a.x;
        const y = a.y;
        const z = a.z;
        return x * x + y * y + z * z;
    }

    /**
     * @en Sets each element to its negative value
     * @zh 逐元素向量取负
     */
    public static negate<Out extends IVec3Like> (out: Out, a: IVec3Like): Out {
        out.x = -a.x;
        out.y = -a.y;
        out.z = -a.z;
        return out;
    }

    /**
     * @en Sets each element to its inverse value, zero value will become Infinity
     * @zh 逐元素向量取倒数，接近 0 时返回 Infinity
     */
    public static invert<Out extends IVec3Like> (out: Out, a: IVec3Like): Out {
        out.x = 1.0 / a.x;
        out.y = 1.0 / a.y;
        out.z = 1.0 / a.z;
        return out;
    }

    /**
     * @en Sets each element to its inverse value, zero value will remain zero
     * @zh 逐元素向量取倒数，接近 0 时返回 0
     */
    public static invertSafe<Out extends IVec3Like> (out: Out, a: IVec3Like): Out {
        const x = a.x;
        const y = a.y;
        const z = a.z;

        if (Math.abs(x) < EPSILON) {
            out.x = 0;
        } else {
            out.x = 1.0 / x;
        }

        if (Math.abs(y) < EPSILON) {
            out.y = 0;
        } else {
            out.y = 1.0 / y;
        }

        if (Math.abs(z) < EPSILON) {
            out.z = 0;
        } else {
            out.z = 1.0 / z;
        }

        return out;
    }

    /**
     * @en Sets the normalized vector to the out vector, returns a zero vector if input is a zero vector.
     * @zh 归一化向量，输入零向量将会返回零向量。
     */
    public static normalize<Out extends IVec3Like> (out: Out, a: IVec3Like): Out {
        const x = a.x;
        const y = a.y;
        const z = a.z;

        let len = x * x + y * y + z * z;
        if (len > 0) {
            len = 1 / Math.sqrt(len);
            out.x = x * len;
            out.y = y * len;
            out.z = z * len;
        } else {
            out.x = 0;
            out.y = 0;
            out.z = 0;
        }
        return out;
    }

    /**
     * @en Calculates the dot product of the vector
     * @zh 向量点积（数量积）
     */
    public static dot <Out extends IVec3Like> (a: Out, b: IVec3Like): number {
        return a.x * b.x + a.y * b.y + a.z * b.z;
    }

    /**
     * @en Calculates the cross product of the vector
     * @zh 向量叉积（向量积）
     */
    public static cross<Out extends IVec3Like> (out: Out, a: IVec3Like, b: IVec3Like): Out {
        const { x: ax, y: ay, z: az } = a;
        const { x: bx, y: by, z: bz } = b;
        out.x = ay * bz - az * by;
        out.y = az * bx - ax * bz;
        out.z = ax * by - ay * bx;
        return out;
    }

    /**
     * @en Calculates the linear interpolation between two vectors with a given ratio: A + t * (B - A)
     * @zh 逐元素向量线性插值： A + t * (B - A)
     */
    public static lerp<Out extends IVec3Like> (out: Out, a: IVec3Like, b: IVec3Like, t: number): Out {
        out.x = a.x + t * (b.x - a.x);
        out.y = a.y + t * (b.y - a.y);
        out.z = a.z + t * (b.z - a.z);
        return out;
    }

    /**
     * @zh 球面线性插值。多用于插值两个方向向量。
     * @en Spherical linear interpolation. Commonly used in interpolation between directional vectors.
     * @param out @zh 输出向量。 @en Output vector.
     * @param from @zh 起点向量。 @en Start vector.
     * @param to @zh 终点向量。 @en Destination vector.
     * @param t @zh 插值参数。@en Interpolation parameter.
     * @returns `out`
     * @description
     * @zh
     * - 如果 `from`、`to` 中任何一个接近零向量，则结果就是 `from` 到 `to` 线性插值的结果；
     *
     * - 否则，如果 `from`、`to` 方向刚好接近相反，
     * 则结果向量是满足以下条件的一个向量：结果向量和两个输入向量的夹角之比是 `t`，其长度是 `from` 到 `to` 的长度线性插值的结果；
     *
     * - 否则，结果是从标准化后的 `from` 到 标准化后的 `to`
     * 进行球面线性插值的结果乘以 `from` 到 `to` 的长度线性插值后的长度。
     * @en
     * - If either `from` or `to` is close to zero vector,
     * the result would be the (non-spherical) linear interpolation result from `from` to `to`.
     *
     * - Otherwise, if `from` and `to` have almost opposite directions,
     * the result would be such a vector so that:
     * The angle ratio between result vector and input vectors is `t`,
     * the length of result vector is the linear interpolation of lengths from `from` to `to`.
     *
     * - Otherwise, the result would be the spherical linear interpolation result
     * from normalized `from` to normalized `to`,
     * then scaled by linear interpolation of lengths from `from` to `to`.
     */
    public static slerp= ((): <Out extends IVec3Like>(out: Out, from: Readonly<IVec3Like>, to: Readonly<IVec3Like>, t: number) => Out => {
        const cacheV1 = new Vec3();
        const cacheV2 = new Vec3();
        const cacheV3 = new Vec3();
        return <Out extends IVec3Like> (out: Out, from: Readonly<IVec3Like>, to: Readonly<IVec3Like>, t: number): Out => {
            const EPSILON = 1e-5;
            const lenFrom = Vec3.len(from);
            const lenTo = Vec3.len(to);
            if (lenFrom < EPSILON || lenTo < EPSILON) {
                return Vec3.lerp(out, from, to, t);
            }
            const lenLerped = lerp(lenFrom, lenTo, t);
            const dot = Vec3.dot(from, to) / (lenFrom * lenTo);
            if (dot > 1.0 - EPSILON) {
                // If the directions are almost same, slerp should be close to lerp.
                return Vec3.lerp(out, from, to, t);
            } else if (dot < -1.0 + EPSILON) {
                // If the directions are almost opposite,
                // every vector that orthonormal to the directions can be the rotation axis.
                const fromNormalized = Vec3.multiplyScalar(cacheV1, from, 1.0 / lenFrom);
                const axis = chooseAnyPerpendicular(cacheV2, fromNormalized);
                const angle = Math.PI * t;
                rotateAxisAngle(cacheV3, fromNormalized, axis, angle);
                Vec3.multiplyScalar(out, cacheV3, lenLerped);
                return out;
            } else {
                // Do not have to clamp. We done it before.
                const dotClamped = dot;
                const theta = Math.acos(dotClamped) * t;
                const fromNormalized = Vec3.multiplyScalar(cacheV1, from, 1.0 / lenFrom);
                const toNormalized = Vec3.multiplyScalar(cacheV2, to, 1.0 / lenTo);
                Vec3.scaleAndAdd(cacheV3, toNormalized, fromNormalized, -dotClamped);
                Vec3.normalize(cacheV3, cacheV3);
                Vec3.multiplyScalar(cacheV3, cacheV3, Math.sin(theta));
                Vec3.scaleAndAdd(cacheV3, cacheV3, fromNormalized, Math.cos(theta));
                Vec3.multiplyScalar(out, cacheV3, lenLerped);
                return out;
            }
        };
    })();

    /**
     * @en Generates a uniformly distributed random vector points from center to the surface of the unit sphere
     * @zh 生成一个在单位球体上均匀分布的随机向量
     * @param scale vector length
     */
    public static random<Out extends IVec3Like> (out: Out, scale?: number): Out {
        scale = scale || 1.0;

        const phi = random() * 2.0 * Math.PI;
        const cosTheta = random() * 2 - 1;
        const sinTheta = Math.sqrt(1 - cosTheta * cosTheta);

        out.x = sinTheta * Math.cos(phi) * scale;
        out.y = sinTheta * Math.sin(phi) * scale;
        out.z = cosTheta * scale;
        return out;
    }

    /**
     * @en Vector and fourth order matrix multiplication, will complete the vector with a fourth value as one
     * @zh 向量与四维矩阵乘法，默认向量第四位为 1。
     */
    public static transformMat4 <Out extends IVec3Like> (out: Out, a: IVec3Like, m: IMat4Like): Out {
        const x = a.x;
        const y = a.y;
        const z = a.z;
        let rhw = m.m03 * x + m.m07 * y + m.m11 * z + m.m15;
        rhw = rhw ? 1 / rhw : 1;
        out.x = (m.m00 * x + m.m04 * y + m.m08 * z + m.m12) * rhw;
        out.y = (m.m01 * x + m.m05 * y + m.m09 * z + m.m13) * rhw;
        out.z = (m.m02 * x + m.m06 * y + m.m10 * z + m.m14) * rhw;
        return out;
    }

    /**
     * @en Vector and fourth order matrix multiplication, will complete the vector with a fourth element as one
     * @zh 向量与四维矩阵乘法，默认向量第四位为 0。
     */
    public static transformMat4Normal<Out extends IVec3Like> (out: Out, a: IVec3Like, m: IMat4Like): Out {
        const x = a.x;
        const y = a.y;
        const z = a.z;
        let rhw = m.m03 * x + m.m07 * y + m.m11 * z;
        rhw = rhw ? 1 / rhw : 1;
        out.x = (m.m00 * x + m.m04 * y + m.m08 * z) * rhw;
        out.y = (m.m01 * x + m.m05 * y + m.m09 * z) * rhw;
        out.z = (m.m02 * x + m.m06 * y + m.m10 * z) * rhw;
        return out;
    }

    /**
     * @en Vector and third order matrix multiplication
     * @zh 向量与三维矩阵乘法
     */
    public static transformMat3<Out extends IVec3Like> (out: Out, a: IVec3Like, m: IMat3Like): Out {
        const x = a.x;
        const y = a.y;
        const z = a.z;
        out.x = x * m.m00 + y * m.m03 + z * m.m06;
        out.y = x * m.m01 + y * m.m04 + z * m.m07;
        out.z = x * m.m02 + y * m.m05 + z * m.m08;
        return out;
    }

    /**
     * @en Affine transformation vector
     * @zh 向量仿射变换
     */
    public static transformAffine<Out extends IVec3Like> (out: Out, v: IVec3Like, m: IMat4Like): Out {
        const x = v.x;
        const y = v.y;
        const z = v.z;
        out.x = m.m00 * x + m.m04 * y + m.m08 * z + m.m12;
        out.y = m.m01 * x + m.m05 * y + m.m09 * z + m.m13;
        out.z = m.m02 * x + m.m06 * y + m.m10 * z + m.m14;
        return out;
    }

    /**
     * @en Vector quaternion multiplication: q*a*q^{-1}.
     * @zh 向量四元数乘法：q*a*q^{-1}。
     */
    public static transformQuat<Out extends IVec3Like> (out: Out, a: IVec3Like, q: IQuatLike): Out {
        // benchmarks: http://jsperf.com/quaternion-transform-Vec3-implementations

        // calculate quat * vec
        const ix = q.w * a.x + q.y * a.z - q.z * a.y;
        const iy = q.w * a.y + q.z * a.x - q.x * a.z;
        const iz = q.w * a.z + q.x * a.y - q.y * a.x;
        const iw = -q.x * a.x - q.y * a.y - q.z * a.z;

        // calculate result * inverse quat
        out.x = ix * q.w + iw * -q.x + iy * -q.z - iz * -q.y;
        out.y = iy * q.w + iw * -q.y + iz * -q.x - ix * -q.z;
        out.z = iz * q.w + iw * -q.z + ix * -q.y - iy * -q.x;
        return out;
    }

    /**
     * @en Transforms the current vector with given scale, rotation and translation in order
     * @zh 以缩放 -> 旋转 -> 平移顺序变换向量
     */
    public static transformRTS<Out extends IVec3Like> (out: Out, a: IVec3Like, r: IQuatLike, t: IVec3Like, s: IVec3Like): Out {
        const x = a.x * s.x;
        const y = a.y * s.y;
        const z = a.z * s.z;
        const ix = r.w * x + r.y * z - r.z * y;
        const iy = r.w * y + r.z * x - r.x * z;
        const iz = r.w * z + r.x * y - r.y * x;
        const iw = -r.x * x - r.y * y - r.z * z;
        out.x = ix * r.w + iw * -r.x + iy * -r.z - iz * -r.y + t.x;
        out.y = iy * r.w + iw * -r.y + iz * -r.x - ix * -r.z + t.y;
        out.z = iz * r.w + iw * -r.z + ix * -r.y - iy * -r.x + t.z;
        return out;
    }

    /**
     * @en Transforms the current vector with given scale, rotation and translation in reverse order
     * @zh 以平移 -> 旋转 -> 缩放顺序逆变换向量
     */
    public static transformInverseRTS<Out extends IVec3Like> (out: Out, a: IVec3Like, r: IQuatLike, t: IVec3Like, s: IVec3Like): Out {
        const x = a.x - t.x;
        const y = a.y - t.y;
        const z = a.z - t.z;
        const ix = r.w * x - r.y * z + r.z * y;
        const iy = r.w * y - r.z * x + r.x * z;
        const iz = r.w * z - r.x * y + r.y * x;
        const iw = r.x * x + r.y * y + r.z * z;
        out.x = (ix * r.w + iw * r.x + iy * r.z - iz * r.y) / s.x;
        out.y = (iy * r.w + iw * r.y + iz * r.x - ix * r.z) / s.y;
        out.z = (iz * r.w + iw * r.z + ix * r.y - iy * r.x) / s.z;
        return out;
    }

    /**
     * @en Rotates the vector with specified angle around X axis
     * @zh 绕 X 轴旋转向量指定弧度
     * @param v rotation vector
     * @param o center of rotation
     * @param a radiance of rotation
     */
    public static rotateX<Out extends IVec3Like> (out: Out, v: IVec3Like, o: IVec3Like, a: number): Out {
        // Translate point to the origin
        const x = v.x - o.x;
        const y = v.y - o.y;
        const z = v.z - o.z;

        // perform rotation
        const cos = Math.cos(a);
        const sin = Math.sin(a);
        const rx = x;
        const ry = y * cos - z * sin;
        const rz = y * sin + z * cos;

        // translate to correct position
        out.x = rx + o.x;
        out.y = ry + o.y;
        out.z = rz + o.z;

        return out;
    }

    /**
     * @en Rotates the vector with specified angle around Y axis
     * @zh 绕 Y 轴旋转向量指定弧度
     * @param v rotation vector
     * @param o center of rotation
     * @param a radiance of rotation
     */
    public static rotateY<Out extends IVec3Like> (out: Out, v: IVec3Like, o: IVec3Like, a: number): Out {
        // Translate point to the origin
        const x = v.x - o.x;
        const y = v.y - o.y;
        const z = v.z - o.z;

        // perform rotation
        const cos = Math.cos(a);
        const sin = Math.sin(a);
        const rx = z * sin + x * cos;
        const ry = y;
        const rz = z * cos - x * sin;

        // translate to correct position
        out.x = rx + o.x;
        out.y = ry + o.y;
        out.z = rz + o.z;

        return out;
    }

    /**
     * @en Rotates the vector with specified angle around Z axis
     * @zh 绕 Z 轴旋转向量指定弧度
     * @param v rotation vector
     * @param o center of rotation
     * @param a radiance of rotation
     */
    public static rotateZ<Out extends IVec3Like> (out: Out, v: IVec3Like, o: IVec3Like, a: number): Out {
        // Translate point to the origin
        const x = v.x - o.x;
        const y = v.y - o.y;
        const z = v.z - o.z;

        // perform rotation
        const cos = Math.cos(a);
        const sin = Math.sin(a);
        const rx = x * cos - y * sin;
        const ry = x * sin + y * cos;
        const rz = z;

        // translate to correct position
        out.x = rx + o.x;
        out.y = ry + o.y;
        out.z = rz + o.z;

        return out;
    }

    /**
     * @en Rotates the vector with specified angle around any n axis
     * @zh 绕任意 n 轴旋转向量指定弧度
     * @param v rotation vector
     * @param o center of rotation
     * @param n axis of rotation
     * @param a radiance of rotation
     */
    public static rotateN<Out extends IVec3Like> (out: Out, v: IVec3Like, o: IVec3Like, n: IVec3Like, a: number): Out {
        // Translate point to the origin
        const x = v.x - o.x;
        const y = v.y - o.y;
        const z = v.z - o.z;

        // perform rotation
        const nx = n.x;
        const ny = n.y;
        const nz = n.z;

        const cos = Math.cos(a);
        const sin = Math.sin(a);
        const rx = x * (nx * nx * (1.0 - cos) + cos) + y * (nx * ny * (1.0 - cos) - nx * sin) + z * (nx * nz * (1.0 - cos) + ny * sin);
        const ry = x * (nx * ny * (1.0 - cos) + nz * sin) + y * (ny * ny * (1.0 - cos) + cos) + z * (ny * nz * (1.0 - cos) - nx * sin);
        const rz = x * (nx * nz * (1.0 - cos) - ny * sin) + y * (ny * nz * (1.0 - cos) + nx * sin) + z * (nz * nz * (1.0 - cos) + cos);

        // translate to correct position
        out.x = rx + o.x;
        out.y = ry + o.y;
        out.z = rz + o.z;

        return out;
    }

    /**
     * @en Converts the given vector to an array
     * @zh 向量转数组
     * @param ofs Array Start Offset
     */
    public static toArray <Out extends IWritableArrayLike<number>> (out: Out, v: IVec3Like, ofs = 0): Out {
        out[ofs + 0] = v.x;
        out[ofs + 1] = v.y;
        out[ofs + 2] = v.z;

        return out;
    }

    /**
     * @en Converts the given array to a vector
     * @zh 数组转向量
     * @param ofs Array Start Offset
     */
    public static fromArray <Out extends IVec3Like> (out: Out, arr: IWritableArrayLike<number>, ofs = 0): Out {
        out.x = arr[ofs + 0];
        out.y = arr[ofs + 1];
        out.z = arr[ofs + 2];
        return out;
    }

    /**
     * @en Check the equality of the two given vectors
     * @zh 向量等价判断
     */
    public static strictEquals (a: IVec3Like, b: IVec3Like): boolean {
        return a.x === b.x && a.y === b.y && a.z === b.z;
    }

    /**
     * @en Check whether the two given vectors are approximately equivalent
     * @zh 排除浮点数误差的向量近似等价判断
     */
    public static equals (a: IVec3Like, b: IVec3Like, epsilon = EPSILON): boolean {
        const { x: a0, y: a1, z: a2 } = a;
        const { x: b0, y: b1, z: b2 } = b;
        return (
            Math.abs(a0 - b0)
            <= epsilon * Math.max(1.0, Math.abs(a0), Math.abs(b0))
            && Math.abs(a1 - b1)
            <= epsilon * Math.max(1.0, Math.abs(a1), Math.abs(b1))
            && Math.abs(a2 - b2)
            <= epsilon * Math.max(1.0, Math.abs(a2), Math.abs(b2))
        );
    }

    /**
     * @en Calculates the radian angle between two vectors
     * @zh 求两向量夹角弧度
     */
    public static angle (a: IVec3Like, b: IVec3Like): number {
        const magSqr1 = a.x * a.x + a.y * a.y + a.z * a.z;
        const magSqr2 = b.x * b.x + b.y * b.y + b.z * b.z;

        if (magSqr1 === 0 || magSqr2 === 0) {
            return 0.0;
        }

        const dot = a.x * b.x + a.y * b.y + a.z * b.z;
        let cosine = dot / (Math.sqrt(magSqr1 * magSqr2));
        cosine = clamp(cosine, -1.0, 1.0);
        return Math.acos(cosine);
    }

    /**
<<<<<<< HEAD
     * @en Calculates the projection vector on the specified plane.
     * @zh 计算向量在指定平面上的投影。
     * @param a @zh 向量。 @en The vector.
     * @param n @zh 平面法线。@en The plane's normal.
     */
    public static projectOnPlane = (() => {
        const cacheProjOnNormal = new Vec3();
        // eslint-disable-next-line arrow-body-style
        return <Out extends IVec3Like> (out: Out, a: IVec3Like, n: IVec3Like) => {
            return Vec3.subtract(out, a, Vec3.project(cacheProjOnNormal, a, n));
        };
    })();
=======
     * @en Calculates the projection vector on the specified plane
     * @zh 计算向量在指定平面上的投影
     * @param a projection vector
     * @param n the normal line of specified plane
     */
    public static projectOnPlane<Out extends IVec3Like> (out: Out, a: IVec3Like, n: IVec3Like): Out {
        return Vec3.subtract(out, a, Vec3.project(out, a, n));
    }
>>>>>>> 53f42008

    /**
     * @en Calculates the projection on the specified vector
     * @zh 计算向量在指定向量上的投影
     * @param a projection vector
     * @param b target vector
     */
    public static project<Out extends IVec3Like> (out: Out, a: IVec3Like, b: IVec3Like): Out {
        const sqrLen = Vec3.lengthSqr(b);
        if (sqrLen < 0.000001) {
            return Vec3.set(out, 0, 0, 0);
        } else {
            return Vec3.multiplyScalar(out, b, Vec3.dot(a, b) / sqrLen);
        }
    }

    /**
     * @en Calculates a new position from current to target no more than `maxStep` distance.
     * @zh 计算一个新位置从当前位置移动不超过 `maxStep` 距离到目标位置。
     * @param current current position
     * @param target target position
     * @param maxStep maximum moving distance
     */
    public static moveTowards<Out extends IVec3Like> (out: Out, current: IVec3Like, target: IVec3Like, maxStep: number): Out {
        const deltaX = target.x - current.x;
        const deltaY = target.y - current.y;
        const deltaZ = target.z - current.z;

        const distanceSqr = deltaX * deltaX + deltaY * deltaY + deltaZ * deltaZ;
        if (distanceSqr === 0 || (maxStep >= 0 && distanceSqr < maxStep * maxStep)) {
            out.x = target.x;
            out.y = target.y;
            out.z = target.z;
            return out;
        }

        const distance = Math.sqrt(distanceSqr);
        const scale = maxStep / distance;
        out.x = current.x + deltaX * scale;
        out.y = current.y + deltaY * scale;
        out.z = current.z + deltaZ * scale;
        return out;
    }

    /**
     * @en x component.
     * @zh x 分量。
     */
    public declare x: number;

    /**
     * @en y component.
     * @zh y 分量。
     */
    public declare y: number;

    /**
     * @en z component.
     * @zh z 分量。
     */
    public declare z: number;

    constructor (v: Vec3);

    constructor (x?: number, y?: number, z?: number);

    constructor (x?: number | Vec3, y?: number, z?: number) {
        super();
        if (typeof x === 'object') {
            this.x = x.x;
            this.y = x.y;
            this.z = x.z;
        } else {
            this.x = x || 0;
            this.y = y || 0;
            this.z = z || 0;
        }
    }

    /**
     * @en clone a Vec3 value
     * @zh 克隆当前向量。
     */
    public clone (): Vec3 {
        return new Vec3(this.x, this.y, this.z);
    }

    /**
     * @en Set the current vector value with the given vector.
     * @zh 设置当前向量使其与指定向量相等。
     * @param other Specified vector
     * @returns `this`
     */
    public set (other: Vec3): Vec3;

    /**
     * @en Set the value of each component of the current vector.
     * @zh 设置当前向量的具体分量值。
     * @param x x value
     * @param y y value
     * @param z z value
     * @returns `this`
     */
    public set (x?: number, y?: number, z?: number): Vec3;

    public set (x?: number | Vec3, y?: number, z?: number): Vec3 {
        if (typeof x === 'object') {
            this.x = x.x;
            this.y = x.y;
            this.z = x.z;
        } else {
            this.x = x || 0;
            this.y = y || 0;
            this.z = z || 0;
        }
        return this;
    }

    /**
     * @en Check whether the vector approximately equals another one.
     * @zh 判断当前向量是否在误差范围内与指定向量相等。
     * @param other Specified vector
     * @param epsilon The error allowed. It`s should be a non-negative number.
     * @returns Returns `true` when the components of both vectors are equal within the specified range of error; otherwise it returns `false`.
     */
    public equals (other: Vec3, epsilon = EPSILON): boolean {
        return (
            Math.abs(this.x - other.x) <= epsilon
            && Math.abs(this.y - other.y) <= epsilon
            && Math.abs(this.z - other.z) <= epsilon
        );
    }

    /**
     * @en Check whether the vector approximately equals another one.
     * @zh 判断当前向量是否在误差范围内与指定分量的向量相等。
     * @param x The x value of specified vector
     * @param y The y value of specified vector
     * @param z The z value of specified vector
     * @param epsilon The error allowed. It`s should be a non-negative number.
     * @returns Returns `true` when the components of both vectors are equal within the specified range of error; otherwise it returns `false`.
     */
    public equals3f (x: number, y: number, z: number, epsilon = EPSILON): boolean {
        return (
            Math.abs(this.x - x) <= epsilon
            && Math.abs(this.y - y) <= epsilon
            && Math.abs(this.z - z) <= epsilon
        );
    }

    /**
     * @en Check whether the current vector strictly equals another Vec3.
     * @zh 判断当前向量是否与指定向量相等。
     * @param other specified vector
     * @returns Returns `true` when the components of both vectors are equal within the specified range of error; otherwise it returns `false`.
     */
    public strictEquals (other: Vec3): boolean {
        return this.x === other.x && this.y === other.y && this.z === other.z;
    }

    /**
     * @en Check whether the current vector strictly equals another Vec3.
     * @zh 判断当前向量是否与指定分量的向量相等。
     * @param x The x value of specified vector
     * @param y The y value of specified vector
     * @param z The z value of specified vector
     * @returns Returns `true` when the components of both vectors are equal within the specified range of error; otherwise it returns `false`.
     */
    public strictEquals3f (x: number, y: number, z: number): boolean {
        return this.x === x && this.y === y && this.z === z;
    }

    /**
     * @en Transform to string with vector information.
     * @zh 返回当前向量的字符串表示。
     * @returns The string with vector information
     */
    public toString (): string {
        return `(${this.x.toFixed(2)}, ${this.y.toFixed(2)}, ${this.z.toFixed(2)})`;
    }

    /**
     * @en Calculate linear interpolation result between this vector and another one with given ratio.
     * @zh 根据指定的插值比率，从当前向量到目标向量之间做插值。
     * @param to Target vector
     * @param ratio The interpolation coefficient.The range is [0,1].
     */
    public lerp (to: Vec3, ratio: number): Vec3 {
        this.x += ratio * (to.x - this.x);
        this.y += ratio * (to.y - this.y);
        this.z += ratio * (to.z - this.z);
        return this;
    }

    /**
     * @en Adds the current vector with another one and return this
     * @zh 向量加法。将当前向量与指定向量的相加
     * @param other specified vector
     */
    public add (other: Vec3): Vec3 {
        this.x += other.x;
        this.y += other.y;
        this.z += other.z;
        return this;
    }

    /**
     * @en Adds the current vector with another one and return this
     * @zh 向量加法。将当前向量与指定分量的向量相加
     * @param x The x value of specified vector
     * @param y The y value of specified vector
     * @param z The z value of specified vector
     */
    public add3f (x: number, y: number, z: number): Vec3 {
        this.x += x;
        this.y += y;
        this.z += z;
        return this;
    }

    /**
     * @en Subtracts one vector from this, and returns this.
     * @zh 向量减法。将当前向量减去指定向量的结果。
     * @param other specified vector
     */
    public subtract (other: Vec3): Vec3 {
        this.x -= other.x;
        this.y -= other.y;
        this.z -= other.z;
        return this;
    }

    /**
     * @en Subtracts one vector from this, and returns this.
     * @zh 向量减法。将当前向量减去指定分量的向量
     * @param x The x value of specified vector
     * @param y The y value of specified vector
     * @param z The z value of specified vector
     */
    public subtract3f (x: number, y: number, z: number): Vec3 {
        this.x -= x;
        this.y -= y;
        this.z -= z;
        return this;
    }

    /**
     * @en Multiplies the current vector with a number, and returns this.
     * @zh 向量数乘。将当前向量数乘指定标量
     * @param scalar scalar number
     */
    public multiplyScalar (scalar: number): Vec3 {
        if (typeof scalar === 'object') { console.warn('should use Vec3.multiply for vector * vector operation'); }
        this.x *= scalar;
        this.y *= scalar;
        this.z *= scalar;
        return this;
    }

    /**
     * @en Multiplies the current vector with another one and return this
     * @zh 向量乘法。将当前向量乘以与指定向量的结果赋值给当前向量。
     * @param other specified vector
     */
    public multiply (other: Vec3): Vec3 {
        if (typeof other !== 'object') { console.warn('should use Vec3.scale for vector * scalar operation'); }
        this.x *= other.x;
        this.y *= other.y;
        this.z *= other.z;
        return this;
    }

    /**
     * @en Multiplies the current vector with another one and return this
     * @zh 向量乘法。将当前向量与指定分量的向量相乘的结果赋值给当前向量。
     * @param x The x value of specified vector
     * @param y The y value of specified vector
     * @param z The z value of specified vector
     */
    public multiply3f (x: number, y: number, z: number): Vec3 {
        this.x *= x;
        this.y *= y;
        this.z *= z;
        return this;
    }

    /**
     * @en Element-wisely divides this vector with another one, and return this.
     * @zh 向量逐元素相除。将当前向量与指定分量的向量相除的结果赋值给当前向量。
     * @param other specified vector
     */
    public divide (other: Vec3): Vec3 {
        this.x /= other.x;
        this.y /= other.y;
        this.z /= other.z;
        return this;
    }

    /**
     * @en Element-wisely divides this vector with another one, and return this.
     * @zh 向量逐元素相除。将当前向量与指定分量的向量相除的结果赋值给当前向量。
     * @param x The x value of specified vector
     * @param y The y value of specified vector
     * @param z The z value of specified vector
     */
    public divide3f (x: number, y: number, z: number): Vec3 {
        this.x /= x;
        this.y /= y;
        this.z /= z;
        return this;
    }

    /**
     * @en Sets each component of this vector with its negative value
     * @zh 将当前向量的各个分量取反
     */
    public negative (): Vec3 {
        this.x = -this.x;
        this.y = -this.y;
        this.z = -this.z;
        return this;
    }

    /**
     * @en Clamp the vector between minInclusive and maxInclusive.
     * @zh 设置当前向量的值，使其各个分量都处于指定的范围内。
     * @param minInclusive Minimum value allowed
     * @param maxInclusive Maximum value allowed
     * @returns `this`
     */
    public clampf (minInclusive: Vec3, maxInclusive: Vec3): Vec3 {
        this.x = clamp(this.x, minInclusive.x, maxInclusive.x);
        this.y = clamp(this.y, minInclusive.y, maxInclusive.y);
        this.z = clamp(this.z, minInclusive.z, maxInclusive.z);
        return this;
    }

    /**
     * @en Calculates the dot product with another vector
     * @zh 向量点乘。
     * @param other specified vector
     * @returns The result of calculates the dot product with another vector
     */
    public dot (other: Vec3): number {
        return this.x * other.x + this.y * other.y + this.z * other.z;
    }

    /**
     * @en Calculates the cross product with another vector.
     * @zh 向量叉乘。将当前向量左叉乘指定向量
     * @param other specified vector
     */
    public cross (other: Vec3): Vec3 {
        const { x: ax, y: ay, z: az } = this;
        const { x: bx, y: by, z: bz } = other;

        this.x = ay * bz - az * by;
        this.y = az * bx - ax * bz;
        this.z = ax * by - ay * bx;
        return this;
    }

    /**
     * @en Returns the length of this vector.
     * @zh 计算向量的长度（模）。
     * @returns Length of vector
     */
    public length (): number {
        return Math.sqrt(this.x * this.x + this.y * this.y + this.z * this.z);
    }

    /**
     * @en Returns the squared length of this vector.
     * @zh 计算向量长度（模）的平方。
     * @returns the squared length of this vector
     */
    public lengthSqr (): number {
        return this.x * this.x + this.y * this.y + this.z * this.z;
    }

    /**
     * @en Normalize the current vector.
     * @zh 将当前向量归一化
     */
    public normalize (): Vec3 {
        const x = this.x;
        const y = this.y;
        const z = this.z;

        let len = x * x + y * y + z * z;
        if (len > 0) {
            len = 1 / Math.sqrt(len);
            this.x = x * len;
            this.y = y * len;
            this.z = z * len;
        }

        return this;
    }

    /**
     * @en Transforms the vec3 with a mat4. 4th vector component is implicitly '1'
     * @zh 将当前向量视为 w 分量为 1 的四维向量，应用四维矩阵变换到当前矩阵
     * @param matrix matrix to transform with
     */
    public transformMat4 (matrix: Mat4): Vec3 {
        const x = this.x;
        const y = this.y;
        const z = this.z;
        let rhw = matrix.m03 * x + matrix.m07 * y + matrix.m11 * z + matrix.m15;
        rhw = rhw ? 1 / rhw : 1;
        this.x = (matrix.m00 * x + matrix.m04 * y + matrix.m08 * z + matrix.m12) * rhw;
        this.y = (matrix.m01 * x + matrix.m05 * y + matrix.m09 * z + matrix.m13) * rhw;
        this.z = (matrix.m02 * x + matrix.m06 * y + matrix.m10 * z + matrix.m14) * rhw;
        return this;
    }
}

CCClass.fastDefine('cc.Vec3', Vec3, { x: 0, y: 0, z: 0 });
legacyCC.Vec3 = Vec3;

export function v3 (other: Vec3): Vec3;
export function v3 (x?: number, y?: number, z?: number): Vec3;

export function v3 (x?: number | Vec3, y?: number, z?: number): Vec3 {
    return new Vec3(x as any, y, z);
}

/**
 * Chooses an arbitrary unit vector that is perpendicular to input.
 */
function chooseAnyPerpendicular (out: Vec3, v: Readonly<Vec3>): Vec3 {
    const { x, y, z } = v;
    // 1. Drop the component with minimal magnitude.
    // 2. Negate one of the remain components.
    // 3. Swap the remain components.
    const absX = Math.abs(x);
    const absY = Math.abs(y);
    const absZ = Math.abs(z);
    if (absX < absY && absX < absZ) {
        Vec3.set(out, 0.0, z, -y);
    } else if (absY < absZ) {
        Vec3.set(out, z, 0.0, -x);
    } else {
        Vec3.set(out, y, -x, 0.0);
    }
    return Vec3.normalize(out, out);
}

/**
 * Rotates `input` around `axis` for `angle` radians.
 */
const rotateAxisAngle = ((): (out: Vec3, input: Readonly<Vec3>, axis: Readonly<Vec3>, angle: number) => Vec3 => {
    // TODO: can this cause v8 hidden class problem?
    const cacheQ = { x: 0.0, y: 0.0, z: 0.0, w: 0.0 };
    return (out: Vec3, input: Readonly<Vec3>, axis: Readonly<Vec3>, angle: number): Vec3 => {
        // This should be equivalent to `Quat.fromAxisAngle(cacheQ, axis, angle)`.
        // Here we duplicate the code to avoid circular reference.

        const rad = angle * 0.5;
        const s = Math.sin(rad);
        cacheQ.x = s * axis.x;
        cacheQ.y = s * axis.y;
        cacheQ.z = s * axis.z;
        cacheQ.w = Math.cos(rad);

        Vec3.transformQuat(out, input, cacheQ);
        return out;
    };
})();

legacyCC.v3 = v3;<|MERGE_RESOLUTION|>--- conflicted
+++ resolved
@@ -29,6 +29,7 @@
 import { IMat3Like, IMat4Like, IQuatLike, IVec3Like } from './type-define';
 import { clamp, EPSILON, lerp, random } from './utils';
 import { legacyCC } from '../global-exports';
+import { warn } from '../platform';
 
 /**
  * @en Representation of 3D vectors and points.
@@ -749,29 +750,18 @@
     }
 
     /**
-<<<<<<< HEAD
      * @en Calculates the projection vector on the specified plane.
      * @zh 计算向量在指定平面上的投影。
      * @param a @zh 向量。 @en The vector.
      * @param n @zh 平面法线。@en The plane's normal.
      */
-    public static projectOnPlane = (() => {
+    public static projectOnPlane = ((): <Out extends IVec3Like>(out: Out, a: IVec3Like, n: IVec3Like) => Out => {
         const cacheProjOnNormal = new Vec3();
         // eslint-disable-next-line arrow-body-style
-        return <Out extends IVec3Like> (out: Out, a: IVec3Like, n: IVec3Like) => {
+        return <Out extends IVec3Like> (out: Out, a: IVec3Like, n: IVec3Like): Out => {
             return Vec3.subtract(out, a, Vec3.project(cacheProjOnNormal, a, n));
         };
     })();
-=======
-     * @en Calculates the projection vector on the specified plane
-     * @zh 计算向量在指定平面上的投影
-     * @param a projection vector
-     * @param n the normal line of specified plane
-     */
-    public static projectOnPlane<Out extends IVec3Like> (out: Out, a: IVec3Like, n: IVec3Like): Out {
-        return Vec3.subtract(out, a, Vec3.project(out, a, n));
-    }
->>>>>>> 53f42008
 
     /**
      * @en Calculates the projection on the specified vector
@@ -1024,7 +1014,7 @@
      * @param scalar scalar number
      */
     public multiplyScalar (scalar: number): Vec3 {
-        if (typeof scalar === 'object') { console.warn('should use Vec3.multiply for vector * vector operation'); }
+        if (typeof scalar === 'object') { warn('should use Vec3.multiply for vector * vector operation'); }
         this.x *= scalar;
         this.y *= scalar;
         this.z *= scalar;
@@ -1037,7 +1027,7 @@
      * @param other specified vector
      */
     public multiply (other: Vec3): Vec3 {
-        if (typeof other !== 'object') { console.warn('should use Vec3.scale for vector * scalar operation'); }
+        if (typeof other !== 'object') { warn('should use Vec3.scale for vector * scalar operation'); }
         this.x *= other.x;
         this.y *= other.y;
         this.z *= other.z;
