/*
 Copyright (c) 2008-2010 Ricardo Quesada
 Copyright (c) 2011-2012 cocos2d-x.org
 Copyright (c) 2013-2016 Chukong Technologies Inc.
 Copyright (c) 2017-2018 Xiamen Yaji Software Co., Ltd.

 http://www.cocos2d-x.org

 Permission is hereby granted, free of charge, to any person obtaining a copy
 of this software and associated documentation files (the "Software"), to deal
 in the Software without restriction, including without limitation the rights
 to use, copy, modify, merge, publish, distribute, sublicense, and/or sell
 copies of the Software, and to permit persons to whom the Software is
 furnished to do so, subject to the following conditions:

 The above copyright notice and this permission notice shall be included in
 all copies or substantial portions of the Software.

 THE SOFTWARE IS PROVIDED "AS IS", WITHOUT WARRANTY OF ANY KIND, EXPRESS OR
 IMPLIED, INCLUDING BUT NOT LIMITED TO THE WARRANTIES OF MERCHANTABILITY,
 FITNESS FOR A PARTICULAR PURPOSE AND NONINFRINGEMENT. IN NO EVENT SHALL THE
 AUTHORS OR COPYRIGHT HOLDERS BE LIABLE FOR ANY CLAIM, DAMAGES OR OTHER
 LIABILITY, WHETHER IN AN ACTION OF CONTRACT, TORT OR OTHERWISE, ARISING FROM,
 OUT OF OR IN CONNECTION WITH THE SOFTWARE OR THE USE OR OTHER DEALINGS IN
 THE SOFTWARE.
 */

<<<<<<< HEAD
import { EDITOR } from 'internal:constants';
import { legacyCC } from '../global-exports';

=======
>>>>>>> f44822c9
/**
 * @category loader
 */

import { EDITOR } from 'internal:constants';

/**
 * A SAX Parser
 * @class saxParser
 */
class SAXParser {
    private _isSupportDOMParser;
    private _parser;
    constructor () {
        if (!EDITOR && window.DOMParser) {
            this._isSupportDOMParser = true;
            this._parser = new DOMParser();
        } else {
            this._isSupportDOMParser = false;
            this._parser = null;
        }
    }

    /**
     * @method parse
     * @param {String} xmlTxt
     * @return {Document}
     */
    parse (xmlTxt){
        return this._parseXML(xmlTxt);
    }

    _parseXML (textxml) {
        // get a reference to the requested corresponding xml file
        let xmlDoc;
        if (this._isSupportDOMParser) {
            xmlDoc = this._parser.parseFromString(textxml, "text/xml");
        } else {
            // Internet Explorer (untested!)
            xmlDoc = new ActiveXObject("Microsoft.XMLDOM");
            xmlDoc.async = "false";
            xmlDoc.loadXML(textxml);
        }
        return xmlDoc;
    }
}

/**
 *
 * cc.plistParser is a singleton object for parsing plist files
 * @class plistParser
 * @extends SAXParser
 */
class PlistParser extends SAXParser {
    /**
     * @en parse a xml string as plist object.
     * @zh 将xml字符串解析为plist对象。
     * @param {String} xmlTxt - plist xml contents
     * @return {*} plist object
     */
    parse (xmlTxt) {
        let xmlDoc = this._parseXML(xmlTxt);
        let plist = xmlDoc.documentElement;
        if (plist.tagName !== 'plist') {
            legacyCC.warnID(5100);
            return {};
        }

        // Get first real node
        let node = null;
        for (let i = 0, len = plist.childNodes.length; i < len; i++) {
            node = plist.childNodes[i];
            // @ts-ignore
            if (node.nodeType === 1)
                break;
        }
        xmlDoc = null;
        return this._parseNode(node);
    }

    _parseNode (node) {
        let data:any = null, tagName = node.tagName;
        if(tagName === "dict"){
            data = this._parseDict(node);
        }else if(tagName === "array"){
            data = this._parseArray(node);
        }else if(tagName === "string"){
            if (node.childNodes.length === 1)
                data = node.firstChild.nodeValue;
            else {
                //handle Firefox's 4KB nodeValue limit
                data = "";
                for (let i = 0; i < node.childNodes.length; i++)
                    data += node.childNodes[i].nodeValue;
            }
        }else if(tagName === "false"){
            data = false;
        }else if(tagName === "true"){
            data = true;
        }else if(tagName === "real"){
            data = parseFloat(node.firstChild.nodeValue);
        }else if(tagName === "integer"){
            data = parseInt(node.firstChild.nodeValue, 10);
        }
        return data;
    }

    _parseArray (node) {
        let data:Array<any> = [];
        for (let i = 0, len = node.childNodes.length; i < len; i++) {
            let child = node.childNodes[i];
            if (child.nodeType !== 1)
                continue;
            data.push(this._parseNode(child));
        }
        return data;
    }

    _parseDict (node) {
        let data = {};
        let key = null;
        for (let i = 0, len = node.childNodes.length; i < len; i++) {
            let child = node.childNodes[i];
            if (child.nodeType !== 1)
                continue;

            // Grab the key, next noe should be the value
            if (child.tagName === 'key')
                key = child.firstChild.nodeValue;
            else
                // @ts-ignore
                data[key] = this._parseNode(child);                 // Parse the value node
        }
        return data;
    }
}

/**
 * @type {PlistParser}
 * @name plistParser
 * A Plist Parser
 */
let plistParser = new PlistParser();

export default plistParser;<|MERGE_RESOLUTION|>--- conflicted
+++ resolved
@@ -25,17 +25,12 @@
  THE SOFTWARE.
  */
 
-<<<<<<< HEAD
-import { EDITOR } from 'internal:constants';
-import { legacyCC } from '../global-exports';
-
-=======
->>>>>>> f44822c9
 /**
  * @category loader
  */
 
 import { EDITOR } from 'internal:constants';
+import { legacyCC } from '../global-exports';
 
 /**
  * A SAX Parser
