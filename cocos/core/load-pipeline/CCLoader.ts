--- conflicted
+++ resolved
@@ -46,12 +46,9 @@
 import { Pipeline } from './pipeline';
 import ReleasedAssetChecker from './released-asset-checker';
 import { DEBUG, EDITOR, DEV } from 'internal:constants';
-<<<<<<< HEAD
 import { legacyCC } from '../global-exports';
-=======
 import { warnID, errorID, error } from '../platform/debug';
 import * as path from '../utils/path';
->>>>>>> a0a7cc2f
 
 const assetTables = Object.create(null);
 assetTables.assets = new AssetTable();
@@ -287,11 +284,7 @@
      */
     public load (resources: string|string[]|Object, progressCallback?: Function|null, completeCallback?: Function|null) {
         if (DEV && !resources) {
-<<<<<<< HEAD
-            return legacyCC.error('[cc.loader.load] resources must be non-nil.');
-=======
             return error('[loader.load] resources must be non-nil.');
->>>>>>> a0a7cc2f
         }
 
         if (completeCallback === undefined) {
@@ -321,11 +314,7 @@
             const resource: any = resList[i];
             // Backward compatibility
             if (resource && resource.id) {
-<<<<<<< HEAD
-                legacyCC.warnID(4920, resource.id);
-=======
                 warnID(4920, resource.id);
->>>>>>> a0a7cc2f
                 if (!resource.uuid && !resource.url) {
                     resource.url = resource.id;
                 }
@@ -568,11 +557,7 @@
             // To show users the exact structure in asset panel, we need to return the spriteFrame assets in spriteAtlas
             const assetResLength = assetRes.length;
             for (let i = 0; i < assetResLength; ++i) {
-<<<<<<< HEAD
-                if (assetRes[i] instanceof legacyCC.SpriteAtlas) {
-=======
                 if (assetRes[i] instanceof SpriteAtlas) {
->>>>>>> a0a7cc2f
                     const spriteFrames = assetRes[i].getSpriteFrames();
                     // tslint:disable: forin
                     for (const k in spriteFrames) {
@@ -780,11 +765,7 @@
             if (item) {
                 const removed = this.removeItem(id);
                 asset = item.content;
-<<<<<<< HEAD
-                if (asset instanceof legacyCC.Asset) {
-=======
                 if (asset instanceof Asset) {
->>>>>>> a0a7cc2f
                     const nativeUrl = asset.nativeUrl;
                     if (nativeUrl) {
                         this.release(nativeUrl);  // uncache loading item of native asset
@@ -822,11 +803,7 @@
             this.release(uuid);
         }
         else {
-<<<<<<< HEAD
-            legacyCC.errorID(4914, url);
-=======
             errorID(4914, url);
->>>>>>> a0a7cc2f
         }
     }
 
@@ -902,11 +879,7 @@
             this._autoReleaseSetting[key] = !!autoRelease;
         }
         else if (DEV) {
-<<<<<<< HEAD
-            legacyCC.warnID(4902);
-=======
             warnID(4902);
->>>>>>> a0a7cc2f
         }
     }
 
@@ -953,11 +926,7 @@
             }
         }
         else if (DEV) {
-<<<<<<< HEAD
-            legacyCC.warnID(4902);
-=======
             warnID(4902);
->>>>>>> a0a7cc2f
         }
     }
 
@@ -1000,21 +969,13 @@
                 }
                 uuid = assetTable.getUuid(url, type);
                 if (!uuid) {
-<<<<<<< HEAD
-                    const extname = legacyCC.path.extname(url);
-=======
                     const extname = path.extname(url);
->>>>>>> a0a7cc2f
                     if (extname) {
                         // strip extname
                         url = url.slice(0, - extname.length);
                         uuid = assetTable.getUuid(url, type);
                         if (uuid && !quiet) {
-<<<<<<< HEAD
-                            legacyCC.warnID(4901, url, extname);
-=======
                             warnID(4901, url, extname);
->>>>>>> a0a7cc2f
                         }
                     }
                 }
@@ -1022,11 +983,7 @@
         }
         if (!uuid && type) {
             if (isChildClassOf(type, SpriteFrame) || isChildClassOf(type, Texture2D) || isChildClassOf(type, TextureCube)) {
-<<<<<<< HEAD
-                legacyCC.warnID(4934);
-=======
                 warnID(4934);
->>>>>>> a0a7cc2f
             }
         }
         return uuid;
@@ -1045,11 +1002,7 @@
             key = this._getResUuid(assetOrUrlOrUuid, undefined, undefined, true) || assetOrUrlOrUuid;
         }
         if (!key) {
-<<<<<<< HEAD
-            legacyCC.warnID(4800, assetOrUrlOrUuid);
-=======
             warnID(4800, assetOrUrlOrUuid);
->>>>>>> a0a7cc2f
             return key;
         }
         legacyCC.AssetLibrary._getAssetInfoInRuntime(key, _info);
@@ -1144,14 +1097,10 @@
     }
 }
 
-<<<<<<< HEAD
-export const loader = legacyCC.loader = new CCLoader();
-=======
 /**
  * Singleton object of CCLoader
  */
-export const loader = cc.loader = new CCLoader();
->>>>>>> a0a7cc2f
+export const loader = legacyCC.loader = new CCLoader();
 
 if (EDITOR) {
     legacyCC.loader.refreshUrl = function (uuid, oldUrl, newUrl) {
