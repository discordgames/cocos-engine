--- conflicted
+++ resolved
@@ -2,9 +2,6 @@
  * @category geometry
  */
 
-<<<<<<< HEAD
-export enum ERaycastMode {    
-=======
 /**
  * @en
  * The raycast mode.
@@ -19,7 +16,6 @@
      * @zh
      * 检测并记录所有的数据。
      */
->>>>>>> 9efb5955
     ALL,
 
     /**
