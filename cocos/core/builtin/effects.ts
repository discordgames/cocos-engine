--- conflicted
+++ resolved
@@ -447,11 +447,7 @@
     "shaders": [
       {
         "name": "standard|standard-vs|standard-fs",
-<<<<<<< HEAD
         "hash": 2660107803,
-=======
-        "hash": 1626719900,
->>>>>>> 07a78f4a
         "builtins": {
           "statistics": { "CC_EFFECT_USED_VERTEX_UNIFORM_VECTORS": 221, "CC_EFFECT_USED_FRAGMENT_UNIFORM_VECTORS": 64 },
           "globals": { "blocks": [{ "name": "CCGlobal", "defines": [] }, { "name": "CCCamera", "defines": [] }, { "name": "CCShadow", "defines": [] }], "samplerTextures": [{ "name": "cc_shadowMap", "defines": ["CC_RECEIVE_SHADOW"] }, { "name": "cc_spotLightingMap", "defines": ["CC_RECEIVE_SHADOW"] }, { "name": "cc_environment", "defines": ["CC_USE_IBL"] }, { "name": "cc_diffuseMap", "defines": ["CC_USE_IBL", "CC_USE_DIFFUSEMAP"] }], "buffers": [], "images": [] },
@@ -614,11 +610,7 @@
     "shaders": [
       {
         "name": "terrain|terrain-vs|terrain-fs",
-<<<<<<< HEAD
         "hash": 2812285882,
-=======
-        "hash": 2255044546,
->>>>>>> 07a78f4a
         "builtins": {
           "statistics": { "CC_EFFECT_USED_VERTEX_UNIFORM_VECTORS": 69, "CC_EFFECT_USED_FRAGMENT_UNIFORM_VECTORS": 60 },
           "globals": { "blocks": [{ "name": "CCGlobal", "defines": [] }, { "name": "CCCamera", "defines": [] }, { "name": "CCShadow", "defines": [] }], "samplerTextures": [{ "name": "cc_shadowMap", "defines": ["CC_RECEIVE_SHADOW"] }, { "name": "cc_spotLightingMap", "defines": ["CC_RECEIVE_SHADOW"] }, { "name": "cc_environment", "defines": ["CC_USE_IBL"] }, { "name": "cc_diffuseMap", "defines": ["CC_USE_IBL", "CC_USE_DIFFUSEMAP"] }], "buffers": [], "images": [] },
@@ -963,11 +955,7 @@
     "shaders": [
       {
         "name": "deferred-lighting|lighting-vs|lighting-fs",
-<<<<<<< HEAD
         "hash": 220421439,
-=======
-        "hash": 1506731478,
->>>>>>> 07a78f4a
         "builtins": {
           "statistics": { "CC_EFFECT_USED_VERTEX_UNIFORM_VECTORS": 39, "CC_EFFECT_USED_FRAGMENT_UNIFORM_VECTORS": 58 },
           "globals": { "blocks": [{ "name": "CCGlobal", "defines": [] }, { "name": "CCCamera", "defines": [] }, { "name": "CCShadow", "defines": [] }], "samplerTextures": [{ "name": "cc_shadowMap", "defines": ["CC_RECEIVE_SHADOW"] }, { "name": "cc_spotLightingMap", "defines": ["CC_RECEIVE_SHADOW"] }, { "name": "cc_environment", "defines": ["CC_USE_IBL"] }, { "name": "cc_diffuseMap", "defines": ["CC_USE_IBL", "CC_USE_DIFFUSEMAP"] }], "buffers": [], "images": [] },
