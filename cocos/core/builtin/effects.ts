--- conflicted
+++ resolved
@@ -656,11 +656,7 @@
     "shaders": [
       {
         "name": "deferred-lighting|lighting-vs|lighting-fs",
-<<<<<<< HEAD
-        "hash": 1125786565,
-=======
         "hash": 3555385669,
->>>>>>> 9d4cb44c
         "builtins": {
           "statistics": { "CC_EFFECT_USED_VERTEX_UNIFORM_VECTORS": 37, "CC_EFFECT_USED_FRAGMENT_UNIFORM_VECTORS": 56 },
           "globals": { "buffers": [], "blocks": [{ "name": "CCGlobal", "defines": [] }, { "name": "CCCamera", "defines": [] }, { "name": "CCShadow", "defines": [] }], "samplerTextures": [{ "name": "cc_shadowMap", "defines": ["CC_RECEIVE_SHADOW"] }, { "name": "cc_spotLightingMap", "defines": ["CC_RECEIVE_SHADOW"] }, { "name": "cc_environment", "defines": ["CC_USE_IBL"] }], "images": [] },
