/*
 Copyright (c) 2017-2019 Xiamen Yaji Software Co., Ltd.

 http://www.cocos2d-x.org

 Permission is hereby granted, free of charge, to any person obtaining a copy
 of this software and associated documentation files (the "Software"), to deal
 in the Software without restriction, including without limitation the rights
 to use, copy, modify, merge, publish, distribute, sublicense, and/or sell
 copies of the Software, and to permit persons to whom the Software is
 furnished to do so, subject to the following conditions:

 The above copyright notice and this permission notice shall be included in
 all copies or substantial portions of the Software.

 THE SOFTWARE IS PROVIDED "AS IS", WITHOUT WARRANTY OF ANY KIND, EXPRESS OR
 IMPLIED, INCLUDING BUT NOT LIMITED TO THE WARRANTIES OF MERCHANTABILITY,
 FITNESS FOR A PARTICULAR PURPOSE AND NONINFRINGEMENT. IN NO EVENT SHALL THE
 AUTHORS OR COPYRIGHT HOLDERS BE LIABLE FOR ANY CLAIM, DAMAGES OR OTHER
 LIABILITY, WHETHER IN AN ACTION OF CONTRACT, TORT OR OTHERWISE, ARISING FROM,
 OUT OF OR IN CONNECTION WITH THE SOFTWARE OR THE USE OR OTHER DEALINGS IN
 THE SOFTWARE.
*/

/**
 * @category model
 */

import { EDITOR } from 'internal:constants';
import { getWorldTransformUntilRoot } from '../../animation/transform-utils';
import { Filter, PixelFormat } from '../../assets/asset-enum';
import { Material } from '../../assets/material';
import { Mesh } from '../../assets/mesh';
import { Skeleton } from '../../assets/skeleton';
import { Texture2D } from '../../assets/texture-2d';
import { ccclass, help, executeInEditMode, executionOrder, menu, property } from '../../data/class-decorator';
import { CCString } from '../../data/utils/attribute';
import { GFXAttributeName, GFXBufferTextureCopy, GFXFormatInfos } from '../../gfx/define';
import { GFXFormat, GFXType } from '../../gfx/define';
import { GFXDevice } from '../../gfx/device';
import { IGFXAttribute } from '../../gfx/input-assembler';
import { Mat4, Vec2, Vec3 } from '../../math';
import { mapBuffer, readBuffer, writeBuffer } from '../misc/buffer';
import { SkinningModelComponent } from './skinning-model-component';
<<<<<<< HEAD
import { legacyCC } from '../../global-exports';
=======
import { sys } from '../../platform';
>>>>>>> a0a7cc2f

const repeat = (n: number) => n - Math.floor(n);
const batch_id: IGFXAttribute = { name: GFXAttributeName.ATTR_BATCH_ID, format: GFXFormat.R32F, isNormalized: false };
const batch_uv: IGFXAttribute = { name: GFXAttributeName.ATTR_BATCH_UV, format: GFXFormat.RG32F, isNormalized: false };
const batch_extras_size = GFXFormatInfos[batch_id.format].size + GFXFormatInfos[batch_uv.format].size;

@ccclass('cc.SkinningModelUnit')
export class SkinningModelUnit {

    /**
     * @en Skinning mesh of this unit.
     * @zh 子蒙皮模型的网格模型。
     */
    @property(Mesh)
    public mesh: Mesh | null = null;

    /**
     * @en Skeleton of this unit.
     * @zh 子蒙皮模型的骨骼。
     */
    @property(Skeleton)
    public skeleton: Skeleton | null = null;

    /**
     * @en Skinning material of this unit.
     * @zh 子蒙皮模型使用的材质。
     */
    @property(Material)
    public material: Material | null = null;

    @property
    public _localTransform = new Mat4();
    @property
    private _offset = new Vec2(0, 0);
    @property
    private _size = new Vec2(1, 1);

    /**
     * @en UV offset on texture atlas.
     * @zh 在图集中的 uv 坐标偏移。
     */
    @property
    set offset (offset) {
        Vec2.copy(this._offset, offset);
    }
    get offset () {
        return this._offset;
    }

    /**
     * @en UV extent on texture atlas.
     * @zh 在图集中占的 UV 尺寸。
     */
    @property
    set size (size) {
        Vec2.copy(this._size, size);
    }
    get size () {
        return this._size;
    }

    /**
     * @en Convenient setter, copying all necessary information from target skinning model component.
     * @zh 复制目标 SkinningModelComponent 的所有属性到本单元，方便快速配置。
     */
    @property({ type: SkinningModelComponent })
    set copyFrom (comp: SkinningModelComponent | null) {
        if (!comp) { return; }
        this.mesh = comp.mesh;
        this.skeleton = comp.skeleton;
        this.material = comp.getMaterial(0);
        if (comp.skinningRoot) { getWorldTransformUntilRoot(comp.node, comp.skinningRoot, this._localTransform); }
    }
    get copyFrom () {
        return null;
    }
}

const m4_local = new Mat4();
const m4_1 = new Mat4();
const v3_1 = new Vec3();

/**
 * @en The Batched Skinning Model Component, batches multiple skeleton-sharing skinning models.
 * @zh 蒙皮模型合批组件，用于合并绘制共享同一骨骼资源的所有蒙皮模型。
 */
@ccclass('cc.BatchedSkinningModelComponent')
@help('i18n:cc.BatchedSkinningModelComponent')
@executionOrder(100)
@executeInEditMode
@menu('Components/BatchedSkinningModel')
export class BatchedSkinningModelComponent extends SkinningModelComponent {

    /**
     * @en Size of the generated texture atlas.
     * @zh 合图生成的最终图集的边长。
     */
    @property({
        tooltip: 'i18n:batched_skinning_model.atlas_size',
    })
    public atlasSize: number = 1024;

    /**
     * @en
     * Texture properties that will be actually using the generated atlas.<br>
     * The first unit's texture will be used if not specified.
     * @zh
     * 材质中真正参与合图的贴图属性，不参与的属性统一使用第一个 unit 的贴图。
     */
    @property({
        type: [CCString],
        tooltip: 'i18n:batched_skinning_model.batchable_texture_names',
    })
    public batchableTextureNames: string[] = [];

    /**
     * @en Source skinning model components, containing all the data to be batched.
     * @zh 合批前的子蒙皮模型数组，最主要的数据来源。
     */
    @property({
        type: [SkinningModelUnit],
        tooltip: 'i18n:batched_skinning_model.units',
    })
    public units: SkinningModelUnit[] = [];

    private _textures: Record<string, Texture2D> = {};
    private _batchMaterial: Material | null = null;

    @property({ override: true, visible: false })
    get mesh () {
        return super.mesh;
    }
    set mesh (val) {
        super.mesh = val;
    }

    @property({ override: true, visible: false })
    get skeleton () {
        return super.skeleton;
    }
    set skeleton (val) {
        super.skeleton = val;
    }

    public onLoad () {
        super.onLoad();
        this.cook();
    }

    public onDestroy () {
        for (const tex in this._textures) {
            this._textures[tex].destroy();
        }
        this._textures = {};
        if (this._mesh) {
            this._mesh.destroy();
            this._mesh = null;
        }
        super.onDestroy();
    }

    public _onMaterialModified (idx: number, material: Material | null) {
        this.cookMaterials();
        super._onMaterialModified(idx, this.getMaterialInstance(idx));
    }

    public cook () {
        this.cookMaterials();
        this.cookSkeletons();
        this.cookMeshes();
    }

    public cookMaterials () {
        if (!this._batchMaterial) {
            this._batchMaterial = this.getMaterial(0);
        }
        const mat = this.getMaterialInstance(0);
        if (!mat || !this._batchMaterial || !this._batchMaterial.effectAsset) {
            console.warn('incomplete batch material!'); return;
        }
        mat.copy(this._batchMaterial); this.resizeAtlases();
        const tech = mat.effectAsset!.techniques[mat.technique];
        for (let i = 0; i < tech.passes.length; i++) {
            const pass = tech.passes[i];
            if (!pass.properties) { continue; }
            for (const prop in pass.properties) {
                if (pass.properties[prop].type >= GFXType.SAMPLER1D) { // samplers
                    let tex: Texture2D | null = null;
                    if (this.batchableTextureNames.find((n) => n === prop)) {
                        tex = this._textures[prop];
                        if (!tex) { tex = this.createTexture(prop); }
                        this.cookTextures(tex, prop, i);
                    } else {
                        this.units.some((u) => tex = u.material && u.material.getProperty(prop, i) as Texture2D | null);
                    }
                    if (tex) { mat.setProperty(prop, tex, i); }
                } else { // vectors
                    const value: any[] = [];
                    for (let u = 0; u < this.units.length; u++) {
                        const unit = this.units[u];
                        if (!unit.material) { continue; }
                        value.push(unit.material.getProperty(prop.slice(0, -3), i));
                    }
                    mat.setProperty(prop, value, i);
                }
            }
        }
    }

    public cookSkeletons () {
        if (!this._skinningRoot) { console.warn('no skinning root specified!'); return; }
        // merge joints accordingly
        const joints: string[] = [];
        const bindposes: Mat4[] = [];
        for (let u = 0; u < this.units.length; u++) {
            const unit = this.units[u];
            if (!unit || !unit.skeleton) { continue; }
            const partial = unit.skeleton;
            Mat4.invert(m4_local, unit._localTransform);
            for (let i = 0; i < partial.joints.length; i++) {
                const path = partial.joints[i];
                const idx = joints.findIndex((p) => p === path);
                if (idx >= 0) {
                    if (EDITOR) { // consistency check
                        Mat4.multiply(m4_1, partial.bindposes[i], m4_local);
                        if (!m4_1.equals(bindposes[idx])) {
                            console.warn(`${this.node.name}: Inconsistent bindpose at ${joints[idx]} in unit ${u}, artifacts may present`);
                        }
                    }
                    continue;
                }
                joints.push(path);
                // cancel out local transform
                bindposes.push(Mat4.multiply(new Mat4(), partial.bindposes[i] || Mat4.IDENTITY, m4_local));
            }
        }
        // sort the array to be more cache-friendly
        const idxMap = Array.from(Array(joints.length).keys()).sort((a, b) => {
            if (joints[a] > joints[b]) { return 1; }
            if (joints[a] < joints[b]) { return -1; }
            return 0;
        });
        const skeleton = new Skeleton();
        skeleton.joints = joints.map((_, idx, arr) => arr[idxMap[idx]]);
        skeleton.bindposes = bindposes.map((_, idx, arr) => arr[idxMap[idx]]);
        // apply
        if (this._skeleton) { this._skeleton.destroy(); }
        this.skeleton = skeleton;
    }

    public cookMeshes () {
        let isValid = false;
        for (let u = 0; u < this.units.length; u++) {
            const unit = this.units[u];
            if (unit.mesh) {
                isValid = true;
                break;
            }
        }

        if (!isValid || !this._skinningRoot) {
            return;
        }

        if (this._mesh) {
            this._mesh.destroyRenderingMesh();
        } else {
            this._mesh = new Mesh();
        }

        let posOffset = 0;
        let posFormat = GFXFormat.UNKNOWN;
        let normalOffset = 0;
        let normalFormat = GFXFormat.UNKNOWN;
        let tangentOffset = 0;
        let tangentFormat = GFXFormat.UNKNOWN;
        let uvOffset = 0;
        let uvFormat = GFXFormat.UNKNOWN;
        let jointOffset = 0;
        let jointFormat = GFXFormat.UNKNOWN;

        // prepare joint index map
        const jointIndexMap: number[][] = new Array(this.units.length);
        const unitLen = this.units.length;
        for (let i = 0; i < unitLen; i++) {
            const unit = this.units[i];
            if (!unit || !unit.skeleton) { continue; }
            jointIndexMap[i] = unit.skeleton.joints.map((j) => {
                return this._skeleton!.joints.findIndex((ref) => j === ref);
            });
        }

        for (let i = 0; i < unitLen; i++) {
            const unit = this.units[i];
            if (!unit || !unit.mesh || !unit.mesh.data) { continue; }
            const newMesh = this._createUnitMesh(i, unit.mesh);
            const dataView = new DataView(newMesh.data!.buffer);
            Mat4.inverseTranspose(m4_local, unit._localTransform);
            const offset = unit.offset;
            const size = unit.size;
            for (let b = 0; b < newMesh.struct.vertexBundles.length; b++) {
                const bundle = newMesh.struct.vertexBundles[b];
                // apply local transform to mesh
                posOffset = bundle.view.offset;
                posFormat = GFXFormat.UNKNOWN;
                for (let a = 0; a < bundle.attributes.length; a++) {
                    const attr = bundle.attributes[a];
                    if (attr.name === GFXAttributeName.ATTR_POSITION) {
                        posFormat = attr.format;
                        break;
                    }
                    posOffset += GFXFormatInfos[attr.format].size;
                }
                if (posFormat) {
                    const pos = readBuffer(dataView, posFormat, posOffset, bundle.view.length, bundle.view.stride);
                    for (let j = 0; j < pos.length; j += 3) {
                        Vec3.fromArray(v3_1, pos, j);
                        Vec3.transformMat4(v3_1, v3_1, unit._localTransform);
                        Vec3.toArray(pos, v3_1, j);
                    }
                    writeBuffer(dataView, pos, posFormat, posOffset, bundle.view.stride);
                }
                normalOffset = bundle.view.offset;
                normalFormat = GFXFormat.UNKNOWN;
                for (let a = 0; a < bundle.attributes.length; a++) {
                    const attr = bundle.attributes[a];
                    if (attr.name === GFXAttributeName.ATTR_NORMAL) {
                        normalFormat = attr.format;
                        break;
                    }
                    normalOffset += GFXFormatInfos[attr.format].size;
                }
                if (normalFormat) {
                    const normal = readBuffer(dataView, normalFormat, normalOffset, bundle.view.length, bundle.view.stride);
                    for (let j = 0; j < normal.length; j += 3) {
                        Vec3.fromArray(v3_1, normal, j);
                        Vec3.transformMat4Normal(v3_1, v3_1, m4_local);
                        Vec3.toArray(normal, v3_1, j);
                    }
                    writeBuffer(dataView, normal, normalFormat, normalOffset, bundle.view.stride);
                }
                tangentOffset = bundle.view.offset;
                tangentFormat = GFXFormat.UNKNOWN;
                for (let a = 0; a < bundle.attributes.length; a++) {
                    const attr = bundle.attributes[a];
                    if (attr.name === GFXAttributeName.ATTR_TANGENT) {
                        tangentFormat = attr.format;
                        break;
                    }
                    tangentOffset += GFXFormatInfos[attr.format].size;
                }
                if (tangentFormat) {
                    const tangent = readBuffer(dataView, tangentFormat, tangentOffset, bundle.view.length, bundle.view.stride);
                    for (let j = 0; j < tangent.length; j += 3) {
                        Vec3.fromArray(v3_1, tangent, j);
                        Vec3.transformMat4Normal(v3_1, v3_1, m4_local);
                        Vec3.toArray(tangent, v3_1, j);
                    }
                    writeBuffer(dataView, tangent, tangentFormat, tangentOffset, bundle.view.stride);
                }
                // merge UV
                uvOffset = bundle.view.offset;
                uvFormat = GFXFormat.UNKNOWN;
                for (let a = 0; a < bundle.attributes.length; a++) {
                    const attr = bundle.attributes[a];
                    if (attr.name === GFXAttributeName.ATTR_BATCH_UV) {
                        uvFormat = attr.format;
                        break;
                    }
                    uvOffset += GFXFormatInfos[attr.format].size;
                }
                if (uvFormat) {
                    mapBuffer(dataView, (cur, idx) => {
                        cur = repeat(cur); // warp to [0, 1] first
                        const comp = idx === 0 ? 'x' : 'y';
                        return cur * size[comp] + offset[comp];
                    }, uvFormat, uvOffset, bundle.view.length, bundle.view.stride, dataView);
                }
                // merge joint indices
                const idxMap = jointIndexMap[i];
                if (!idxMap) { continue; }
                jointOffset = bundle.view.offset;
                jointFormat = GFXFormat.UNKNOWN;
                for (let a = 0; a < bundle.attributes.length; a++) {
                    const attr = bundle.attributes[a];
                    if (attr.name === GFXAttributeName.ATTR_JOINTS) {
                        jointFormat = attr.format;
                        break;
                    }
                    jointOffset += GFXFormatInfos[attr.format].size;
                }
                if (jointFormat) {
                    mapBuffer(dataView, (cur) => idxMap[cur], jointFormat, jointOffset, bundle.view.length, bundle.view.stride, dataView);
                }
            }
            this._mesh!.merge(newMesh);
        }

        this._onMeshChanged(this._mesh);
        this._updateModels();
    }

    protected cookTextures (target: Texture2D, prop: string, passIdx: number) {
        const texImages: TexImageSource[] = [];
        const texImageRegions: GFXBufferTextureCopy[] = [];
        const texBuffers: ArrayBufferView[] = [];
        const texBufferRegions: GFXBufferTextureCopy[] = [];
        for (let u = 0; u < this.units.length; u++) {
            const unit = this.units[u];
            if (!unit.material) { continue; }
            const partial = unit.material.getProperty(prop, passIdx) as Texture2D | null;
            if (partial && partial.image && partial.image.data) {
                const region = new GFXBufferTextureCopy();
                region.texOffset.x = unit.offset.x * this.atlasSize;
                region.texOffset.y = unit.offset.y * this.atlasSize;
                region.texExtent.width = unit.size.x * this.atlasSize;
                region.texExtent.height = unit.size.y * this.atlasSize;
                const data = partial.image.data;
                if (data instanceof HTMLCanvasElement || data instanceof HTMLImageElement) {
                    texImages.push(data);
                    texImageRegions.push(region);
                } else {
                    texBuffers.push(data);
                    texBufferRegions.push(region);
                }
            }
        }
        const gfxTex = target.getGFXTexture()!;
        const device: GFXDevice = legacyCC.director.root!.device;
        if (texBuffers.length > 0) { device.copyBuffersToTexture(texBuffers, gfxTex, texBufferRegions); }
        if (texImages.length > 0) { device.copyTexImagesToTexture(texImages, gfxTex, texImageRegions); }
    }

    protected createTexture (prop: string) {
        const tex = new Texture2D();
        tex.setFilters(Filter.LINEAR, Filter.LINEAR);
        tex.setMipFilter(Filter.LINEAR);
        tex.reset({
            width: this.atlasSize,
            height: this.atlasSize,
            format: PixelFormat.RGBA8888,
        });
        tex.loaded = true;
        this._textures[prop] = tex;
        return tex;
    }

    protected resizeAtlases () {
        for (const prop in this._textures) {
            const tex = this._textures[prop];
            tex.reset({
                width: this.atlasSize,
                height: this.atlasSize,
                format: PixelFormat.RGBA8888,
            });
        }
    }

    private _createUnitMesh (unitIdx: number, mesh: Mesh) {
        // add batch ID to this temp mesh
        // first, update bookkeeping
        const newMeshStruct: Mesh.IStruct = JSON.parse(JSON.stringify(mesh.struct));
        const modifiedBundles: Record<number, [GFXFormat, number]> = {};
        for (let p = 0; p < mesh.struct.primitives.length; p++) {
            const primitive = mesh.struct.primitives[p];
            let uvOffset = 0;
            let uvFormat = GFXFormat.UNKNOWN;
            let bundleIdx = 0;
            for (; bundleIdx < primitive.vertexBundelIndices.length; bundleIdx++) {
                const bundle = mesh.struct.vertexBundles[primitive.vertexBundelIndices[bundleIdx]];
                uvOffset = bundle.view.offset;
                uvFormat = GFXFormat.UNKNOWN;
                for (let a = 0; a < bundle.attributes.length; a++) {
                    const attr = bundle.attributes[a];
                    if (attr.name === GFXAttributeName.ATTR_TEX_COORD) {
                        uvFormat = attr.format;
                        break;
                    }
                    uvOffset += GFXFormatInfos[attr.format].size;
                }
                if (uvFormat) { break; }
            }
            if (modifiedBundles[bundleIdx] !== undefined) { continue; }
            modifiedBundles[bundleIdx] = [ uvFormat, uvOffset ];
            const newBundle = newMeshStruct.vertexBundles[bundleIdx]; // put the new UVs in the same bundle with original UVs
            newBundle.attributes.push(batch_id);
            newBundle.attributes.push(batch_uv);
            newBundle.view.offset = 0;
            newBundle.view.length += newBundle.view.count * batch_extras_size;
            newBundle.view.stride += batch_extras_size;
        }
        let totalLength = 0;
        for (let b = 0; b < newMeshStruct.vertexBundles.length; b++) {
            totalLength += newMeshStruct.vertexBundles[b].view.length;
        }
        for (let p = 0; p < newMeshStruct.primitives.length; p++) {
            const pm = newMeshStruct.primitives[p];
            if (pm.indexView) {
                pm.indexView.offset = totalLength;
                totalLength += pm.indexView.length;
            }
        }
        // now, we ride!
<<<<<<< HEAD
        const src = mesh.data!; let oldOffset = 0;
        const newMeshData = new Uint8Array(newOffset);
        const dataView = new DataView(newMeshData.buffer);
        const uvs = readBuffer(new DataView(src.buffer), uvFormat, uvOffset, oldBundle.view.length, oldBundle.view.stride);
        const oldView = oldBundle.view;
        const newView = newBundle.view;
        let oldStride = oldView.stride;
        let newStride = newView.stride;
        oldOffset = oldView.offset;
        newOffset = newView.offset;
        for (let j = 0; j < newView.count; j++) {
            const srcVertex = src.subarray(oldOffset, oldOffset + oldStride);
            newMeshData.set(srcVertex, newOffset);
            // insert batch ID
            dataView.setFloat32(newOffset + oldStride, unitIdx, legacyCC.sys.isLittleEndian);
            // insert batch UV
            dataView.setFloat32(newOffset + oldStride + 4, uvs[j * 2], legacyCC.sys.isLittleEndian);
            dataView.setFloat32(newOffset + oldStride + 8, uvs[j * 2 + 1], legacyCC.sys.isLittleEndian);
            newOffset += newStride; oldOffset += oldStride;
=======
        const newMeshData = new Uint8Array(totalLength);
        const oldMeshData = mesh.data!;
        const newDataView = new DataView(newMeshData.buffer);
        const oldDataView = new DataView(oldMeshData.buffer);
        const isLittleEndian = sys.isLittleEndian;
        for (const b in modifiedBundles) {
            const newBundle = newMeshStruct.vertexBundles[b];
            const oldBundle = mesh.struct.vertexBundles[b];
            const [ uvFormat, uvOffset ] = modifiedBundles[b];
            const uvs = readBuffer(oldDataView, uvFormat, uvOffset, oldBundle.view.length, oldBundle.view.stride);
            const oldView = oldBundle.view;
            const newView = newBundle.view;
            const oldStride = oldView.stride;
            const newStride = newView.stride;
            let oldOffset = oldView.offset;
            let newOffset = newView.offset;
            for (let j = 0; j < newView.count; j++) {
                const srcVertex = oldMeshData.subarray(oldOffset, oldOffset + oldStride);
                newMeshData.set(srcVertex, newOffset);
                // insert batch ID
                newDataView.setFloat32(newOffset + oldStride, unitIdx, );
                // insert batch UV
                newDataView.setFloat32(newOffset + oldStride + 4, uvs[j * 2], isLittleEndian);
                newDataView.setFloat32(newOffset + oldStride + 8, uvs[j * 2 + 1], isLittleEndian);
                newOffset += newStride;
                oldOffset += oldStride;
            }
>>>>>>> a0a7cc2f
        }
        for (let k = 0; k < newMeshStruct.primitives.length; k++) {
            const oldPrimitive = mesh.struct.primitives[k];
            const newPrimitive = newMeshStruct.primitives[k];
            if (oldPrimitive.indexView && newPrimitive.indexView) {
                const oldStride = oldPrimitive.indexView.stride;
                const newStride = newPrimitive.indexView.stride;
                let oldOffset = oldPrimitive.indexView.offset;
                let newOffset = newPrimitive.indexView.offset;
                for (let j = 0; j < newPrimitive.indexView.count; j++) {
                    const srcIndices = oldMeshData.subarray(oldOffset, oldOffset + oldStride);
                    newMeshData.set(srcIndices, newOffset);
                    newOffset += newStride;
                    oldOffset += oldStride;
                }
            }
        }
        const newMesh = new Mesh();
        newMesh.reset({
            struct: newMeshStruct,
            data: newMeshData,
        });
        return newMesh;
    }
}<|MERGE_RESOLUTION|>--- conflicted
+++ resolved
@@ -42,11 +42,7 @@
 import { Mat4, Vec2, Vec3 } from '../../math';
 import { mapBuffer, readBuffer, writeBuffer } from '../misc/buffer';
 import { SkinningModelComponent } from './skinning-model-component';
-<<<<<<< HEAD
 import { legacyCC } from '../../global-exports';
-=======
-import { sys } from '../../platform';
->>>>>>> a0a7cc2f
 
 const repeat = (n: number) => n - Math.floor(n);
 const batch_id: IGFXAttribute = { name: GFXAttributeName.ATTR_BATCH_ID, format: GFXFormat.R32F, isNormalized: false };
@@ -550,32 +546,11 @@
             }
         }
         // now, we ride!
-<<<<<<< HEAD
-        const src = mesh.data!; let oldOffset = 0;
-        const newMeshData = new Uint8Array(newOffset);
-        const dataView = new DataView(newMeshData.buffer);
-        const uvs = readBuffer(new DataView(src.buffer), uvFormat, uvOffset, oldBundle.view.length, oldBundle.view.stride);
-        const oldView = oldBundle.view;
-        const newView = newBundle.view;
-        let oldStride = oldView.stride;
-        let newStride = newView.stride;
-        oldOffset = oldView.offset;
-        newOffset = newView.offset;
-        for (let j = 0; j < newView.count; j++) {
-            const srcVertex = src.subarray(oldOffset, oldOffset + oldStride);
-            newMeshData.set(srcVertex, newOffset);
-            // insert batch ID
-            dataView.setFloat32(newOffset + oldStride, unitIdx, legacyCC.sys.isLittleEndian);
-            // insert batch UV
-            dataView.setFloat32(newOffset + oldStride + 4, uvs[j * 2], legacyCC.sys.isLittleEndian);
-            dataView.setFloat32(newOffset + oldStride + 8, uvs[j * 2 + 1], legacyCC.sys.isLittleEndian);
-            newOffset += newStride; oldOffset += oldStride;
-=======
         const newMeshData = new Uint8Array(totalLength);
         const oldMeshData = mesh.data!;
         const newDataView = new DataView(newMeshData.buffer);
         const oldDataView = new DataView(oldMeshData.buffer);
-        const isLittleEndian = sys.isLittleEndian;
+        const isLittleEndian = legacyCC.sys.isLittleEndian;
         for (const b in modifiedBundles) {
             const newBundle = newMeshStruct.vertexBundles[b];
             const oldBundle = mesh.struct.vertexBundles[b];
@@ -598,7 +573,6 @@
                 newOffset += newStride;
                 oldOffset += oldStride;
             }
->>>>>>> a0a7cc2f
         }
         for (let k = 0; k < newMeshStruct.primitives.length; k++) {
             const oldPrimitive = mesh.struct.primitives[k];
