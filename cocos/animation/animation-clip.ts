--- conflicted
+++ resolved
@@ -1533,9 +1533,6 @@
         }
     }
 
-<<<<<<< HEAD
-    public sample (ratio: number, direction: number, iterations: number): void {
-=======
     public reset () {
         this._lastFrameIndex = -1;
         this._lastIterations = 0.0;
@@ -1544,12 +1541,11 @@
         this._sampled = false;
     }
 
-    public sample (ratio: number, direction: number, iterations: number) {
+    public sample (ratio: number, direction: number, iterations: number): void {
         if (this._eventGroups.length === 0) {
             return;
         }
 
->>>>>>> c562397b
         const length = this._eventGroups.length;
         let eventIndex = getEventGroupIndexAtRatio(ratio, this._ratios);
         if (eventIndex < 0) {
