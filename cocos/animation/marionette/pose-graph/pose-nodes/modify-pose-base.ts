--- conflicted
+++ resolved
@@ -10,60 +10,6 @@
 import { assertIsTrue, CachedArray, Pool } from '../../../../core';
 import { Transform } from '../../../core/transform';
 
-<<<<<<< HEAD
-@ccclass(`${CLASS_NAME_PREFIX_ANIM}PoseNodeModifyPoseBase`)
-@poseGraphNodeHide()
-export abstract class PoseNodeModifyPoseBase extends PoseNode {
-    @serializable
-    @input({ type: PoseGraphType.POSE })
-    public pose: PoseNode | null = null;
-
-    public settle (context: AnimationGraphSettleContext): void {
-        this.pose?.settle(context);
-        this._spaceFlagTable = new PoseTransformSpaceFlagTable(context.transformCount);
-    }
-
-    public reenter (): void {
-        this.pose?.reenter();
-    }
-
-    public bind (context: AnimationGraphBindingContext): void {
-        this.pose?.bind(context);
-    }
-
-    protected doUpdate (context: AnimationGraphUpdateContext): void {
-        this.pose?.update(context);
-    }
-
-    protected doEvaluate (context: AnimationGraphEvaluationContext): Pose {
-        const poseTransformSpaceRequirement = this.getPoseTransformSpaceRequirement();
-        const inputPose = this.pose?.evaluate(context, poseTransformSpaceRequirement)
-            ?? PoseNode.evaluateDefaultPose(context, poseTransformSpaceRequirement);
-
-        const { _modificationQueue: modificationQueue } = this;
-        assertIsTrue(modificationQueue.length === 0);
-        this.modifyPose(context, inputPose, modificationQueue);
-
-        applyTransformModificationQueue(context, inputPose, modificationQueue, this._spaceFlagTable);
-        modificationQueue.clear();
-
-        return inputPose;
-    }
-
-    protected abstract getPoseTransformSpaceRequirement(): PoseTransformSpaceRequirement;
-
-    protected abstract modifyPose(
-        context: AnimationGraphEvaluationContext,
-        pose: Pose,
-        transformModificationQueue: TransformModificationQueue,
-    ): void;
-
-    private _modificationQueue = new TransformModificationQueue();
-    private _spaceFlagTable = new PoseTransformSpaceFlagTable(0);
-}
-
-=======
->>>>>>> c562397b
 class TransformModification {
     public transformIndex = -1;
     public transform = new Transform();
@@ -260,12 +206,12 @@
     @input({ type: PoseGraphType.POSE })
     public pose: PoseNode | null = null;
 
-    public settle (context: AnimationGraphSettleContext) {
+    public settle (context: AnimationGraphSettleContext): void {
         this.pose?.settle(context);
         this._spaceFlagTable = new PoseTransformSpaceFlagTable(context.transformCount);
     }
 
-    public reenter () {
+    public reenter (): void {
         this.pose?.reenter();
     }
 
@@ -273,7 +219,7 @@
         this.pose?.bind(context);
     }
 
-    protected doUpdate (context: AnimationGraphUpdateContext) {
+    protected doUpdate (context: AnimationGraphUpdateContext): void {
         this.pose?.update(context);
     }
 
