--- conflicted
+++ resolved
@@ -350,30 +350,7 @@
         return passes.length > 0 ? passes[0].getShaderVariant(patches) : null;
     }
 
-<<<<<<< HEAD
-    /**
-     * @en Get the shader which support instancing draw for the planar shadow with macro patches
-     * @zh 通过指定宏获取支持实例化渲染的平面阴影的 Shader 对象
-     * @param patches The macro patches for the shader
-     * @returns The shader for the planar shadow
-     */
-    public getPlanarInstanceShader (patches: IMacroPatch[] | null): Shader | null {
-        if (!this._instancingMaterial) {
-            this._instancingMaterial = new Material();
-            this._instancingMaterial.initialize({ effectName: 'pipeline/planar-shadow', defines: { USE_INSTANCING: true } });
-        }
-
-        const passes = this._instancingMaterial.passes;
-        if (DEBUG) {
-            assert(passes.length > 0, 'passes should not be empty!');
-        }
-        return passes.length > 0 ? passes[0].getShaderVariant(patches) : null;
-    }
-
     public initialize (shadowsInfo: ShadowsInfo): void {
-=======
-    public initialize (shadowsInfo: ShadowsInfo) {
->>>>>>> 1aed1fe8
         this._enabled = shadowsInfo.enabled;
         this._type = this.enabled ? shadowsInfo.type : SHADOW_TYPE_NONE;
 
