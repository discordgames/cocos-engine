/*
 Copyright (c) 2020-2023 Xiamen Yaji Software Co., Ltd.

 https://www.cocos.com/

 Permission is hereby granted, free of charge, to any person obtaining a copy
 of this software and associated documentation files (the "Software"), to deal
 in the Software without restriction, including without limitation the rights to
 use, copy, modify, merge, publish, distribute, sublicense, and/or sell copies
 of the Software, and to permit persons to whom the Software is furnished to do so,
 subject to the following conditions:

 The above copyright notice and this permission notice shall be included in
 all copies or substantial portions of the Software.

 THE SOFTWARE IS PROVIDED "AS IS", WITHOUT WARRANTY OF ANY KIND, EXPRESS OR
 IMPLIED, INCLUDING BUT NOT LIMITED TO THE WARRANTIES OF MERCHANTABILITY,
 FITNESS FOR A PARTICULAR PURPOSE AND NONINFRINGEMENT. IN NO EVENT SHALL THE
 AUTHORS OR COPYRIGHT HOLDERS BE LIABLE FOR ANY CLAIM, DAMAGES OR OTHER
 LIABILITY, WHETHER IN AN ACTION OF CONTRACT, TORT OR OTHERWISE, ARISING FROM,
 OUT OF OR IN CONNECTION WITH THE SOFTWARE OR THE USE OR OTHER DEALINGS IN
 THE SOFTWARE.
*/

import { RenderingSubMesh } from '../../asset/assets/rendering-sub-mesh';
import { RenderPriority, UNIFORM_REFLECTION_TEXTURE_BINDING, UNIFORM_REFLECTION_STORAGE_BINDING,
    INST_MAT_WORLD, INST_SH, UBOSH, isEnableEffect } from '../../rendering/define';
import { BatchingSchemes, IMacroPatch, Pass } from '../core/pass';
import { DescriptorSet, DescriptorSetInfo, Device, InputAssembler, Texture, TextureType, TextureUsageBit, TextureInfo,
    Format, Sampler, Filter, Address, Shader, SamplerInfo, deviceManager,
    Attribute, Feature, FormatInfos, getTypedArrayConstructor } from '../../gfx';
import { errorID, Mat4, cclegacy } from '../../core';
import { getPhaseID } from '../../rendering/pass-phase';
import { Root } from '../../root';

const _dsInfo = new DescriptorSetInfo(null!);
const MAX_PASS_COUNT = 8;

export interface IInstancedAttributeBlock {
    buffer: Uint8Array;
    views: TypedArray[];
    attributes: Attribute[];
}

/**
 * @en A sub part of the model, it describes how to render a specific sub mesh.
 * It contains geometry information in [[RenderingSubMesh]] and all sort of rendering configuration like shaders, macro patches, passes etc.
 * @zh 组成模型对象的子模型，它用来描述如何渲染模型的一个子网格。
 * 它包含 [[RenderingSubMesh]] 代表的几何网格信息和所有渲染需要的数据，比如着色器程序，着色器宏定义，渲染 pass，等。
 */
export class SubModel {
    protected _device: Device | null = null;
    protected _passes: Pass[] | null = null;
    protected _shaders: Shader[] | null = null;
    protected _subMesh: RenderingSubMesh | null = null;
    protected _patches: IMacroPatch[] | null = null;
    protected _priority: RenderPriority = RenderPriority.DEFAULT;
    protected _inputAssembler: InputAssembler | null = null;
    protected _descriptorSet: DescriptorSet | null = null;
    protected _worldBoundDescriptorSet: DescriptorSet | null = null;
    protected _reflectionTex: Texture | null = null;
    protected _reflectionSampler: Sampler | null = null;
    protected _instancedAttributeBlock: IInstancedAttributeBlock = { buffer: null!, views: [], attributes: [] };
    protected _instancedWorldMatrixIndex = -1;
    protected _instancedSHIndex = -1;
    protected _useReflectionProbeType = 0;

    /**
     * @en
     * sub model's passes
     * @zh
     * 子模型的 passes
     * @param passes @en The passes @zh 设置的 passes
     */
    /**
     * @en Render passes for the sub-model
     * @zh 子模型的渲染 pass
     */
    set passes (passes) {
        const passLengh = passes.length;
        if (passLengh > MAX_PASS_COUNT) {
            errorID(12004, MAX_PASS_COUNT);
            return;
        }
        this._passes = passes;
        this._flushPassInfo();

        // DS layout might change too
        if (this._descriptorSet) {
            this._descriptorSet.destroy();
            _dsInfo.layout = passes[0].localSetLayout;
            this._descriptorSet = this._device!.createDescriptorSet(_dsInfo);
        }
    }

    get passes (): Pass[] {
        return this._passes!;
    }

    /**
     * @en Shaders for the sub-model, each shader corresponds to one of the [[passes]]
     * @zh 子模型的着色器程序列表，每个着色器程序对应其中一个渲染 [[passes]]
     */
    get shaders (): Shader[] {
        return this._shaders!;
    }

    /**
     * @en The rendering sub mesh for the sub-model, each sub-model can only have one sub mesh.
     * @zh 用于渲染的子网格对象，每个子模型只能包含一个子网格。
     */
    set subMesh (subMesh) {
        this._inputAssembler!.destroy();
        this._inputAssembler = this._device!.createInputAssembler(subMesh.iaInfo);
        this._subMesh = subMesh;
    }

    get subMesh (): RenderingSubMesh {
        return this._subMesh!;
    }

    /**
     * @en The rendering priority of the sub-model
     * @zh 子模型的渲染优先级
     */
    set priority (val) {
        this._priority = val;
    }

    get priority (): RenderPriority {
        return this._priority;
    }

    /**
     * @en The low level input assembler which contains geometry data
     * @zh 底层渲染用的输入汇集器，包含几何信息
     */
    get inputAssembler (): InputAssembler {
        return this._inputAssembler!;
    }

    /**
     * @en The descriptor set used for sub-model rendering
     * @zh 底层渲染子模型用的描述符集组
     */
    get descriptorSet (): DescriptorSet {
        return this._descriptorSet!;
    }

    /**
     * @en The descriptor set for world bound
     * @zh 用于存储世界包围盒的描述符集组
     */
    get worldBoundDescriptorSet (): DescriptorSet | null {
        return this._worldBoundDescriptorSet;
    }

    /**
     * @en The macro patches for the shaders
     * @zh 着色器程序所用的宏定义组合
     */
    get patches (): Readonly<IMacroPatch[] | null> {
        return this._patches;
    }

    /**
     * @en The instance attribute block, access by sub model
     * @zh 硬件实例化属性，通过子模型访问
     */
    get instancedAttributeBlock (): IInstancedAttributeBlock {
        return this._instancedAttributeBlock;
    }

    /**
     * @en Get or set instance matrix id, access by sub model
     * @zh 获取或者设置硬件实例化中的矩阵索引，通过子模型访问
     */
    set instancedWorldMatrixIndex (val: number) {
        this._instancedWorldMatrixIndex = val;
    }
    get instancedWorldMatrixIndex (): number {
        return this._instancedWorldMatrixIndex;
    }

    /**
     * @en Get or set instance SH id, access by sub model
     * @zh 获取或者设置硬件实例化中的球谐索引，通过子模型访问
     */
    set instancedSHIndex (val: number) {
        this._instancedSHIndex = val;
    }
    get instancedSHIndex (): number {
        return this._instancedSHIndex;
    }

    /**
     * @en Gets or sets the type of reflection probe, Used to process instance
     * @zh 获取或设置使用反射探针的类型，用于处理instance
     */
    set useReflectionProbeType (val) {
        this._useReflectionProbeType = val;
    }
    get useReflectionProbeType (): number {
        return this._useReflectionProbeType;
    }

    /**
     * @en
     * init sub model
     * @zh
     * 子模型初始化
     * @param subMesh @en The sub mesh @zh 子网格资源
     * @param passes @en The passes @zh 渲染的 passes
     * @param patches @en The shader's macro @zh 着色器的宏定义
     */
    public initialize (subMesh: RenderingSubMesh, passes: Pass[], patches: IMacroPatch[] | null = null): void {
        const root = cclegacy.director.root as Root;
        this._device = deviceManager.gfxDevice;
        _dsInfo.layout = passes[0].localSetLayout;

        this._inputAssembler = this._device.createInputAssembler(subMesh.iaInfo);
        this._descriptorSet = this._device.createDescriptorSet(_dsInfo);

        const pipeline = (cclegacy.director.root as Root).pipeline;
        const occlusionPass = pipeline.pipelineSceneData.getOcclusionQueryPass();
        if (occlusionPass) {
            const occlusionDSInfo = new DescriptorSetInfo(null!);
            occlusionDSInfo.layout = occlusionPass.localSetLayout;
            this._worldBoundDescriptorSet = this._device.createDescriptorSet(occlusionDSInfo);
        }

        this._subMesh = subMesh;
        this._patches = patches ? patches.sort() : null;
        this._passes = passes;

        this._flushPassInfo();

        this.priority = RenderPriority.DEFAULT;
        const r = cclegacy.rendering;
        // initialize resources for reflection material
        if (((!r || !r.enableEffectImport) && passes[0].phase === getPhaseID('reflection'))
        || (isEnableEffect() && passes[0].phaseID === r.getPhaseID(r.getPassID('default'), 'reflection'))) {
            let texWidth = root.mainWindow!.width;
            let texHeight = root.mainWindow!.height;
            const minSize = 512;

            if (texHeight < texWidth) {
                texWidth = minSize * texWidth / texHeight;
                texHeight = minSize;
            } else {
                texWidth = minSize;
                texHeight = minSize * texHeight / texWidth;
            }

            this._reflectionTex = this._device.createTexture(new TextureInfo(
                TextureType.TEX2D,
                TextureUsageBit.STORAGE | TextureUsageBit.TRANSFER_SRC | TextureUsageBit.SAMPLED,
                Format.RGBA8,
                texWidth,
                texHeight,
            ));

            this.descriptorSet.bindTexture(UNIFORM_REFLECTION_TEXTURE_BINDING, this._reflectionTex);

            this._reflectionSampler = this._device.getSampler(new SamplerInfo(
                Filter.LINEAR,
                Filter.LINEAR,
                Filter.NONE,
                Address.CLAMP,
                Address.CLAMP,
                Address.CLAMP,
            ));
            this.descriptorSet.bindSampler(UNIFORM_REFLECTION_TEXTURE_BINDING, this._reflectionSampler);
            this.descriptorSet.bindTexture(UNIFORM_REFLECTION_STORAGE_BINDING, this._reflectionTex);
        }
    }

    /**
     * @en
     * destroy sub model
     * @zh
     * 销毁子模型
     */
    public destroy (): void {
        this._descriptorSet!.destroy();
        this._descriptorSet = null;

        this._inputAssembler!.destroy();
        this._inputAssembler = null;

        this._worldBoundDescriptorSet?.destroy();
        this._worldBoundDescriptorSet = null;

        this.priority = RenderPriority.DEFAULT;

        this._patches = null;
        this._subMesh = null;

        this._passes = null;
        this._shaders = null;

        if (this._reflectionTex) this._reflectionTex.destroy();
        this._reflectionTex = null;
        this._reflectionSampler = null;
    }

    /**
     * @en
     * update sub model
     * @zh
     * 更新子模型
     */
    public update (): void {
        for (let i = 0; i < this._passes!.length; ++i) {
            const pass = this._passes![i];
            pass.update();
        }
        this._descriptorSet!.update();
        this._worldBoundDescriptorSet?.update();
    }

    /**
     * @en Pipeline changed callback
     * @zh 管线更新回调
     */
    public onPipelineStateChanged (): void {
<<<<<<< HEAD
=======
        const root = cclegacy.director.root as Root;
        const pipeline = root.pipeline;
        const pipelinePatches = Object.entries(pipeline.macros);
        if (!this._globalPatches && pipelinePatches.length === 0) {
            return;
        } else if (pipelinePatches.length) {
            if (this._globalPatches && pipelinePatches.length === this._globalPatches.length) {
                const globalPatches = Object.entries(this._globalPatches);
                const patchesStateUnchanged = JSON.stringify(pipelinePatches.sort()) === JSON.stringify(globalPatches.sort());
                if (patchesStateUnchanged) return;
            }
        }
        this._globalPatches = pipeline.macros;

>>>>>>> dae0f55f
        const passes = this._passes;
        if (!passes) { return; }

        for (let i = 0; i < passes.length; i++) {
            const pass = passes[i];
            pass.beginChangeStatesSilently();
            pass.tryCompile(); // force update shaders
            pass.endChangeStatesSilently();
        }

        this._flushPassInfo();
    }

    /**
     * @en Shader macro changed callback
     * @zh Shader 宏更新回调
     */
    public onMacroPatchesStateChanged (patches: IMacroPatch[] | null): void {
        if (!patches && !this._patches) {
            return;
        } else if (patches) {
            patches = patches.sort();
            // Sorting on shorter patches outperforms hashing, with negative optimization on longer global patches.
            if (this._patches && patches.length === this._patches.length) {
                const patchesStateUnchanged = JSON.stringify(patches) === JSON.stringify(this._patches);
                if (patchesStateUnchanged) return;
            }
        }
        this._patches = patches;

        const passes = this._passes;
        if (!passes) { return; }

        for (let i = 0; i < passes.length; i++) {
            const pass = passes[i];
            pass.beginChangeStatesSilently();
            pass.tryCompile(); // force update shaders
            pass.endChangeStatesSilently();
        }

        this._flushPassInfo();
    }

    /**
     * @en
     * geometry changed callback
     * @zh
     * 几何数据改变后的回调
     */
    public onGeometryChanged (): void {
        if (!this._subMesh) {
            return;
        }

        // update draw info
        const drawInfo = this._subMesh.drawInfo;

        // to invoke getter/setter function for wasm object
        if (this._inputAssembler && drawInfo) {
            const dirtyDrawInfo = this._inputAssembler.drawInfo;
            Object.keys(drawInfo).forEach((key): void => {
                dirtyDrawInfo[key] = drawInfo[key];
            });
            this._inputAssembler.drawInfo = dirtyDrawInfo;
        }
    }

    /**
     * @en
     * get instanced attribute index
     * @zh
     * 获取硬件实例化相关索引
     */
    /**
     * @internal
     */
    public getInstancedAttributeIndex (name: string): number {
        const { attributes } = this.instancedAttributeBlock;
        for (let i = 0; i < attributes.length; i++) {
            if (attributes[i].name === name) { return i; }
        }
        return -1;
    }

    /**
     * @en
     * update instancing related data, invoked by model
     * @zh
     * 更新硬件实例化相关数据，一般由model调用
     */
    /**
     * @internal
     */
    public updateInstancedWorldMatrix (mat: Mat4, idx: number): void {
        const attrs = this.instancedAttributeBlock.views;
        const v1 = attrs[idx];
        const v2 = attrs[idx + 1];
        const v3 = attrs[idx + 2];
        v1[0] = mat.m00; v1[1] = mat.m01; v1[2] = mat.m02; v1[3] = mat.m12;
        v2[0] = mat.m04; v2[1] = mat.m05; v2[2] = mat.m06; v2[3] = mat.m13;
        v3[0] = mat.m08; v3[1] = mat.m09; v3[2] = mat.m10; v3[3] = mat.m14;
    }

    /**
     * @en
     * update instancing SH data, invoked by model
     * @zh
     * 更新硬件实例化球谐数据，一般由model调用
     */
    /**
     * @internal
     */
    public updateInstancedSH (data: Float32Array, idx: number): void {
        const attrs = this.instancedAttributeBlock.views;
        const count = (UBOSH.SH_QUADRATIC_R_OFFSET - UBOSH.SH_LINEAR_CONST_R_OFFSET) / 4;
        let offset = 0;

        for (let i = idx; i < idx + count; i++) {
            for (let k = 0; k < 4; k++) {
                attrs[i][k] = data[offset++];
            }
        }
    }

    /**
     * @en
     * update instancing related data, invoked by model
     * @zh
     * 更新硬件实例化相关数据，一般由model调用
     */
    /**
     * @internal
     */
    public UpdateInstancedAttributes (attributes: Attribute[]): void {
        // initialize subModelWorldMatrixIndex
        this.instancedWorldMatrixIndex = -1;
        this.instancedSHIndex = -1;

        const pass = this.passes[0];
        if (!pass.device.hasFeature(Feature.INSTANCED_ARRAYS)) { return; }
        // free old data

        let size = 0;
        for (let j = 0; j < attributes.length; j++) {
            const attribute = attributes[j];
            if (!attribute.isInstanced) { continue; }
            size += FormatInfos[attribute.format].size;
        }

        const attrs = this.instancedAttributeBlock;
        attrs.buffer = new Uint8Array(size);
        attrs.views.length = attrs.attributes.length = 0;
        let offset = 0;
        for (let j = 0; j < attributes.length; j++) {
            const attribute = attributes[j];
            if (!attribute.isInstanced) { continue; }
            const attr = new Attribute();
            attr.format = attribute.format;
            attr.name = attribute.name;
            attr.isNormalized = attribute.isNormalized;
            attr.location = attribute.location;
            attrs.attributes.push(attr);

            const info = FormatInfos[attribute.format];

            const typeViewArray = new (getTypedArrayConstructor(info))(attrs.buffer.buffer, offset, info.count);
            attrs.views.push(typeViewArray);
            offset += info.size;
        }
        if (pass.batchingScheme === BatchingSchemes.INSTANCING) { pass.getInstancedBuffer().destroy(); } // instancing IA changed
        this.instancedWorldMatrixIndex = this.getInstancedAttributeIndex(INST_MAT_WORLD);
        this.instancedSHIndex = this.getInstancedAttributeIndex(INST_SH);
    }

    protected _flushPassInfo (): void {
        const passes = this._passes;
        if (!passes) { return; }
        if (!this._shaders) { this._shaders = []; }

        this._shaders.length = passes.length;
        for (let i = 0, len = passes.length; i < len; i++) {
            this._shaders[i] = passes[i].getShaderVariant(this.patches)!;
        }
    }
}<|MERGE_RESOLUTION|>--- conflicted
+++ resolved
@@ -324,23 +324,7 @@
      * @zh 管线更新回调
      */
     public onPipelineStateChanged (): void {
-<<<<<<< HEAD
-=======
-        const root = cclegacy.director.root as Root;
-        const pipeline = root.pipeline;
-        const pipelinePatches = Object.entries(pipeline.macros);
-        if (!this._globalPatches && pipelinePatches.length === 0) {
-            return;
-        } else if (pipelinePatches.length) {
-            if (this._globalPatches && pipelinePatches.length === this._globalPatches.length) {
-                const globalPatches = Object.entries(this._globalPatches);
-                const patchesStateUnchanged = JSON.stringify(pipelinePatches.sort()) === JSON.stringify(globalPatches.sort());
-                if (patchesStateUnchanged) return;
-            }
-        }
-        this._globalPatches = pipeline.macros;
-
->>>>>>> dae0f55f
+
         const passes = this._passes;
         if (!passes) { return; }
 
