/*
 Copyright (c) 2013-2016 Chukong Technologies Inc.
 Copyright (c) 2017-2023 Xiamen Yaji Software Co., Ltd.

 http://www.cocos2d-x.org

 Permission is hereby granted, free of charge, to any person obtaining a copy
 of this software and associated documentation files (the "Software"), to deal
 in the Software without restriction, including without limitation the rights to
 use, copy, modify, merge, publish, distribute, sublicense, and/or sell copies
 of the Software, and to permit persons to whom the Software is furnished to do so,
 subject to the following conditions:

 The above copyright notice and this permission notice shall be included in
 all copies or substantial portions of the Software.

 THE SOFTWARE IS PROVIDED "AS IS", WITHOUT WARRANTY OF ANY KIND, EXPRESS OR
 IMPLIED, INCLUDING BUT NOT LIMITED TO THE WARRANTIES OF MERCHANTABILITY,
 FITNESS FOR A PARTICULAR PURPOSE AND NONINFRINGEMENT. IN NO EVENT SHALL THE
 AUTHORS OR COPYRIGHT HOLDERS BE LIABLE FOR ANY CLAIM, DAMAGES OR OTHER
 LIABILITY, WHETHER IN AN ACTION OF CONTRACT, TORT OR OTHERWISE, ARISING FROM,
 OUT OF OR IN CONNECTION WITH THE SOFTWARE OR THE USE OR OTHER DEALINGS IN
 THE SOFTWARE.
*/
import { JSB } from 'internal:constants';
import { displayName, displayOrder, group, range } from 'cc.decorator';
import { Texture2D, TextureCube } from '../../asset/assets';
import { Material } from '../../asset/assets/material';
import { Mesh } from '../assets/mesh';
import { Vec4, Enum, cclegacy, CCBoolean, CCFloat, assertIsTrue, _decorator, CCInteger, EventTarget, warnID } from '../../core';
import { scene } from '../../render-scene';
import { MorphModel } from '../models/morph-model';
import { Root } from '../../root';
import { MobilityMode, TransformBit } from '../../scene-graph/node-enum';
import { ModelRenderer } from '../../misc/model-renderer';
import { MorphRenderingInstance } from '../assets/morph-rendering';
import { NodeEventType } from '../../scene-graph/node-event';
import { Texture } from '../../gfx';
import { builtinResMgr } from '../../asset/asset-manager/builtin-res-mgr';
import { settings, Settings } from '../../core/settings';
import { ReflectionProbeType } from '../reflection-probe/reflection-probe-enum';
import { getPhaseID } from '../../rendering/pass-phase';
import { SubModel } from '../../render-scene/scene';
import { isEnableEffect } from '../../rendering/define';
import type { Model } from '../../render-scene/scene';

const { property, ccclass, help, executeInEditMode, executionOrder, menu, tooltip, visible, type,
    formerlySerializedAs, serializable, editable, disallowAnimation } = _decorator;

let _phaseID = getPhaseID('specular-pass');
function getSkinPassIndex (subModel: SubModel): number {
    const passes = subModel.passes;
    const r = cclegacy.rendering;
    if (isEnableEffect()) _phaseID = r.getPhaseID(r.getPassID('specular-pass'), 'default');
    for (let k = 0; k < passes.length; k++) {
        if (((!r || !r.enableEffectImport) && passes[k].phase === _phaseID)
            || (isEnableEffect() && passes[k].phaseID === _phaseID)) {
            return k;
        }
    }
    return -1;
}

/**
 * @en Shadow projection mode.
 * @zh 阴影投射方式。
 */
const ModelShadowCastingMode = Enum({
    /**
     * @en Disable shadow projection.
     * @zh 不投射阴影。
     */
    OFF: 0,
    /**
     * @en Enable shadow projection.
     * @zh 开启阴影投射。
     */
    ON: 1,
});

/**
 * @en Shadow receive mode.
 * @zh 阴影接收方式。
 */
const ModelShadowReceivingMode = Enum({
    /**
     * @en Disable shadow receiving.
     * @zh 不接收阴影。
     */
    OFF: 0,
    /**
     * @en Enable shadow receiving.
     * @zh 开启阴影投射。
     */
    ON: 1,
});

/**
 * @en Model's bake settings.
 * @zh 模型烘焙设置
 */
@ccclass('cc.ModelBakeSettings')
class ModelBakeSettings extends EventTarget {
    /**
     * @en The event which will be triggered when the useLightProbe is changed.
     * @zh useLightProbe属性修改时触发的事件
     */
    public static readonly USE_LIGHT_PROBE_CHANGED = 'use_light_probe_changed';

    /**
     * @en The event which will be triggered when the reflectionProbe is changed.
     * @zh reflectionProbe 属性修改时触发的事件
     */
    public static readonly REFLECTION_PROBE_CHANGED = 'reflection_probe_changed';

    /**
     * @en The event which will be triggered when the bakeToReflectionProbe is changed.
     * @zh bakeToReflectionProbe 属性修改时触发的事件
     */
    public static readonly BAKE_TO_REFLECTION_PROBE_CHANGED = 'bake_to_reflection_probe_changed';

    @serializable
    public texture: Texture2D|null = null;
    @serializable
    public uvParam: Vec4 = new Vec4();
    @serializable
    protected _bakeable = false;
    @serializable
    protected _castShadow = false;
    @formerlySerializedAs('_recieveShadow')
    protected _receiveShadow = false;
    @serializable
    protected _lightmapSize = 64;

    @serializable
    protected _useLightProbe = false;
    @serializable
    protected _bakeToLightProbe = true;

    @serializable
    protected _reflectionProbeType = ReflectionProbeType.NONE;
    @serializable
    protected _bakeToReflectionProbe = true;

    public probeCubemap: TextureCube | null = null;
    public probeBlendCubemap: TextureCube | null = null;
    public probePlanarmap: Texture | null = null;

    /**
     * @en Whether the model is static and bake-able with light map.
     * Notice: the model's vertex data must have the second UV attribute to enable light map baking.
     * @zh 模型是否是静态的并可以烘培光照贴图。
     * 注意：模型顶点数据必须包含第二套 UV 属性来支持光照贴图烘焙。
     */
    @group({ id: 'LightMap', name: 'LightMapSettings', displayOrder: 0, style: 'section' })
    @editable
    get bakeable (): boolean {
        return this._bakeable;
    }

    set bakeable (val) {
        this._bakeable = val;
    }

    /**
     * @en Whether to cast shadow in light map baking.
     * @zh 在光照贴图烘焙中是否投射阴影。
     */
    @group({ id: 'LightMap', name: 'LightMapSettings' })
    @editable
    get castShadow (): boolean {
        return this._castShadow;
    }

    set castShadow (val) {
        this._castShadow = val;
    }

    /**
     * @en Whether to receive shadow in light map baking.
     * @zh 在光照贴图烘焙中是否接受阴影。
     */
    @group({ id: 'LightMap', name: 'LightMapSettings' })
    @editable
    get receiveShadow (): boolean {
        return this._receiveShadow;
    }

    set receiveShadow (val) {
        this._receiveShadow = val;
    }

    /**
     * @en The lightmap size.
     * @zh 光照图大小。
     */
    @group({ id: 'LightMap', name: 'LightMapSettings' })
    @editable
    @type(CCInteger)
    @range([0, 1024])
    get lightmapSize (): number {
        return this._lightmapSize;
    }

    set lightmapSize (val) {
        this._lightmapSize = val;
    }

    /**
     * @en Whether to use light probe which provides indirect light to dynamic objects.
     * @zh 模型是否使用光照探针，光照探针为动态物体提供间接光。
     */
    @group({ id: 'LightProbe', name: 'LightProbeSettings', displayOrder: 1, style: 'section' })
    @editable
    @type(CCBoolean)
    get useLightProbe (): boolean {
        return this._useLightProbe;
    }

    set useLightProbe (val) {
        this._useLightProbe = val;
        this.emit(ModelBakeSettings.USE_LIGHT_PROBE_CHANGED);
    }

    /**
     * @en Whether the model is used to calculate light probe
     * @zh 模型是否用于计算光照探针
     */
    @group({ id: 'LightProbe', name: 'LightProbeSettings' })
    @editable
    @type(CCBoolean)
    get bakeToLightProbe (): boolean {
        return this._bakeToLightProbe;
    }

    set bakeToLightProbe (val) {
        this._bakeToLightProbe = val;
    }

    /**
     * @en Used to set whether to use the reflection probe or set probe's type.
     * @zh 用于设置是否使用反射探针或者设置反射探针的类型。
     */
    @group({ id: 'ReflectionProbe', name: 'ReflectionProbeSettings', displayOrder: 2, style: 'section' })
    @type(Enum(ReflectionProbeType))
    get reflectionProbe (): ReflectionProbeType {
        return this._reflectionProbeType;
    }

    set reflectionProbe (val) {
        this._reflectionProbeType = val;
        this.emit(ModelBakeSettings.REFLECTION_PROBE_CHANGED);
    }

    /**
     * @en Whether the model can be render by the reflection probe
     * @zh 模型是否能被反射探针渲染
     */
    @group({ id: 'ReflectionProbe', name: 'ReflectionProbeSettings' })
    @type(CCBoolean)
    get bakeToReflectionProbe (): boolean {
        return this._bakeToReflectionProbe;
    }

    set bakeToReflectionProbe (val) {
        this._bakeToReflectionProbe = val;
        this.emit(ModelBakeSettings.BAKE_TO_REFLECTION_PROBE_CHANGED);
    }
}

/**
 * @en Mesh renderer component for general 3d model rendering, it generates and link to a Model in the render scene.
 * It supports real time lighting and shadow, baked light map, and morph rendering.
 * @zh 用于通用模型渲染的网格渲染器组件，会创建并关联一个渲染场景中的模型对象。
 * 该组件支持实时光照和阴影，预烘焙光照贴图和形变网格渲染。
 */
@ccclass('cc.MeshRenderer')
@help('i18n:cc.MeshRenderer')
@executionOrder(100)
@menu('Mesh/MeshRenderer')
@executeInEditMode
export class MeshRenderer extends ModelRenderer {
    /**
     * @en Shadow projection mode enumeration.
     * @zh 阴影投射方式枚举。
     */
    public static ShadowCastingMode = ModelShadowCastingMode;
    /**
     * @en Shadow receive mode enumeration.
     * @zh 阴影接收方式枚举。
     */
    public static ShadowReceivingMode = ModelShadowReceivingMode;

    /**
     * @en The settings for GI baking, it was called lightmapSettings before
     * @zh 全局光照烘焙的配置，以前名称为lightmapSettings
     */
    @serializable
    @editable
    @disallowAnimation
    @displayOrder(3)
    public bakeSettings = new ModelBakeSettings(this);

    @serializable
    protected _mesh: Mesh | null = null;

    @serializable
    protected _shadowCastingMode = ModelShadowCastingMode.OFF;

    @serializable
    protected _shadowReceivingMode = ModelShadowReceivingMode.ON;

    @serializable
    protected _shadowBias = 0;

    @serializable
    protected _shadowNormalBias = 0;

    @serializable
    protected _reflectionProbeId = -1;

    @serializable
    protected _reflectionProbeBlendId = -1;

    @serializable
    protected _reflectionProbeBlendWeight = 0;

    @serializable
    protected _enabledGlobalStandardSkinObject = false;

    protected _reflectionProbeDataMap: Texture2D | null = null;

    // @serializable
    private _subMeshShapesWeights: number[][] = [];

    /**
     * @en Local shadow bias for real time lighting.
     * @zh 实时光照下模型局部的阴影偏移。
     */
    @type(CCFloat)
    @tooltip('i18n:model.shadow_bias')
    @group({ id: 'DynamicShadow', name: 'DynamicShadowSettings', displayOrder: 2, style: 'section' })
    @disallowAnimation
    get shadowBias (): number {
        return this._shadowBias;
    }

    set shadowBias (val) {
        this._shadowBias = val;
        this._updateShadowBias();
        this._onUpdateLocalShadowBiasAndProbeId();
    }

    /**
   * @en local shadow normal bias for real time lighting.
   * @zh 实时光照下模型局部的阴影法线偏移。
   */
    @type(CCFloat)
    @tooltip('i18n:model.shadow_normal_bias')
    @group({ id: 'DynamicShadow', name: 'DynamicShadowSettings' })
    @disallowAnimation
    get shadowNormalBias (): number {
        return this._shadowNormalBias;
    }

    set shadowNormalBias (val) {
        this._shadowNormalBias = val;
        this._updateShadowNormalBias();
        this._onUpdateLocalShadowBiasAndProbeId();
    }

    /**
     * @en Shadow projection mode.
     * @zh 实时光照下阴影投射方式。
     */
    @type(ModelShadowCastingMode)
    @tooltip('i18n:model.shadow_casting_model')
    @group({ id: 'DynamicShadow', name: 'DynamicShadowSettings' })
    @disallowAnimation
    @visible(false)
    get shadowCastingMode (): number {
        return this._shadowCastingMode;
    }

    set shadowCastingMode (val) {
        this._shadowCastingMode = val;
        this._updateCastShadow();
    }

    @displayName('Shadow Casting Mode')
    @tooltip('i18n:model.shadow_casting_model')
    @group({ id: 'DynamicShadow', name: 'DynamicShadowSettings' })
    @disallowAnimation
    get shadowCastingModeForInspector (): boolean {
        return this.shadowCastingMode === ModelShadowCastingMode.ON;
    }
    set shadowCastingModeForInspector (val) {
        this.shadowCastingMode = val === true ? ModelShadowCastingMode.ON : ModelShadowCastingMode.OFF;
    }

    /**
     * @en Is received direction Light.
     * @zh 是否接收平行光光照。
     * @param visibility @en direction light visibility. @zh 方向光的可见性。
     */
    public onUpdateReceiveDirLight (visibility: number, forceClose = false): void {
        if (!this._model) { return; }
        if (forceClose) {
            this._model.receiveDirLight = false;
            return;
        }
        if (this.node && ((visibility & this.node.layer) === this.node.layer)
        || (visibility & this._model.visFlags)) {
            this._model.receiveDirLight = true;
        } else {
            this._model.receiveDirLight = false;
        }
    }

    /**
     * @en receive shadow.
     * @zh 实时光照下是否接受阴影。
     */
    @type(ModelShadowReceivingMode)
    @visible(false)
    get receiveShadow (): number {
        return this._shadowReceivingMode;
    }
    set receiveShadow (val) {
        this._shadowReceivingMode = val;
        this._updateReceiveShadow();
    }

    @displayName('Receive Shadow')
    @tooltip('i18n:model.shadow_receiving_model')
    @group({ id: 'DynamicShadow', name: 'DynamicShadowSettings' })
    @disallowAnimation
    get receiveShadowForInspector (): boolean {
        return this._shadowReceivingMode === ModelShadowReceivingMode.ON;
    }
    set receiveShadowForInspector (val: boolean) {
        this._shadowReceivingMode = val === true ? ModelShadowReceivingMode.ON : ModelShadowReceivingMode.OFF;
        this._updateReceiveShadow();
    }

    /**
     * @en Gets or sets the mesh of the model.
     * Note, when set, all morph targets' weights would be reset to zero.
     * @zh 获取或设置模型的网格数据。
     * 注意，设置时，所有形变目标的权重都将归零。
     */
    @type(Mesh)
    @displayOrder(1)
    @tooltip('i18n:model.mesh')
    get mesh (): Mesh | null {
        return this._mesh;
    }

    set mesh (val) {
        const old = this._mesh;
        const mesh = this._mesh = val;
        mesh?.initialize();
        this._initSubMeshShapesWeights();
        this._watchMorphInMesh();
        this._onMeshChanged(old);
        this._updateModels();
        if (this.enabledInHierarchy) {
            this._attachToScene();
        }
        this._updateCastShadow();
        this._updateReceiveShadow();
        this._updateUseLightProbe();
        this._updateUseReflectionProbe();
        this._updateReceiveDirLight();
    }

    /**
     * @en Gets the model in [[RenderScene]].
     * @zh 获取渲染场景 [[RenderScene]] 中对应的模型。
     */
    get model (): Model | null {
        return this._model;
    }

    /**
     * @en Whether to enable morph rendering.
     * @zh 是否启用形变网格渲染。
     */
    // eslint-disable-next-line func-names
    @visible(function (this: MeshRenderer) {
        return !!(
            this.mesh
            && this.mesh.struct.morph
            && this.mesh.struct.morph.subMeshMorphs.some((subMeshMorph) => !!subMeshMorph)
        );
    })
    @disallowAnimation
    get enableMorph (): boolean {
        return this._enableMorph;
    }

    set enableMorph (value) {
        this._enableMorph = value;
    }

    /**
     * @en Set the Separable-SSS skin standard model component.
     * @zh 设置是否是全局的4s标准模型组件
     */
    @type(CCBoolean)
    @tooltip('i18n:model.standard_skin_model')
    @disallowAnimation
    get isGlobalStandardSkinObject (): boolean {
        return this._enabledGlobalStandardSkinObject;
    }

    set isGlobalStandardSkinObject (val) {
        (cclegacy.director.root as Root).pipeline.pipelineSceneData.standardSkinMeshRenderer = val ? this : null;
        this._enabledGlobalStandardSkinObject = val;
    }

    /**
     * @engineInternal
     */
    public clearGlobalStandardSkinObjectFlag (): void {
        this._enabledGlobalStandardSkinObject = false;
    }

    protected _modelType: typeof scene.Model;

    protected _model: scene.Model | null = null;

    private _morphInstance: MorphRenderingInstance | null = null;

    @serializable
    private _enableMorph = true;

    constructor () {
        super();
        this._modelType = scene.Model;

        const highQualityMode = settings.querySettings(Settings.Category.RENDERING, 'highQualityMode');
        if (highQualityMode) {
            this._shadowCastingMode = ModelShadowCastingMode.ON;
            this.bakeSettings.castShadow = true;
            this.bakeSettings.receiveShadow = true;
        }
    }

    public onLoad (): void {
        if (this._mesh) { this._mesh.initialize(); }
        if (!this._validateShapeWeights()) {
            this._initSubMeshShapesWeights();
        }
        this._watchMorphInMesh();
        this._updateModels();
        this._updateCastShadow();
        this._updateReceiveShadow();
        this._updateShadowBias();
        this._updateShadowNormalBias();
        this._updateUseLightProbe();
        this._updateBakeToReflectionProbe();
        this._updateUseReflectionProbe();
        this._updateReceiveDirLight();
        this._updateStandardSkin();
    }

    // Redo, Undo, Prefab restore, etc.
    public onRestore (): void {
        this._updateModels();
        if (this.enabledInHierarchy) {
            this._attachToScene();
        }
        this._updateCastShadow();
        this._updateReceiveShadow();
        this._updateShadowBias();
        this._updateShadowNormalBias();
        this._updateUseLightProbe();
        this._updateBakeToReflectionProbe();
        this._updateUseReflectionProbe();
        this._updateReceiveDirLight();
        this._updateStandardSkin();
    }

    public onEnable (): void {
        super.onEnable();
        this.node.on(NodeEventType.MOBILITY_CHANGED, this.onMobilityChanged, this);
        this.node.on(NodeEventType.LIGHT_PROBE_BAKING_CHANGED, this.onLightProbeBakingChanged, this);
        this.bakeSettings.on(ModelBakeSettings.USE_LIGHT_PROBE_CHANGED, this.onUseLightProbeChanged, this);
        this.bakeSettings.on(ModelBakeSettings.REFLECTION_PROBE_CHANGED, this.onReflectionProbeChanged, this);
        this.bakeSettings.on(ModelBakeSettings.BAKE_TO_REFLECTION_PROBE_CHANGED, this.onBakeToReflectionProbeChanged, this);

        if (!this._model) {
            this._updateModels();
        }
        this._updateCastShadow();
        this._updateReceiveShadow();
        this._updateShadowBias();
        this._updateShadowNormalBias();
        this._updateBakeToReflectionProbe();
        this._updateUseReflectionProbe();
        this._onUpdateLocalShadowBiasAndProbeId();
        this._updateUseLightProbe();
        this._updateReceiveDirLight();
        this._onUpdateReflectionProbeDataMap();
        this._onUpdateLocalReflectionProbeData();
        this._updateStandardSkin();
        this._attachToScene();
    }

    public onDisable (): void {
        if (this._model) {
            this._detachFromScene();
        }
        this.node.off(NodeEventType.MOBILITY_CHANGED, this.onMobilityChanged, this);
        this.node.off(NodeEventType.LIGHT_PROBE_BAKING_CHANGED, this.onLightProbeBakingChanged, this);
        this.bakeSettings.off(ModelBakeSettings.USE_LIGHT_PROBE_CHANGED, this.onUseLightProbeChanged, this);
        this.bakeSettings.off(ModelBakeSettings.REFLECTION_PROBE_CHANGED, this.onReflectionProbeChanged, this);
        this.bakeSettings.off(ModelBakeSettings.BAKE_TO_REFLECTION_PROBE_CHANGED, this.onBakeToReflectionProbeChanged, this);
    }

    public onDestroy (): void {
        if (this._model) {
            cclegacy.director.root.destroyModel(this._model);
            this._model = null;
            this._models.length = 0;
        }
        if (this._morphInstance) {
            this._morphInstance.destroy();
        }
    }

    public onGeometryChanged (): void {
        if (this._model && this._mesh) {
            const meshStruct = this._mesh.struct;
            this._model.createBoundingShape(meshStruct.minPosition, meshStruct.maxPosition);
            this._model.updateWorldBound();
            this._model.onGeometryChanged();
        }
    }

    /**
     * @zh 获取子网格指定形变目标的权重。
     * @en Gets the weight at specified morph target of the specified sub mesh.
     * @param subMeshIndex Index to the sub mesh.
     * @param shapeIndex Index to the morph target of the sub mesh.
     * @returns The weight.
     */
    public getWeight (subMeshIndex: number, shapeIndex: number): number {
        const { _subMeshShapesWeights: subMeshShapesWeights } = this;
        assertIsTrue(subMeshIndex < subMeshShapesWeights.length);
        const shapeWeights = this._subMeshShapesWeights[subMeshIndex];
        assertIsTrue(shapeIndex < shapeWeights.length);
        return shapeWeights[shapeIndex];
    }

    /**
     * @zh
     * 设置子网格所有形变目标的权重。
     * `subMeshIndex` 是无效索引或 `weights` 的长度不匹配子网格的形变目标数量时，此方法不会生效。
     * @en
     * Sets weights of each morph target of the specified sub mesh.
     * If takes no effect if `subMeshIndex` is out of bounds or if `weights` has a different length with morph targets count of the sub mesh.
     * @param weights The weights.
     * @param subMeshIndex Index to the sub mesh.
     */
    public setWeights (weights: number[], subMeshIndex: number): void {
        const { _subMeshShapesWeights: subMeshShapesWeights } = this;
        if (subMeshIndex >= subMeshShapesWeights.length) {
            return;
        }
        const shapeWeights = subMeshShapesWeights[subMeshIndex];
        if (shapeWeights.length !== weights.length) {
            return;
        }
        subMeshShapesWeights[subMeshIndex] = weights.slice(0);
        this._uploadSubMeshShapesWeights(subMeshIndex);
    }

    /**
     * @zh
     * 设置子网格指定外形的权重。
     * `subMeshIndex` 或 `shapeIndex` 是无效索引时，此方法不会生效。
     * @en
     * Sets the weight at specified shape of specified sub mesh.
     * If takes no effect if
     * `subMeshIndex` or `shapeIndex` out of bounds.
     * @param weight The weight.
     * @param subMeshIndex Index to the sub mesh.
     * @param shapeIndex Index to the shape of the sub mesh.
     */
    public setWeight (weight: number, subMeshIndex: number, shapeIndex: number): void {
        const { _subMeshShapesWeights: subMeshShapesWeights } = this;
        if (subMeshIndex >= subMeshShapesWeights.length) {
            return;
        }
        const shapeWeights = subMeshShapesWeights[subMeshIndex];
        if (shapeIndex >= shapeWeights.length) {
            return;
        }
        shapeWeights[shapeIndex] = weight;
        this._uploadSubMeshShapesWeights(subMeshIndex);
    }

    public setInstancedAttribute (name: string, value: ArrayLike<number>): void {
        if (!this.model) {
            return;
        }

        if (JSB) {
            (this.model as any)._setInstancedAttribute(name, value);
        } else {
            const subModels = this.model.subModels;
            for (let i = 0; i < subModels.length; i++) {
                const subModel = subModels[i];
                const { attributes, views } = subModel.instancedAttributeBlock;
                for (let i = 0; i < attributes.length; i++) {
                    if (attributes[i].name === name) {
                        views[i].set(value);
                        break;
                    }
                }
            }
        }
    }

    /**
     * @deprecated since v3.5.0, this is an engine private interface that will be removed in the future.
     */
    public _updateLightmap (lightmap: Texture2D|null, uOff: number, vOff: number, scale: number, lum: number): void {
        this.bakeSettings.texture = lightmap;
        this.bakeSettings.uvParam.x = uOff;
        this.bakeSettings.uvParam.y = vOff;
        this.bakeSettings.uvParam.z = scale;
        this.bakeSettings.uvParam.w = lum;

        this._onUpdateLightingmap();
        this._updateReceiveDirLight();
    }

    /**
     * @zh
     * 更新反射探针烘焙的cubemap。
     * @en
     * Updat cubemap baked with reflection probes.
     * @param cubeMap baked cubemap.
     * @param useDefaultTexture if the reflection probe has not been baked, is the skybox used instead.
     */
    public updateProbeCubemap (cubeMap: TextureCube | null): void {
        if (this.bakeSettings.probeCubemap && this.bakeSettings.probeCubemap === cubeMap) {
            return;
        }
        this.bakeSettings.probeCubemap = cubeMap;
        if (this.model !== null) {
            this.model.updateReflectionProbeCubemap(this.bakeSettings.probeCubemap);
        }
    }

    /**
     * @zh
     * 更新用于混合的反射探针烘焙的cubemap。
     * @en
     * Updat cubemap baked with reflection probes for blending.
     * @param cubeMap baked cubemap.
     */
    public updateProbeBlendCubemap (cubeMap: TextureCube | null): void {
        if (this.bakeSettings.probeBlendCubemap && this.bakeSettings.probeBlendCubemap === cubeMap) {
            return;
        }
        this.bakeSettings.probeBlendCubemap = cubeMap;
        if (this.model !== null) {
            this.model.updateReflectionProbeBlendCubemap(this.bakeSettings.probeBlendCubemap);
        }
    }

    /**
     * @zh
     * 更新平面反射渲染纹理。
     * @en
     * Update the reflection rendering texture.
     * @param planarMap render texture.
     */
    public updateProbePlanarMap (planarMap: Texture | null): void {
        if (this.bakeSettings.probePlanarmap === planarMap) {
            return;
        }
        this.bakeSettings.probePlanarmap = planarMap;
        if (this.model !== null) {
            this.model.updateReflectionProbePlanarMap(this.bakeSettings.probePlanarmap);
        }
    }

    /**
     * @zh
     * 更新反射探针的数据贴图。
     * @en
     * Update the data mapping of the reflection probe.
     * @param dataMap data mapping with data saved all reflection probe data.
     */
    public updateReflectionProbeDataMap (dataMap: Texture2D | null): void {
        this._reflectionProbeDataMap = dataMap;
        if (this.model !== null) {
            this.model.updateReflectionProbeDataMap(dataMap);
        }
    }

    /**
     * @zh
     * 更新反射探针的id。
     * @en
     * Update the id of the reflection probe.
     * @param probeId probe id.
     */
    public updateReflectionProbeId (probeId: number): void {
        this._reflectionProbeId = probeId;
        if (this.model) {
            this.model.reflectionProbeId = probeId;
        }
        this._onUpdateLocalShadowBiasAndProbeId();
    }

    /**
     * @zh
     * 更新用于混合的反射探针的id。
     * @en
     * Update the id of the reflection probe used for blending.
     * @param blendProbeId probe id of blend.
     */
    public updateReflectionProbeBlendId (blendProbeId: number): void {
        this._reflectionProbeBlendId = blendProbeId;
        if (this.model) {
            this.model.reflectionProbeBlendId = blendProbeId;
        }
        this._onUpdateLocalShadowBiasAndProbeId();
    }

    /**
     * @zh
     * 更新混合权重。
     * @en
     * Update blending weight.
     * @param weight blending weight.
     */
    public updateReflectionProbeBlendWeight (weight: number): void {
        this._reflectionProbeBlendWeight = weight;
        if (this.model) {
            this.model.reflectionProbeBlendWeight = weight;
        }
        this._onUpdateLocalReflectionProbeData();
    }

    protected _updateReflectionProbeTexture (): void {
        if (!this.model) return;

        const bakeSettings = this.bakeSettings;

        const reflectionProbe = bakeSettings.reflectionProbe;
        const probeBlendCubemap = bakeSettings.probeBlendCubemap;
        const probePlanarMap = bakeSettings.probePlanarmap;
        const probeCubeMap = bakeSettings.probeCubemap;

        if (reflectionProbe === ReflectionProbeType.BAKED_CUBEMAP) {
            this.model.updateReflectionProbeCubemap(probeCubeMap);
            this.model.updateReflectionProbePlanarMap(null);
            this.model.updateReflectionProbeBlendCubemap(null);
        } else if (reflectionProbe === ReflectionProbeType.BLEND_PROBES
            || reflectionProbe === ReflectionProbeType.BLEND_PROBES_AND_SKYBOX) {
            this.model.updateReflectionProbeCubemap(probeCubeMap);
            this.model.updateReflectionProbeBlendCubemap(probeBlendCubemap);
            this.model.updateReflectionProbePlanarMap(null);
        } else if (reflectionProbe === ReflectionProbeType.PLANAR_REFLECTION) {
            this.model.updateReflectionProbePlanarMap(probePlanarMap);
            this.model.updateReflectionProbeCubemap(null);
            this.model.updateReflectionProbeBlendCubemap(null);
        } else {
            this.model.updateReflectionProbeCubemap(null);
            this.model.updateReflectionProbePlanarMap(null);
            this.model.updateReflectionProbeBlendCubemap(null);
        }
    }

    protected _updateModels (): void {
        if (!this.enabledInHierarchy) {
            return;
        }

        const model = this._model;
        if (model) {
            model.destroy();
            model.initialize();
            model.node = model.transform = this.node;
        } else {
            this._createModel();
        }

        if (this._model) {
            if (this._mesh) {
                const meshStruct = this._mesh.struct;
                this._model.createBoundingShape(meshStruct.minPosition, meshStruct.maxPosition);
            }
            // Initialize lighting map before model initializing
            // because the lighting map will influence the model's shader
            this._model.initLightingmap(this.bakeSettings.texture, this.bakeSettings.uvParam);
            this._updateUseLightProbe();
            this._updateUseReflectionProbeType();
            this._updateModelParams();
            this._onUpdateLightingmap();
            this._onUpdateLocalShadowBiasAndProbeId();
            this._updateUseReflectionProbe();
            this._updateReceiveDirLight();
            this._onUpdateReflectionProbeDataMap();
            this._onUpdateLocalReflectionProbeData();
        }
    }

    protected _updateReceiveDirLight (): void {
        if (!this._model) { return; }
        const scene = this.node.scene;
        if (!scene || !scene.renderScene) { return; }
        const mainLight = scene.renderScene.mainLight;
        if (!mainLight) { return; }
        const visibility = mainLight.visibility;
        if (!mainLight.node) { return; }

        if (mainLight.node.mobility === MobilityMode.Static) {
            let forceClose = false;
            if (this.bakeSettings.texture && !this.node.scene.globals.disableLightmap) {
                forceClose = true;
            }
            if (this.node.scene.globals.lightProbeInfo.data
                && this.node.scene.globals.lightProbeInfo.data.hasCoefficients()
                && this._model.useLightProbe) {
                forceClose = true;
            }

            this.onUpdateReceiveDirLight(visibility, forceClose);
        } else {
            this.onUpdateReceiveDirLight(visibility);
        }
    }

    protected _createModel (): void {
        const preferMorphOverPlain = !!this._morphInstance;
        // Note we only change to use `MorphModel` if
        // we are required to render morph and the `this._modelType` is exactly the basic `Model`.
        // We do this since the `this._modelType` might be changed in classes derived from `Model`.
        // We shall not overwrite it.
        // Please notice that we do not enforce that
        // derived classes should use a morph-able model type(i.e. model type derived from `MorphModel`).
        // So we should take care of the edge case.
        const modelType = (preferMorphOverPlain && this._modelType === scene.Model) ? MorphModel : this._modelType;
        const model = this._model = (cclegacy.director.root as Root).createModel(modelType);
        model.visFlags = this.visibility;
        model.node = model.transform = this.node;
        this._models.length = 0;
        this._models.push(this._model);
        if (this._morphInstance && model instanceof MorphModel) {
            model.setMorphRendering(this._morphInstance);
        }
    }

    protected _attachToScene (): void {
        if (!this.node.scene || !this._model) {
            return;
        }
        const renderScene = this._getRenderScene();
        if (this._model.scene !== null) {
            this._detachFromScene();
        }
        renderScene.addModel(this._model);
    }

    /**
     * @engineInternal
     */
    public _detachFromScene (): void {
        if (this._model && this._model.scene) {
            this._model.scene.removeModel(this._model);
        }
    }

    protected _updateModelParams (): void {
        if (!this._mesh || !this._model) { return; }
        this.node.hasChangedFlags |= TransformBit.POSITION;
        this._model.transform.hasChangedFlags |= TransformBit.POSITION;
        this._model.isDynamicBatching = this._isBatchingEnabled();
        const meshCount = this._mesh ? this._mesh.renderingSubMeshes.length : 0;
        const renderingMesh = this._mesh.renderingSubMeshes;
        if (renderingMesh) {
            for (let i = 0; i < meshCount; ++i) {
                let material = this.getRenderMaterial(i);
                if (material && !material.isValid) {
                    material = null;
                }
                const subMeshData = renderingMesh[i];
                if (subMeshData) {
                    this._model.initSubModel(i, subMeshData, material || this._getBuiltinMaterial());
                }
            }
        }
        this._model.enabled = true;
    }

    protected _onUpdateLightingmap (): void {
        if (this.model !== null) {
            this.model.updateLightingmap(this.bakeSettings.texture, this.bakeSettings.uvParam);
        }

        this.setInstancedAttribute('a_lightingMapUVParam', [
            this.bakeSettings.uvParam.x,
            this.bakeSettings.uvParam.y,
            this.bakeSettings.uvParam.z,
            this.bakeSettings.uvParam.w,
        ]);
    }

    protected _onUpdateLocalShadowBiasAndProbeId (): void {
        if (this.model !== null) {
            this.model.updateLocalShadowBias();
            this.model.updateReflectionProbeId();
        }

        this.setInstancedAttribute('a_localShadowBiasAndProbeId', [
            this._shadowBias,
            this._shadowNormalBias,
            this._reflectionProbeId,
            this._reflectionProbeBlendId,
        ]);
    }

    protected _onUpdateLocalReflectionProbeData (): void {
        if (this.bakeSettings.reflectionProbe === ReflectionProbeType.BAKED_CUBEMAP
            || this.bakeSettings.reflectionProbe === ReflectionProbeType.BLEND_PROBES
            || this.bakeSettings.reflectionProbe === ReflectionProbeType.BLEND_PROBES_AND_SKYBOX) {
            if (this.model !== null) {
                this.model.updateReflectionProbeId();
            }

            this.setInstancedAttribute('a_reflectionProbeData', [
                this._reflectionProbeBlendWeight,
                0.0,
                0.0,
                0.0,
            ]);
        }
    }

    protected _onUpdateReflectionProbeDataMap (): void {
        if (this.model !== null) {
            this.model.updateReflectionProbeDataMap(this._reflectionProbeDataMap);
        }
    }

    protected _onMaterialModified (idx: number, material: Material | null): void {
        if (!this._model || !this._model.inited) { return; }
        this._onRebuildPSO(idx, material || this._getBuiltinMaterial());
        this._updateStandardSkin();
    }

    /**
     * @engineInternal
     */
    public _onRebuildPSO (idx: number, material: Material): void {
        if (!this._model || !this._model.inited) { return; }
        this._model.isDynamicBatching = this._isBatchingEnabled();
        this._model.setSubModelMaterial(idx, material);
        this._onUpdateLightingmap();
        this._onUpdateLocalShadowBiasAndProbeId();
        this._updateReflectionProbeTexture();
        this._onUpdateReflectionProbeDataMap();
        this._onUpdateLocalReflectionProbeData();
    }

    protected _onMeshChanged (old: Mesh | null): void {
    }

    protected _clearMaterials (): void {
        if (!this._model) { return; }
        const subModels = this._model.subModels;
        for (let i = 0; i < subModels.length; ++i) {
            this._onMaterialModified(i, null);
        }
    }

    protected _getBuiltinMaterial (): Material {
        // classic ugly pink indicating missing material
        return builtinResMgr.get<Material>('missing-material');
    }

    protected _onVisibilityChange (val: number): void {
        if (!this._model) { return; }
        this._model.visFlags = val;
    }

    protected _updateShadowBias (): void {
        if (!this._model) { return; }
        this._model.shadowBias = this._shadowBias;
    }

    protected _updateShadowNormalBias (): void {
        if (!this._model) { return; }
        this._model.shadowNormalBias = this._shadowNormalBias;
    }

    protected _updateCastShadow (): void {
        if (!this._model) { return; }
        if (this._shadowCastingMode === ModelShadowCastingMode.OFF) {
            this._model.castShadow = false;
        } else {
            assertIsTrue(
                this._shadowCastingMode === ModelShadowCastingMode.ON,
                `ShadowCastingMode ${this._shadowCastingMode} is not supported.`,
            );
            this._model.castShadow = true;
        }
    }

    protected _updateReceiveShadow (): void {
        if (!this._model) { return; }
        if (this._shadowReceivingMode === ModelShadowReceivingMode.OFF) {
            this._model.receiveShadow = false;
        } else {
            this._model.receiveShadow = true;
        }
    }

    protected onMobilityChanged (): void {
        this._updateUseLightProbe();
        this._updateReceiveDirLight();
    }

    protected onLightProbeBakingChanged (): void {
        this._updateReceiveDirLight();
    }

    protected onUseLightProbeChanged (): void {
        this._updateUseLightProbe();
    }

    protected onReflectionProbeChanged (): void {
        this._updateUseReflectionProbe();
        this._onUpdateLocalShadowBiasAndProbeId();
        if (this.bakeSettings.reflectionProbe === ReflectionProbeType.BAKED_CUBEMAP
            || this.bakeSettings.reflectionProbe === ReflectionProbeType.BLEND_PROBES
            || this.bakeSettings.reflectionProbe === ReflectionProbeType.BLEND_PROBES_AND_SKYBOX) {
            cclegacy.internal.reflectionProbeManager.updateUseCubeModels(this._model);
            if (!cclegacy.internal.reflectionProbeManager.getUsedReflectionProbe(this._model, false)) {
                warnID(16302);
            }
        } else if (this.bakeSettings.reflectionProbe === ReflectionProbeType.PLANAR_REFLECTION) {
            cclegacy.internal.reflectionProbeManager.updateUsePlanarModels(this._model);
            if (!cclegacy.internal.reflectionProbeManager.getUsedReflectionProbe(this._model, true)) {
                warnID(16302);
            }
        }
    }

    protected onBakeToReflectionProbeChanged (): void {
        this._updateBakeToReflectionProbe();
    }

    protected _updateUseLightProbe (): void {
        if (!this._model) { return; }
        const node = this.node;
        if (this._mesh && node && node.mobility === MobilityMode.Movable && this.bakeSettings.useLightProbe) {
            this._model.useLightProbe = true;
        } else {
            this._model.useLightProbe = false;
        }
    }

    protected _isBatchingEnabled (): boolean {
        for (let i = 0; i < this._materials.length; ++i) {
            const mat = this._materials[i];
            if (!mat) { continue; }
            for (let p = 0; p < mat.passes.length; ++p) {
                const pass = mat.passes[p];
                if (pass.batchingScheme) { return true; }
            }
        }
        return false;
    }

    protected _updateUseReflectionProbe (): void {
        if (!this._model) return;
        this._model.reflectionProbeType = this.bakeSettings.reflectionProbe;
        this._updateReflectionProbeTexture();
    }

<<<<<<< HEAD
    protected _updateBakeToReflectionProbe (): void {
=======
    protected _updateUseReflectionProbeType () {
        if (!this._model) return;
        this._model.reflectionProbeType = this.bakeSettings.reflectionProbe;
    }

    protected _updateBakeToReflectionProbe () {
>>>>>>> aacc0d72
        if (!this._model) { return; }
        this._model.bakeToReflectionProbe = this.bakeSettings.bakeToReflectionProbe;
    }

    private _watchMorphInMesh (): void {
        if (this._morphInstance) {
            this._morphInstance.destroy();
            this._morphInstance = null;
        }

        if (!this._enableMorph) {
            return;
        }

        if (!this._mesh
            || !this._mesh.struct.morph
            || !this._mesh.morphRendering) {
            return;
        }

        this._morphInstance = this._mesh.morphRendering.createInstance();
        const nSubMeshes = this._mesh.struct.primitives.length;
        for (let iSubMesh = 0; iSubMesh < nSubMeshes; ++iSubMesh) {
            this._uploadSubMeshShapesWeights(iSubMesh);
        }

        if (this._model && this._model instanceof MorphModel) {
            this._model.setMorphRendering(this._morphInstance);
        }
    }

    private _initSubMeshShapesWeights (): void {
        const { _mesh: mesh } = this;

        this._subMeshShapesWeights.length = 0;

        if (!mesh) {
            return;
        }

        const morph = mesh.struct.morph;
        if (!morph) {
            return;
        }

        const commonWeights = morph.weights;
        this._subMeshShapesWeights = morph.subMeshMorphs.map((subMeshMorph) => {
            if (!subMeshMorph) {
                return [];
            } else if (subMeshMorph.weights) {
                return subMeshMorph.weights.slice(0);
            } else if (commonWeights) {
                assertIsTrue(commonWeights.length === subMeshMorph.targets.length);
                return commonWeights.slice(0);
            } else {
                return new Array<number>(subMeshMorph.targets.length).fill(0.0);
            }
        });
    }

    private _validateShapeWeights (): boolean {
        const {
            _mesh: mesh,
            _subMeshShapesWeights: subMeshShapesWeights,
        } = this;

        if (!mesh || !mesh.struct.morph) {
            return subMeshShapesWeights.length === 0;
        }

        const { morph } = mesh.struct;
        if (morph.subMeshMorphs.length !== subMeshShapesWeights.length) {
            return false;
        }

        return subMeshShapesWeights.every(
            ({ length: shapeCount }, subMeshIndex) => (morph.subMeshMorphs[subMeshIndex]?.targets.length ?? 0) === shapeCount,
        );
    }

    private _uploadSubMeshShapesWeights (subMeshIndex: number): void {
        this._morphInstance?.setWeights(subMeshIndex, this._subMeshShapesWeights[subMeshIndex]);
    }

    private _updateStandardSkin (): void {
        const pipelineSceneData = (cclegacy.director.root as Root).pipeline.pipelineSceneData;
        if (this._enabledGlobalStandardSkinObject) {
            pipelineSceneData.standardSkinMeshRenderer = this;
            pipelineSceneData.standardSkinModel = this.model;
        }
        if (!pipelineSceneData.skinMaterialModel && this._model) {
            const subModels = this._model.subModels;
            for (let j = 0; j < subModels.length; j++) {
                const subModel = subModels[j];
                const skinPassIdx = getSkinPassIndex(subModel);
                if (skinPassIdx < 0) { continue; }
                pipelineSceneData.skinMaterialModel = this._model;
                return;
            }
        }
    }
}

export declare namespace MeshRenderer {
    /**
     * @en Shadow projection mode.
     * @zh 阴影投射方式。
     */
    export type ShadowCastingMode = EnumAlias<typeof ModelShadowCastingMode>;
    /**
     * @en Shadow receive mode.
     * @zh 阴影接收方式。
     */
    export type ShadowReceivingMode = EnumAlias<typeof ModelShadowReceivingMode>;
}<|MERGE_RESOLUTION|>--- conflicted
+++ resolved
@@ -1187,16 +1187,12 @@
         this._updateReflectionProbeTexture();
     }
 
-<<<<<<< HEAD
-    protected _updateBakeToReflectionProbe (): void {
-=======
-    protected _updateUseReflectionProbeType () {
+    protected _updateUseReflectionProbeType (): void {
         if (!this._model) return;
         this._model.reflectionProbeType = this.bakeSettings.reflectionProbe;
     }
 
-    protected _updateBakeToReflectionProbe () {
->>>>>>> aacc0d72
+    protected _updateBakeToReflectionProbe (): void {
         if (!this._model) { return; }
         this._model.bakeToReflectionProbe = this.bakeSettings.bakeToReflectionProbe;
     }
