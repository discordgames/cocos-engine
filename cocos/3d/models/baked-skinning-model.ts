/*
 Copyright (c) 2017-2020 Xiamen Yaji Software Co., Ltd.

 http://www.cocos.com

 Permission is hereby granted, free of charge, to any person obtaining a copy
 of this software and associated engine source code (the "Software"), a limited,
  worldwide, royalty-free, non-assignable, revocable and non-exclusive license
 to use Cocos Creator solely to develop games on your target platforms. You shall
  not use Cocos Creator software for developing other software or tools that's
  used for developing games. You are not granted to publish, distribute,
  sublicense, and/or sell copies of Cocos Creator.

 The software or tools in this License Agreement are licensed, not sold.
 Xiamen Yaji Software Co., Ltd. reserves all rights not expressly granted to you.

 THE SOFTWARE IS PROVIDED "AS IS", WITHOUT WARRANTY OF ANY KIND, EXPRESS OR
 IMPLIED, INCLUDING BUT NOT LIMITED TO THE WARRANTIES OF MERCHANTABILITY,
 FITNESS FOR A PARTICULAR PURPOSE AND NONINFRINGEMENT. IN NO EVENT SHALL THE
 AUTHORS OR COPYRIGHT HOLDERS BE LIABLE FOR ANY CLAIM, DAMAGES OR OTHER
 LIABILITY, WHETHER IN AN ACTION OF CONTRACT, TORT OR OTHERWISE, ARISING FROM,
 OUT OF OR IN CONNECTION WITH THE SOFTWARE OR THE USE OR OTHER DEALINGS IN
 THE SOFTWARE.
*/

import type { AnimationClip } from '../../core/animation/animation-clip';
import { Mesh } from '../assets/mesh';
import { Skeleton } from '../assets/skeleton';
import { AABB } from '../../core/geometry';
import { BufferUsageBit, MemoryUsageBit, Attribute, DescriptorSet, Buffer, BufferInfo } from '../../core/gfx';
import { INST_JOINT_ANIM_INFO, UBOSkinningAnimation, UBOSkinningTexture, UNIFORM_JOINT_TEXTURE_BINDING } from '../../core/pipeline/define';
import { Node } from '../../core/scene-graph';
import { IMacroPatch, Pass } from '../../core/renderer/core/pass';
import type { DataPoolManager } from '../skeletal-animation/data-pool-manager';
import { ModelType } from '../../core/renderer/scene/model';
import { IAnimInfo, IJointTextureHandle } from '../skeletal-animation/skeletal-animation-utils';
import { MorphModel } from './morph-model';
import { legacyCC } from '../../core/global-exports';
import { jointTextureSamplerInfo } from '../misc/joint-texture-sampler-info';

interface IJointsInfo {
    buffer: Buffer | null;
    jointTextureInfo: Float32Array;
    texture: IJointTextureHandle | null;
    animInfo: IAnimInfo;
    boundsInfo: AABB[] | null;
}

const myPatches = [
    { name: 'CC_USE_SKINNING', value: true },
    { name: 'CC_USE_BAKED_ANIMATION', value: true },
];

/**
 * @en
 * The skinning model that is using GPU baked animation.
 * @zh
 * GPU 预烘焙动画的蒙皮模型。
 */
export class BakedSkinningModel extends MorphModel {
    /**
     * @en The animation clip that have been uploaded
     * @zh 已被上传的动画片段
     */
    public uploadedAnim: AnimationClip | null | undefined = undefined; // uninitialized

    private _jointsMedium: IJointsInfo;

    private _skeleton: Skeleton | null = null;
    private _mesh: Mesh | null = null;
    private _dataPoolManager: DataPoolManager;
    private _instAnimInfoIdx = -1;

    constructor () {
        super();
        this.type = ModelType.BAKED_SKINNING;
        this._dataPoolManager = legacyCC.director.root.dataPoolManager;
        const jointTextureInfo = new Float32Array(4);
        const animInfo = this._dataPoolManager.jointAnimationInfo.getData();
        this._jointsMedium = { buffer: null, jointTextureInfo, animInfo, texture: null, boundsInfo: null };
    }

    public destroy () {
        this.uploadedAnim = undefined; // uninitialized
        this._jointsMedium.boundsInfo = null;
        if (this._jointsMedium.buffer) {
            this._jointsMedium.buffer.destroy();
            this._jointsMedium.buffer = null;
        }
        this._applyJointTexture();
        super.destroy();
    }

    // Override
    public bindSkeleton (skeleton: Skeleton | null = null, skinningRoot: Node | null = null, mesh: Mesh | null = null) {
        this._skeleton = skeleton;
        this._mesh = mesh;
        if (!skeleton || !skinningRoot || !mesh) { return; }
        this.transform = skinningRoot;
        const resMgr = this._dataPoolManager;
        this._jointsMedium.animInfo = resMgr.jointAnimationInfo.getData(skinningRoot.uuid);
        if (!this._jointsMedium.buffer) {
            this._jointsMedium.buffer = this._device.createBuffer(new BufferInfo(
                BufferUsageBit.UNIFORM | BufferUsageBit.TRANSFER_DST,
                MemoryUsageBit.DEVICE,
                UBOSkinningTexture.SIZE,
                UBOSkinningTexture.SIZE,
            ));
        }
    }

    // Override
    public updateTransform (stamp: number) {
        super.updateTransform(stamp);

        if (!this.uploadedAnim) { return; }
        const { animInfo, boundsInfo } = this._jointsMedium;
        const skelBound = boundsInfo![animInfo.data[0]];
        const worldBounds = this._worldBounds;
        if (worldBounds && skelBound) {
            const node = this.transform;
            // @ts-expect-error TS2339
            skelBound.transform(node._mat, node._pos, node._rot, node._scale, worldBounds);
        }
    }

    // Override, update fid buffer only when visible
    public updateUBOs (stamp: number) {
        super.updateUBOs(stamp);

        const info = this._jointsMedium.animInfo;
        const idx = this._instAnimInfoIdx;
        if (idx >= 0) {
            const view = this.instancedAttributes.views[idx];
            view[0] = info.data[0];
        } else if (info.dirty) {
            info.buffer.update(info.data);
            info.dirty = false;
        }
        return true;
    }

<<<<<<< HEAD
=======
    // Override
    public getMacroPatches (subModelIndex: number): IMacroPatch[] | null {
        const patches = super.getMacroPatches(subModelIndex);
        return patches ? patches.concat(myPatches) : myPatches;
    }

    /**
     * @en Pre-simulate and store the frames data of the given animation clip to a joint texture and upload it to GPU.
     * Normally, it's automatically managed by [[SkeletalAnimationState]].
     * But user can also use Joint Texture Layout Settings in the editor to manually organize the joint textures.
     * @zh 预计算并存储一个指定动画片段的完整帧数据到一张骨骼贴图上，并将其上传到 GPU。
     * 一般情况下 [[SkeletalAnimationState]] 会自动管理所有骨骼贴图，但用户也可以使用编辑器的骨骼贴图布局设置面板来手动管理所有骨骼贴图。
     * @param anim @en The animation clip to be uploaded to the joint texture. @zh 需要上传到骨骼贴图上的动画片段。
     * @returns void
     */
>>>>>>> 9be02257
    public uploadAnimation (anim: AnimationClip | null) {
        if (!this._skeleton || !this._mesh || this.uploadedAnim === anim) { return; }
        this.uploadedAnim = anim;
        const resMgr = this._dataPoolManager;
        let texture: IJointTextureHandle | null = null;
        if (anim) {
            texture = resMgr.jointTexturePool.getSequencePoseTexture(this._skeleton, anim, this._mesh, this.transform);
            this._jointsMedium.boundsInfo = texture && texture.bounds.get(this._mesh.hash)!;
<<<<<<< HEAD
            this._modelBounds = null; // don't calc bounds again in Model
        } else {
            texture = resMgr.jointTexturePool.getDefaultPoseTexture(this._skeleton, this._mesh, this.transform);
            this._jointsMedium.boundsInfo = null;
            this._modelBounds = texture && texture.bounds.get(this._mesh.hash)![0];
        }
        this._applyJointTexture(texture);
=======
            this._updateModelBounds(null); // don't calc bounds again in Model
        } else {
            texture = resMgr.jointTexturePool.getDefaultPoseTexture(this._skeleton, this._mesh, this.transform);
            this._jointsMedium.boundsInfo = null;
            this._updateModelBounds(texture && texture.bounds.get(this._mesh.hash)![0]);
        }
        this._applyJointTexture(texture);
        this._applyNativeJointMedium();
    }

    private _applyNativeJointMedium () {
        if (JSB && this._nativeObj) {
            const boundsInfo: NativeAABB[] = [];
            if (this._jointsMedium.boundsInfo) {
                this._jointsMedium.boundsInfo.forEach((bound: AABB) => {
                    boundsInfo.push(bound.native);
                });
            }
            const animInfoKey = 'nativeDirty';
            (this._nativeObj as NativeBakedSkinningModel).setJointMedium(!!this.uploadedAnim, {
                boundsInfo,
                jointTextureInfo: this._jointsMedium.jointTextureInfo.buffer,
                animInfo: {
                    buffer: this._jointsMedium.animInfo.buffer,
                    data: this._jointsMedium.animInfo.data.buffer,
                    dirty: this._jointsMedium.animInfo[animInfoKey].buffer,
                },
                buffer: this._jointsMedium.buffer,
            });
        }
    }

    protected _updateModelBounds (aabb: AABB | null) {
        this._modelBounds = aabb;
        if (JSB) {
            (this._nativeObj! as NativeBakedSkinningModel).updateModelBounds(aabb ? aabb.native : null);
        }
>>>>>>> 9be02257
    }

    protected _applyJointTexture (texture: IJointTextureHandle | null = null) {
        const oldTex = this._jointsMedium.texture;
        if (oldTex && oldTex !== texture) { this._dataPoolManager.jointTexturePool.releaseHandle(oldTex); }
        this._jointsMedium.texture = texture;
        if (!texture) { return; }
        const { buffer, jointTextureInfo } = this._jointsMedium;
        jointTextureInfo[0] = texture.handle.texture.width;
        jointTextureInfo[1] = this._skeleton!.joints.length;
        jointTextureInfo[2] = texture.pixelOffset + 0.1; // guard against floor() underflow
        jointTextureInfo[3] = 1 / jointTextureInfo[0];
        this.updateInstancedJointTextureInfo();
        if (buffer) { buffer.update(jointTextureInfo); }
        const tex = texture.handle.texture;

        for (let i = 0; i < this._subModels.length; ++i) {
            const descriptorSet = this._subModels[i].descriptorSet;
            descriptorSet.bindTexture(UNIFORM_JOINT_TEXTURE_BINDING, tex);
        }
    }

    protected _updateLocalDescriptors (submodelIdx: number, descriptorSet: DescriptorSet) {
        super._updateLocalDescriptors(submodelIdx, descriptorSet);
        const { buffer, texture, animInfo } = this._jointsMedium;
        descriptorSet.bindBuffer(UBOSkinningTexture.BINDING, buffer!);
        descriptorSet.bindBuffer(UBOSkinningAnimation.BINDING, animInfo.buffer);
        if (texture) {
            const sampler = this._device.getSampler(jointTextureSamplerInfo);
            descriptorSet.bindTexture(UNIFORM_JOINT_TEXTURE_BINDING, texture.handle.texture);
            descriptorSet.bindSampler(UNIFORM_JOINT_TEXTURE_BINDING, sampler);
        }
    }

    protected _updateInstancedAttributes (attributes: Attribute[], pass: Pass) {
        super._updateInstancedAttributes(attributes, pass);
<<<<<<< HEAD
        this._instAnimInfoIdx = this._getInstancedAttributeIndex(INST_JOINT_ANIM_INFO);
        this.updateInstancedJointTextureInfo();
    }

=======
        this._setInstAnimInfoIdx(this._getInstancedAttributeIndex(INST_JOINT_ANIM_INFO));
        this.updateInstancedJointTextureInfo();
    }

    private _setInstAnimInfoIdx (idx: number) {
        this._instAnimInfoIdx = idx;
        if (JSB) {
            (this._nativeObj! as NativeBakedSkinningModel).setAnimInfoIdx(idx);
        }
    }

>>>>>>> 9be02257
    private updateInstancedJointTextureInfo () {
        const { jointTextureInfo, animInfo } = this._jointsMedium;
        const idx = this._instAnimInfoIdx;
        if (idx >= 0) { // update instancing data too
            const view = this.instancedAttributes.views[idx];
            view[0] = animInfo.data[0];
            view[1] = jointTextureInfo[1];
            view[2] = jointTextureInfo[2];
        }
    }
}<|MERGE_RESOLUTION|>--- conflicted
+++ resolved
@@ -140,8 +140,6 @@
         return true;
     }
 
-<<<<<<< HEAD
-=======
     // Override
     public getMacroPatches (subModelIndex: number): IMacroPatch[] | null {
         const patches = super.getMacroPatches(subModelIndex);
@@ -157,7 +155,6 @@
      * @param anim @en The animation clip to be uploaded to the joint texture. @zh 需要上传到骨骼贴图上的动画片段。
      * @returns void
      */
->>>>>>> 9be02257
     public uploadAnimation (anim: AnimationClip | null) {
         if (!this._skeleton || !this._mesh || this.uploadedAnim === anim) { return; }
         this.uploadedAnim = anim;
@@ -166,53 +163,13 @@
         if (anim) {
             texture = resMgr.jointTexturePool.getSequencePoseTexture(this._skeleton, anim, this._mesh, this.transform);
             this._jointsMedium.boundsInfo = texture && texture.bounds.get(this._mesh.hash)!;
-<<<<<<< HEAD
             this._modelBounds = null; // don't calc bounds again in Model
         } else {
             texture = resMgr.jointTexturePool.getDefaultPoseTexture(this._skeleton, this._mesh, this.transform);
             this._jointsMedium.boundsInfo = null;
-            this._modelBounds = texture && texture.bounds.get(this._mesh.hash)![0];
+	        this._modelBounds = texture && texture.bounds.get(this._mesh.hash)![0];
         }
         this._applyJointTexture(texture);
-=======
-            this._updateModelBounds(null); // don't calc bounds again in Model
-        } else {
-            texture = resMgr.jointTexturePool.getDefaultPoseTexture(this._skeleton, this._mesh, this.transform);
-            this._jointsMedium.boundsInfo = null;
-            this._updateModelBounds(texture && texture.bounds.get(this._mesh.hash)![0]);
-        }
-        this._applyJointTexture(texture);
-        this._applyNativeJointMedium();
-    }
-
-    private _applyNativeJointMedium () {
-        if (JSB && this._nativeObj) {
-            const boundsInfo: NativeAABB[] = [];
-            if (this._jointsMedium.boundsInfo) {
-                this._jointsMedium.boundsInfo.forEach((bound: AABB) => {
-                    boundsInfo.push(bound.native);
-                });
-            }
-            const animInfoKey = 'nativeDirty';
-            (this._nativeObj as NativeBakedSkinningModel).setJointMedium(!!this.uploadedAnim, {
-                boundsInfo,
-                jointTextureInfo: this._jointsMedium.jointTextureInfo.buffer,
-                animInfo: {
-                    buffer: this._jointsMedium.animInfo.buffer,
-                    data: this._jointsMedium.animInfo.data.buffer,
-                    dirty: this._jointsMedium.animInfo[animInfoKey].buffer,
-                },
-                buffer: this._jointsMedium.buffer,
-            });
-        }
-    }
-
-    protected _updateModelBounds (aabb: AABB | null) {
-        this._modelBounds = aabb;
-        if (JSB) {
-            (this._nativeObj! as NativeBakedSkinningModel).updateModelBounds(aabb ? aabb.native : null);
-        }
->>>>>>> 9be02257
     }
 
     protected _applyJointTexture (texture: IJointTextureHandle | null = null) {
@@ -249,24 +206,10 @@
 
     protected _updateInstancedAttributes (attributes: Attribute[], pass: Pass) {
         super._updateInstancedAttributes(attributes, pass);
-<<<<<<< HEAD
         this._instAnimInfoIdx = this._getInstancedAttributeIndex(INST_JOINT_ANIM_INFO);
         this.updateInstancedJointTextureInfo();
     }
 
-=======
-        this._setInstAnimInfoIdx(this._getInstancedAttributeIndex(INST_JOINT_ANIM_INFO));
-        this.updateInstancedJointTextureInfo();
-    }
-
-    private _setInstAnimInfoIdx (idx: number) {
-        this._instAnimInfoIdx = idx;
-        if (JSB) {
-            (this._nativeObj! as NativeBakedSkinningModel).setAnimInfoIdx(idx);
-        }
-    }
-
->>>>>>> 9be02257
     private updateInstancedJointTextureInfo () {
         const { jointTextureInfo, animInfo } = this._jointsMedium;
         const idx = this._instAnimInfoIdx;
