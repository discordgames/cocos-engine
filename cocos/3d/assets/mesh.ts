--- conflicted
+++ resolved
@@ -1318,15 +1318,11 @@
         return this._allowDataAccess;
     }
 
-<<<<<<< HEAD
     /**
      * @en Release memory data.
      * @zh 释放内存数据
      */
-    public releaseData () {
-=======
-    private releaseData (): void {
->>>>>>> 53f42008
+    public releaseData (): void {
         this._data = globalEmptyMeshBuffer;
     }
 
@@ -1335,7 +1331,7 @@
      * Only support in native.
      * @internal
      */
-    public canUseGPUScene () {
+    public canUseGPUScene (): boolean {
         return false;
     }
 }
