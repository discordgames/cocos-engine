--- conflicted
+++ resolved
@@ -29,10 +29,7 @@
 */
 
 import { getError, logID } from '../core';
-<<<<<<< HEAD
-=======
 import { ccwindow } from '../core/global-exports';
->>>>>>> 73d80047
 
 interface IFile {
     type: string,
