--- conflicted
+++ resolved
@@ -29,11 +29,7 @@
 import { Material } from '../../core/assets/material';
 import { RenderRoot2D, UIRenderer } from '../framework';
 import { Texture, Device, Attribute, Sampler, DescriptorSetInfo, Buffer,
-<<<<<<< HEAD
-    BufferInfo, BufferUsageBit, MemoryUsageBit, DescriptorSet, InputAssembler, deviceManager } from '../../gfx';
-=======
-    BufferInfo, BufferUsageBit, MemoryUsageBit, DescriptorSet, InputAssembler, deviceManager, PrimitiveMode } from '../../core/gfx';
->>>>>>> 63471321
+    BufferInfo, BufferUsageBit, MemoryUsageBit, DescriptorSet, InputAssembler, deviceManager, PrimitiveMode } from '../../gfx';
 import { Pool } from '../../core/memop';
 import { CachedArray } from '../../core/memop/cached-array';
 import { Root } from '../../core/root';
@@ -52,16 +48,10 @@
 import { updateOpacity } from '../assembler/utils';
 import { BaseRenderData, MeshRenderData } from './render-data';
 import { UIMeshRenderer } from '../components/ui-mesh-renderer';
-<<<<<<< HEAD
 import { NativeBatcher2d, NativeUIMeshBuffer } from './native-2d';
-import { MeshBuffer } from './mesh-buffer';
-=======
-import { NativeBatcher2d, NativeRenderDrawInfo, NativeUIMeshBuffer } from './native-2d';
 import { MeshBuffer } from './mesh-buffer';
 import { scene } from '../../core/renderer';
 import { builtinResMgr, RenderingSubMesh } from '../../core';
-import { Mask } from '../components/mask';
->>>>>>> 63471321
 
 const _dsInfo = new DescriptorSetInfo(null!);
 const m4_1 = new Mat4();
