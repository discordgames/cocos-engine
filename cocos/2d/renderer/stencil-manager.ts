/*
 Copyright (c) 2019-2020 Xiamen Yaji Software Co., Ltd.

 https://www.cocos.com/

 Permission is hereby granted, free of charge, to any person obtaining a copy
 of this software and associated engine source code (the "Software"), a limited,
 worldwide, royalty-free, non-assignable, revocable and non-exclusive license
 to use Cocos Creator solely to develop games on your target platforms. You shall
 not use Cocos Creator software for developing other software or tools that's
 used for developing games. You are not granted to publish, distribute,
 sublicense, and/or sell copies of Cocos Creator.

 The software or tools in this License Agreement are licensed, not sold.
 Xiamen Yaji Software Co., Ltd. reserves all rights not expressly granted to you.

 THE SOFTWARE IS PROVIDED "AS IS", WITHOUT WARRANTY OF ANY KIND, EXPRESS OR
 IMPLIED, INCLUDING BUT NOT LIMITED TO THE WARRANTIES OF MERCHANTABILITY,
 FITNESS FOR A PARTICULAR PURPOSE AND NONINFRINGEMENT. IN NO EVENT SHALL THE
 AUTHORS OR COPYRIGHT HOLDERS BE LIABLE FOR ANY CLAIM, DAMAGES OR OTHER
 LIABILITY, WHETHER IN AN ACTION OF CONTRACT, TORT OR OTHERWISE, ARISING FROM,
 OUT OF OR IN CONNECTION WITH THE SOFTWARE OR THE USE OR OTHER DEALINGS IN
 THE SOFTWARE.
*/

<<<<<<< HEAD
import { ComparisonFunc, StencilOp, DepthStencilState } from '../../gfx';
import { Mask } from '../components/mask';
import { Material } from '../../core';
=======
import { ComparisonFunc, StencilOp, DepthStencilState } from '../../core/gfx';
import { Material } from '../../core';
import { UIRenderer } from '../framework/ui-renderer';
import { UIMeshRenderer } from '../components/ui-mesh-renderer';
>>>>>>> 63471321

// Stage types
export enum Stage {
    // Stencil disabled
    DISABLED = 0,
    // Clear stencil buffer
    CLEAR = 1,
    // Entering a new level, should handle new stencil
    ENTER_LEVEL = 2,
    // In content
    ENABLED = 3,
    // Exiting a level, should restore old stencil or disable
    EXIT_LEVEL = 4,
    // Clear stencil buffer & USE INVERTED
    CLEAR_INVERTED = 5,
    // Entering a new level & USE INVERTED
    ENTER_LEVEL_INVERTED = 6,
}

export enum StencilSharedBufferView {
    stencilTest,
    func,
    stencilMask,
    writeMask,
    failOp,
    zFailOp,
    passOp,
    ref,
    count,
}

export class StencilManager {
    public static sharedManager: StencilManager | null = null;
    private _maskStack: any[] = [];
    private _stencilPattern = {
        stencilTest: true,
        func: ComparisonFunc.ALWAYS,
        stencilMask: 0xffff,
        writeMask: 0xffff,
        failOp: StencilOp.KEEP,
        zFailOp: StencilOp.KEEP,
        passOp: StencilOp.KEEP,
        ref: 1,
    };

    private _stage:Stage = Stage.DISABLED;
    get stage () {
        return this._stage;
    }
    set stage (val:Stage) {
        this._stage = val;
    }

    get pattern () {
        return this._stencilPattern;
    }

    public pushMask (mask: any) {
        this._maskStack.push(mask);
    }

    public clear (comp: UIRenderer | UIMeshRenderer) {
        const isInverted = (comp.stencilStage !== Stage.ENTER_LEVEL);
        return isInverted ? Stage.CLEAR_INVERTED : Stage.CLEAR;
    }

    public enableMask () {
        this.stage = Stage.ENABLED;
    }

    public exitMask () {
        if (this._maskStack.length === 0) {
            // cc.errorID(9001);
            return;
        }
        this._maskStack.pop();
        if (this._maskStack.length === 0) {
            this.stage = Stage.DISABLED;
        } else {
            this.stage = Stage.ENABLED;
        }
    }

    public getWriteMask () {
        return 1 << (this._maskStack.length - 1);
    }

    public getExitWriteMask () {
        return 1 << this._maskStack.length;
    }

    public getStencilRef () {
        let result = 0;
        for (let i = 0; i < this._maskStack.length; ++i) {
            result += (0x00000001 << i);
        }
        return result;
    }

    public getMaskStackSize () {
        return this._maskStack.length;
    }

    public reset () {
        // reset stack and stage
        this._maskStack.length = 0;
        this.stage = Stage.DISABLED;
    }

    public destroy () {
        this.stencilStateMap.forEach((value, key) => {
            value.destroy();
        });
        this.stencilStateMap.clear();
    }

    private stencilStateMap = new Map<number, DepthStencilState>();
    private stencilStateMapWithDepth = new Map<number, DepthStencilState>();

    public getStencilStage (stage: Stage, mat?: Material) {
        let key = 0;
        let depthTest = false;
        let depthWrite = false;
        let depthFunc = ComparisonFunc.LESS;
        let cacheMap = this.stencilStateMap;
        if (mat && mat.passes[0]) {
            const pass = mat.passes[0];
            const dss = pass.depthStencilState;
            let depthTestValue = 0;
            let depthWriteValue = 0;
            if (dss.depthTest) depthTestValue = 1;
            if (dss.depthWrite) depthWriteValue = 1;
            key = (depthTestValue) | (depthWriteValue << 1) | (dss.depthFunc << 2)  | (stage << 6) | (this._maskStack.length << 9);
            depthTest = dss.depthTest;
            depthWrite = dss.depthWrite;
            depthFunc = dss.depthFunc;
            cacheMap = this.stencilStateMapWithDepth;
        } else {
            key = (stage << 16) | this._maskStack.length;
        }
        if (cacheMap && cacheMap.has(key)) {
            return cacheMap.get(key) as DepthStencilState;
        }
        this.setStateFromStage(stage);
        const depthStencilState = new DepthStencilState(
            depthTest,
            depthWrite,
            depthFunc,
            this._stencilPattern.stencilTest,
            this._stencilPattern.func,
            this._stencilPattern.stencilMask,
            this._stencilPattern.writeMask,
            this._stencilPattern.failOp,
            this._stencilPattern.zFailOp,
            this._stencilPattern.passOp,
            this._stencilPattern.ref,
            this._stencilPattern.stencilTest,
            this._stencilPattern.func,
            this._stencilPattern.stencilMask,
            this._stencilPattern.writeMask,
            this._stencilPattern.failOp,
            this._stencilPattern.zFailOp,
            this._stencilPattern.passOp,
            this._stencilPattern.ref,
        );
        cacheMap.set(key, depthStencilState);
        return depthStencilState;
    }

    public getStencilHash (stage: Stage) {
        return (stage << 8) | this._maskStack.length;
    }

    // Notice: Only children node in Mask need use this.stage
    private setStateFromStage (stage) {
        const pattern = this._stencilPattern;
        if (stage === Stage.DISABLED) {
            pattern.stencilTest = false;
            pattern.func = ComparisonFunc.ALWAYS;
            pattern.failOp = StencilOp.KEEP;
            pattern.stencilMask = pattern.writeMask = 0xffff;
            pattern.ref = 1;
        } else {
            pattern.stencilTest = true;
            if (stage === Stage.ENABLED) {
                pattern.func = ComparisonFunc.EQUAL;
                pattern.failOp = StencilOp.KEEP;
                pattern.stencilMask = pattern.ref = this.getStencilRef();
                pattern.writeMask = this.getWriteMask();
            } else if (stage === Stage.CLEAR) {
                pattern.func = ComparisonFunc.NEVER;
                pattern.failOp = StencilOp.ZERO;
                pattern.writeMask = pattern.stencilMask = pattern.ref = this.getWriteMask();
            } else if (stage === Stage.CLEAR_INVERTED) {
                pattern.func = ComparisonFunc.NEVER;
                pattern.failOp = StencilOp.REPLACE;
                pattern.writeMask = pattern.stencilMask = pattern.ref = this.getWriteMask();
            } else if (stage === Stage.ENTER_LEVEL) {
                pattern.func = ComparisonFunc.NEVER;
                pattern.failOp = StencilOp.REPLACE;
                pattern.writeMask = pattern.stencilMask = pattern.ref = this.getWriteMask();
            }  else if (stage === Stage.ENTER_LEVEL_INVERTED) {
                pattern.func = ComparisonFunc.NEVER;
                pattern.failOp = StencilOp.ZERO;
                pattern.writeMask = pattern.stencilMask = pattern.ref = this.getWriteMask();
            }
        }
    }
}

StencilManager.sharedManager = new StencilManager();<|MERGE_RESOLUTION|>--- conflicted
+++ resolved
@@ -23,16 +23,10 @@
  THE SOFTWARE.
 */
 
-<<<<<<< HEAD
 import { ComparisonFunc, StencilOp, DepthStencilState } from '../../gfx';
-import { Mask } from '../components/mask';
-import { Material } from '../../core';
-=======
-import { ComparisonFunc, StencilOp, DepthStencilState } from '../../core/gfx';
 import { Material } from '../../core';
 import { UIRenderer } from '../framework/ui-renderer';
 import { UIMeshRenderer } from '../components/ui-mesh-renderer';
->>>>>>> 63471321
 
 // Stage types
 export enum Stage {
