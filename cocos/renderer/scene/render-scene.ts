import { _createSceneFun, Root } from '../../core/root';
<<<<<<< HEAD
=======
import { IGFXColor } from '../../gfx/define';
>>>>>>> 8db06413
import { Node } from '../../scene-graph/node';
import { Camera, ICameraInfo } from './camera';
import Light from './light';
import Model from './model';

export interface IRenderSceneInfo {
    name: string;
}

export interface ISceneNodeInfo {
    name: string;
    isStatic?: boolean;
    // parent: Node;
}

export class RenderScene {

    public get root (): Root {
        return this._root;
    }

    public get name (): string {
        return this._name;
    }

    public get cameras (): Camera[] {
        return this._cameras;
    }

    public get lights (): Light[] {
        return this._lights;
    }

    public get models (): Model[] {
        return this._models;
    }

    public static registerCreateFunc (root: Root) {
        root._createSceneFun = (_root: Root): RenderScene => new RenderScene(_root);
    }

    private _root: Root;
    private _name: string = '';
    private _cameras: Camera[] = [];
    private _lights: Light[] = [];
    private _models: Model[] = [];
    private _modelId: number = 0;

    private constructor (root: Root) {
        this._root = root;
    }

    public initialize (info: IRenderSceneInfo): boolean {
        this._name = info.name;

        return true;
    }

    public destroy () {
        this.destroyCameras();
        this.destroyLights();
        this.destroyModels();
    }

<<<<<<< HEAD
    public createCamera (name: string): Camera {
        const camera = new Camera(this, name);
=======
    public createNode (info: ISceneNodeInfo): Node {
        const node = new Node(info.name);
        this._nodes.set(node.uuid, node);
        return node;
    }

    public destroyNode (node: Node) {
        this._nodes.delete(node.uuid);
    }

    public destroyNodes () {
        this._nodes.clear();
    }

    public getNode (id: number): Node | null {
        const node = this._nodes.get(id);
        if (node) {
            return node;
        } else {
            return null;
        }
    }

    public createCamera (info: ICameraInfo): Camera {
        const camera = new Camera(this, info);
>>>>>>> 8db06413
        this._cameras.push(camera);
        return camera;
    }

    public destroyCamera (camera: Camera) {
        for (let i = 0; i < this._cameras.length; ++i) {
            if (this._cameras[i] === camera) {
                this._cameras.slice(i);
                return;
            }
        }
    }

    public destroyCameras () {
        this._cameras = [];
    }

    public getCamera (name: string): Camera | null {
        for (const camera of this._cameras) {
            if (camera.name === name) {
                return camera;
            }
        }

        return null;
    }

    public createLight (name: string): Light {
        const light = new Light(this, name);
        this._lights.push(light);
        return light;
    }

    public destroyLight (light: Light) {
        for (let i = 0; i < this._lights.length; ++i) {
            if (this._lights[i] === light) {
                this._lights.slice(i);
                return;
            }
        }
    }

    public destroyLights () {
        this._lights = [];
    }

    public getLight (name: string): Light | null {
        for (const light of this._lights) {
            if (light.getName() === name) {
                return light;
            }
        }

        return null;
    }

    public createModel<T extends Model> (clazz: new () => T): Model {
        const model = new clazz();
        model.initialize();
        model.scene = this;
        this._models.push(model);
        return model;
    }

    public destroyModel (model: Model) {
        for (let i = 0; i < this._models.length; ++i) {
            if (this._models[i] === model) {
                this._models.splice(i, 1);
                return;
            }
        }
    }

    public destroyModels () {
        this._models = [];
    }

    public generateModelId (): number {
        return this._modelId++;
    }
}<|MERGE_RESOLUTION|>--- conflicted
+++ resolved
@@ -1,9 +1,4 @@
 import { _createSceneFun, Root } from '../../core/root';
-<<<<<<< HEAD
-=======
-import { IGFXColor } from '../../gfx/define';
->>>>>>> 8db06413
-import { Node } from '../../scene-graph/node';
 import { Camera, ICameraInfo } from './camera';
 import Light from './light';
 import Model from './model';
@@ -67,36 +62,8 @@
         this.destroyModels();
     }
 
-<<<<<<< HEAD
-    public createCamera (name: string): Camera {
-        const camera = new Camera(this, name);
-=======
-    public createNode (info: ISceneNodeInfo): Node {
-        const node = new Node(info.name);
-        this._nodes.set(node.uuid, node);
-        return node;
-    }
-
-    public destroyNode (node: Node) {
-        this._nodes.delete(node.uuid);
-    }
-
-    public destroyNodes () {
-        this._nodes.clear();
-    }
-
-    public getNode (id: number): Node | null {
-        const node = this._nodes.get(id);
-        if (node) {
-            return node;
-        } else {
-            return null;
-        }
-    }
-
     public createCamera (info: ICameraInfo): Camera {
         const camera = new Camera(this, info);
->>>>>>> 8db06413
         this._cameras.push(camera);
         return camera;
     }
