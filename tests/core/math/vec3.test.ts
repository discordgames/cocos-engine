import { log } from '../../test.log';
import { Vec3 } from '../../../cocos/core/math/vec3';
import { Mat3 } from '../../../cocos/core/math/mat3';
import { Mat4 } from '../../../cocos/core/math/mat4';
import { Quat } from '../../../cocos/core/math/quat';
import '../../utils/matchers/value-type-asymmetric-matchers';

describe('Test Vec3', () => {
    test('normalize', () => {
        const v0 = new Vec3(3, 4, 12);
        const v1 = new Vec3(3, 4, 12);
        const expect0 = new Vec3(0.2307692, 0.3076923, 0.9230769);
        Vec3.normalize(v0, v0);
        v1.normalize();
        log('normalize 0: ', v0);
        log('normalize 1: ', v1);
        expect(Vec3.equals(v0, expect0)).toBe(true);
        expect(Vec3.equals(v1, expect0)).toBe(true);
    });

    test('dot', () => {
        const v0 = new Vec3(3, 4, 0);
        const v1 = new Vec3(-4, 3, 0);
        const value0 = Vec3.dot(v0, v1);
        const value1 = v0.dot(v1);
        const expect0 = 0;
        const expect1 = 0;
        log('dot 0: ', value0);
        log('dot 1: ', value1);
        expect(value0).toBe(expect0);
        expect(value1).toBe(expect1);
    });

    test('cross', () => {
        const v0 = new Vec3(3, 4, 0);
        const v1 = new Vec3(3, 4, 0);
        const value0 = Vec3.cross(new Vec3(), v0, v1);
        const value1 = v0.cross(v1);
        const expect0 = new Vec3(0, 0, 0);
        log('cross 0: ', value0);
        log('cross 1: ', value1);
        expect(Vec3.equals(value0, expect0)).toBe(true);
        expect(Vec3.equals(value1, expect0)).toBe(true);
    });

    test('transformMat4', () => {
        const v0 = new Vec3(3, 4, 5);
        const v1 = new Vec3(3, 4, 5);
        const m0 = Mat4.fromScaling(new Mat4(), new Vec3(1, 2, 3));
        const m1 = Mat4.fromTranslation(new Mat4(), new Vec3(1, 2, 3));
        Mat4.multiply(m0, m1, m0);
        const expect0 = new Vec3(4, 10, 18);
        Vec3.transformMat4(v0, v0, m0);
        v1.transformMat4(m0);
        log('transformMat4 0: ', v0);
        log('transformMat4 1: ', v1);
        expect(Vec3.equals(v0, expect0)).toBe(true);
        expect(Vec3.equals(v1, expect0)).toBe(true);
    });

    test('transformMat4Normal', () => {
        const v0 = new Vec3(3, 4, 5);
        const m0 = Mat4.fromScaling(new Mat4(), new Vec3(1, 2, 3));
        const expect0 = new Vec3(3, 8, 15);
        Vec3.transformMat4Normal(v0, v0, m0);
        log('transformMat4Normal: ', v0);
        expect(Vec3.equals(v0, expect0)).toBe(true);
    });

    test('transformMat3', () => {
        const v0 = new Vec3(3, 4, 5);
        const m0 = new Mat3();
        m0.m00 = 1;
        m0.m04 = 2;
        m0.m08 = 3;
        const expect0 = new Vec3(3, 8, 15);
        Vec3.transformMat3(v0, v0, m0);
        log('transformMat3: ', v0);
        expect(Vec3.equals(v0, expect0)).toBe(true);
    });

    test('transformAffine', () => {
        const v0 = new Vec3(3, 4, 5);
        const m0 = Mat4.fromScaling(new Mat4(), new Vec3(1, 2, 3));
        const expect0 = new Vec3(3, 8, 15);
        Vec3.transformAffine(v0, v0, m0);
        log('transformAffine: ', v0);
        expect(Vec3.equals(v0, expect0)).toBe(true);
    });

    test('transformQuat', () => {
        const v0 = new Vec3(3, 4, 5);
        const q0 = Quat.fromAxisAngle(new Quat(), new Vec3(0, 0, 1), Math.PI / 2);
        const expect0 = new Vec3(-4, 3, 5);
        Vec3.transformQuat(v0, v0, q0);
        log('transformQuat: ', v0);
        expect(Vec3.equals(v0, expect0)).toBe(true);
    });

    test('transformRTS', () => {
        const v0 = new Vec3(1, 1, 1);
        const s0 = new Vec3(2, 3, 4);
        const t0 = new Vec3(1, 2, 3);
        const q0 = Quat.fromAxisAngle(new Quat(), new Vec3(0, 0, 1), Math.PI / 2);
        const expect0 = new Vec3(-2, 4, 7);
        Vec3.transformRTS(v0, v0, q0, t0, s0);
        log('transformRTS: ', v0);
        expect(Vec3.equals(v0, expect0)).toBe(true);
    });

    test('transformInverseRTS', () => {
        const v0 = new Vec3(-2, 4, 7);
        const s0 = new Vec3(2, 3, 4);
        const t0 = new Vec3(1, 2, 3);
        const q0 = Quat.fromAxisAngle(new Quat(), new Vec3(0, 0, 1), Math.PI / 2);
        const expect0 = new Vec3(1, 1, 1);
        Vec3.transformInverseRTS(v0, v0, q0, t0, s0);
        log('transformInverseRTS: ', v0);
        expect(Vec3.equals(v0, expect0)).toBe(true);
    });

    test('rotateX', () => {
        const v0 = new Vec3(1, 2, 3);
        const expect0 = new Vec3(1, -3, 2);
        Vec3.rotateX(v0, v0, Vec3.ZERO, Math.PI / 2);
        log('rotateX: ', v0);
        expect(Vec3.equals(v0, expect0)).toBe(true);
    });

    test('rotateY', () => {
        const v0 = new Vec3(1, 2, 3);
        const expect0 = new Vec3(3, 2, -1);
        Vec3.rotateY(v0, v0, Vec3.ZERO, Math.PI / 2);
        log('rotateY: ', v0);
        expect(Vec3.equals(v0, expect0)).toBe(true);
    });

    test('rotateZ', () => {
        const v0 = new Vec3(1, 2, 3);
        const expect0 = new Vec3(-2, 1, 3);
        Vec3.rotateZ(v0, v0, Vec3.ZERO, Math.PI / 2);
        log('rotateZ: ', v0);
        expect(Vec3.equals(v0, expect0)).toBe(true);
    });

    test('rotateN', () => {
        const v0 = new Vec3(1, 1, 0);
        const axis = new Vec3(-1, 1, 0);
        axis.normalize();
        const expect0 = new Vec3(-1, -1, 0);
        Vec3.rotateN(v0, v0, Vec3.ZERO, axis, Math.PI);
        log('rotateN: ', v0);
        expect(Vec3.equals(v0, expect0)).toBe(true);
    });

    test('angle', () => {
        const v0 = new Vec3(3, 4, 0);
        const v1 = new Vec3(-6, -8, 0);
        const expect0 = Math.PI;
        const value0 = Vec3.angle(v0, v1);
        log('angle: ', value0);
        expect(value0).toBe(expect0);
    });

    test('moveTowards', () => {
        const v0 = new Vec3(1, 1, 0);
        const v1 = new Vec3(5, 1, 0);
        const expect0 = new Vec3(3, 1, 0);
        const value0 = Vec3.moveTowards(new Vec3(), v0, v1, 2);
        log('moveTowards: ', value0);
        expect(Vec3.equals(value0, expect0)).toBe(true);
    });

<<<<<<< HEAD
    test(`projectOnPlane()`, () => {
        // For: project(out, a, n)

        // `out` is same as `a`.
        {
            const a = new Vec3(0.2, -0.3, 1.7);
            expect(Vec3.projectOnPlane(a, a, Vec3.UNIT_Y)).toBe(a);
            expect(a).toStrictEqual(expect.objectContaining({
                x: expect.toBeAround(0.2),
                y: expect.toBeAround(0),
                z: expect.toBeAround(1.7),
            }));
        }
        // `out` is same as `n`.
        {
            const a = new Vec3(0.2, -0.3, 1.7);
            const n = Vec3.clone(Vec3.UNIT_Y);
            expect(Vec3.projectOnPlane(n, a, n)).toBe(n);
            expect(n).toStrictEqual(expect.objectContaining({
                x: expect.toBeAround(0.2),
                y: expect.toBeAround(0),
                z: expect.toBeAround(1.7),
            }));
        }
=======
    test(`generateOrthogonal`, () => {
        // Zero input results zero result.
        expect(gen(Vec3.ZERO)).toBeCloseToVec3(Vec3.ZERO);

        // Even the input is very close to zero, the result is not zero.
        expect(gen(Vec3.add(new Vec3(), Vec3.ZERO, new Vec3(1e-10, 1e-20, 1e-30)))).toEqual({
            x: 9.999999999999999e-11,
            y: -1,
            z: 0,
        });

        // Especially observe the behavior on standard unit vectors.
        {
            for (const len of [1, -1, 0.3, -6.18]) {
                if (len > 0) {
                    expect(gen(new Vec3(len, 0, 0))).toBeCloseToVec3(new Vec3(0, -1, 0));
                    expect(gen(new Vec3(0, len, 0))).toBeCloseToVec3(new Vec3(1, 0, 0));
                    expect(gen(new Vec3(0, 0, len))).toBeCloseToVec3(new Vec3(1, 0, 0));
                } else {
                    expect(gen(new Vec3(len, 0, 0))).toBeCloseToVec3(new Vec3(0, 1, 0));
                    expect(gen(new Vec3(0, len, 0))).toBeCloseToVec3(new Vec3(-1, 0, 0));
                    expect(gen(new Vec3(0, 0, len))).toBeCloseToVec3(new Vec3(-1, 0, 0));
                }
            }
        }

        expect(gen(new Vec3(1, -2, 3))).toEqual({
            x: 0,
            y: 0.8320502943378437,
            z: 0.5547001962252291,
        });
        expect(gen(new Vec3(1, -1, -1))).toEqual({
            x: -0.7071067811865475,
            y: -0.7071067811865475,
            z: 0,
        });

        // The input vector need not to be normalized,
        // but its effect should be equivalent to its normalized version.
        ((v: Readonly<Vec3>) => void expect(gen(v)).toBeCloseToVec3(gen(Vec3.normalize(new Vec3(), v))))(
            new Vec3(1, -2, 3));

        function gen (input: Readonly<Vec3>) {
            const result = new Vec3(Number.NaN, Number.NaN, Number.NaN);

            // The input should not be modified.
            const inputFrozen = Object.freeze(Vec3.clone(input));

            // The return value should be the `out` argument.
            expect(Vec3.generateOrthogonal(result, inputFrozen)).toBe(result);

            if (Vec3.strictEquals(input, Vec3.ZERO)) {
                // If the input is strictly 0, the result should be strictly 0.
                expect(Vec3.strictEquals(result, Vec3.ZERO)).toBe(true);
            } else {
                // Otherwise, the result should be normalized.
                expect(Vec3.lengthSqr(result)).toBeCloseTo(1, 5);
                // The result should be orthogonal to input.
                expect(Vec3.angle(input, result)).toBeCloseTo(Math.PI / 2, 5);
            }

            return result;
        };
>>>>>>> f87d196f
    });
});<|MERGE_RESOLUTION|>--- conflicted
+++ resolved
@@ -171,7 +171,6 @@
         expect(Vec3.equals(value0, expect0)).toBe(true);
     });
 
-<<<<<<< HEAD
     test(`projectOnPlane()`, () => {
         // For: project(out, a, n)
 
@@ -196,7 +195,8 @@
                 z: expect.toBeAround(1.7),
             }));
         }
-=======
+	});
+
     test(`generateOrthogonal`, () => {
         // Zero input results zero result.
         expect(gen(Vec3.ZERO)).toBeCloseToVec3(Vec3.ZERO);
@@ -260,6 +260,5 @@
 
             return result;
         };
->>>>>>> f87d196f
     });
 });