import { Node, Scene } from "../../cocos/core/scene-graph"
import { Vec3 } from "../../cocos/core/math"
import { director } from "../../cocos/core";
import { NodeEventType } from "../../cocos/core/scene-graph/node-event";
import { NodeUIProperties } from "../../cocos/core/scene-graph/node-ui-properties";

describe(`Node`, () => {
    test('mark-opacity-tree',() => {
        let scene = new Scene('scene');
        let rootNode = new Node('root');
        let node_1 = new Node('node_1');
        let node_2 = new Node('node_2');
        let node_1_1 = new Node('node_1_1');
        let node_1_2 = new Node('node_1_2');
        let node_2_1 = new Node('node_2_1');
        let node_2_2 = new Node('node_2_2');
        let node_1_1_1 = new Node('node_1_1_1');
        let node_1_2_1 = new Node('node_1_2_1');

        rootNode.parent = scene;
        node_1.parent = rootNode;
        node_2.parent = rootNode;
        node_1_1.parent = node_1;
        node_1_2.parent = node_1;
        node_2_1.parent = node_2;
        node_2_2.parent = node_2;
        node_1_1_1.parent = node_1_1;
        node_1_2_1.parent = node_1_2;

        // set all nodes alpha-dirty to false
        NodeUIProperties.markOpacityTree(rootNode, false);
        expect(node_2_1._uiProps.opacityDirty).toStrictEqual(false);

        // modify node_1 and its subtree, node_2 and its subtree are not influenced
        NodeUIProperties.markOpacityTree(node_1);
        expect(node_1._uiProps.opacityDirty).toStrictEqual(true);
        expect(node_1_1._uiProps.opacityDirty).toStrictEqual(true);
        expect(node_1_2_1._uiProps.opacityDirty).toStrictEqual(true);
        expect(node_2_2._uiProps.opacityDirty).toStrictEqual(false);
    });

    test('@inverseTransformPoint', () => {
        let scene = new Scene('temp');
        let parentNode = new Node();
        let subNode = new Node();
        parentNode.setPosition(20, -30, 100);
        subNode.setPosition(55, 35, 22);
        parentNode.parent = scene;
        subNode.parent = parentNode;
        let p = new Vec3(100, 200, 0);
        subNode.inverseTransformPoint(p, p);
        expect(p).toStrictEqual(new Vec3(25, 195, -122));
    });

    test('get-current-path',() => {
        let scene = new Scene('tempScene');
        
        let node1: Node = new Node();
        node1.name = 'node1';
        node1.setParent(scene);
        
        let node2: Node = new Node();
        node2.name = 'node2';
        node2.setParent(node1);

        let node3: Node = new Node();
        node3.name = 'node3';
        node3.setParent(node2);

        let node3Bro: Node = new Node();
        node3Bro.name = 'node3Bro';
        node3Bro.setParent(node2);

        let path1 = node1.getPathInHierarchy();
        expect(path1).toStrictEqual('node1');

        let path2 = node2.getPathInHierarchy();
        expect(path2).toStrictEqual('node1/node2');

        let path3 = node3.getPathInHierarchy();
        expect(path3).toStrictEqual('node1/node2/node3');

        let path3Bro = node3Bro.getPathInHierarchy();
        expect(path3Bro).toStrictEqual('node1/node2/node3Bro');
    });

    test('active-in-hierarchy-changed', () => {
        const scene = new Scene('');
        director.runSceneImmediate(scene);
        const node = new Node();
        const cb = jest.fn((node: Node) => {
            expect(node.activeInHierarchy).toBeTruthy();
        });
        node.once(NodeEventType.ACTIVE_IN_HIERARCHY_CHANGED, cb);
        scene.addChild(node);

        const cb1 = jest.fn((node: Node) => {
            expect(node.activeInHierarchy).toBeFalsy();
        });
        node.once(NodeEventType.ACTIVE_IN_HIERARCHY_CHANGED, cb1);
        node.active = false;
        node.once(NodeEventType.ACTIVE_IN_HIERARCHY_CHANGED, cb);
        node.active = true;

        const node2 = new Node();
        scene.addChild(node2);
        node2.active = false;
        node.once(NodeEventType.ACTIVE_IN_HIERARCHY_CHANGED, cb1);
        node2.addChild(node);

        node.once(NodeEventType.ACTIVE_IN_HIERARCHY_CHANGED, cb);
        node.setParent(scene);
        expect(cb).toBeCalledTimes(3);
        expect(cb1).toBeCalledTimes(2);
    });
<<<<<<< HEAD

    test('active-undefined', () => {
        let scene = new Scene('temp');
        let node = new Node();
        node.parent = scene;
        
        node.active = true;
        node.active = undefined;
        expect(node.active).toBe(false);

        node.active = true;
        node.active = null;
        expect(node.active).toBe(false);

        // @ts-expect-error
        node.active = '' as boolean;
        // @ts-expect-error
        node.active = 0 as boolean;

        node.active = true;
        expect(node.active).toBe(true);
    });

    test('hierarchy-changed', () => {
        const scene = new Scene('');
        director.runSceneImmediate(scene);
        const node = new Node();
        const childNode = new Node();
        node.addChild(childNode);
        expect(node.hasChildTreeUpdated()).toBeTruthy();

        game.step();
        expect(node.hasChildTreeUpdated()).toBeFalsy();

        // scene -|
        //        |-node-|
        //               |-childNode
        // insert node, scene will be notify
        scene.addChild(node);
        expect(node.hasChildTreeUpdated()).toBeFalsy();
        expect(childNode.hasChildTreeUpdated()).toBeFalsy();
        expect(scene.hasChildTreeUpdated()).toBeTruthy();

        game.step();

        const node1 = new Node();
        // scene -|
        //        |- node -|
        //                 |-childNode
        //        |- node1
        // insert node1, scene will be notify
        scene.addChild(node1);
        expect(node1.hasChildTreeUpdated()).toBeFalsy();
        expect(node.hasChildTreeUpdated()).toBeFalsy();
        expect(scene.hasChildTreeUpdated()).toBeTruthy();

        game.step();

        // scene -|
        //        |- node1
        //        |- node -|
        //                 |-childNode
        // change node sibling index, scene will be notify
        node.setSiblingIndex(1);
        expect(node1.hasChildTreeUpdated()).toBeFalsy();
        expect(node.hasChildTreeUpdated()).toBeFalsy();
        expect(scene.hasChildTreeUpdated()).toBeTruthy();

        game.step();

        const childNode2 = new Node();
        // scene -|
        //        |- node1
        //        |- node -|
        //                 |-childNode
        //                 |-childNode2
        // insert childNode2, node and scene will be notify
        node.addChild(childNode2);
        expect(node.hasChildTreeUpdated()).toBeTruthy();
        expect(node1.hasChildTreeUpdated()).toBeFalsy();
        expect(scene.hasChildTreeUpdated()).toBeTruthy();

        game.step();

        // scene -|
        //        |- node1
        //        |- node -|
        //                 |-childNode2
        //                 |-childNode
        // change childNode2 sibling, node and scene will be notify
        childNode2.setSiblingIndex(0);
        expect(node.hasChildTreeUpdated()).toBeTruthy();
        expect(node1.hasChildTreeUpdated()).toBeFalsy();
        expect(scene.hasChildTreeUpdated()).toBeTruthy();
        expect(childNode2.hasChildTreeUpdated()).toBeFalsy();
        expect(childNode.hasChildTreeUpdated()).toBeFalsy();

        game.step();

        const childNode3 = new Node();
        // scene -|
        //        |- node1
        //        |- node -|
        //                 |-childNode2
        //                 |-childNode
        //                 |-childNode3
        // insert childNode3, node and scene will be notify
        node.addChild(childNode3);
        expect(node.hasChildTreeUpdated()).toBeTruthy();
        expect(node1.hasChildTreeUpdated()).toBeFalsy();
        expect(scene.hasChildTreeUpdated()).toBeTruthy();
        expect(childNode2.hasChildTreeUpdated()).toBeFalsy();
        expect(childNode.hasChildTreeUpdated()).toBeFalsy();
        expect(childNode3.hasChildTreeUpdated()).toBeFalsy();

        game.step();

        // scene -|
        //        |- node1
        //        |- node -|
        //                 |-childNode2
        //                 |-childNode
        // remove childNode3, node and scene will be notify
        childNode3.removeFromParent();
        expect(node.hasChildTreeUpdated()).toBeTruthy();
        expect(node1.hasChildTreeUpdated()).toBeFalsy();
        expect(scene.hasChildTreeUpdated()).toBeTruthy();
        expect(childNode2.hasChildTreeUpdated()).toBeFalsy();
        expect(childNode.hasChildTreeUpdated()).toBeFalsy();
        expect(childNode3.hasChildTreeUpdated()).toBeFalsy();

        game.step();

        // scene -|
        //        |- node1
        //        |- node -|
        //                 |-childNode
        // destroy childNode2, node and scene will be notify
        childNode2.destroy();
        CCObject._deferredDestroy();
        expect(node.hasChildTreeUpdated()).toBeTruthy();
        expect(node1.hasChildTreeUpdated()).toBeFalsy();
        expect(scene.hasChildTreeUpdated()).toBeTruthy();
        expect(childNode.hasChildTreeUpdated()).toBeFalsy();
    });
=======
>>>>>>> afe53d9d
});<|MERGE_RESOLUTION|>--- conflicted
+++ resolved
@@ -113,7 +113,6 @@
         expect(cb).toBeCalledTimes(3);
         expect(cb1).toBeCalledTimes(2);
     });
-<<<<<<< HEAD
 
     test('active-undefined', () => {
         let scene = new Scene('temp');
@@ -136,129 +135,4 @@
         node.active = true;
         expect(node.active).toBe(true);
     });
-
-    test('hierarchy-changed', () => {
-        const scene = new Scene('');
-        director.runSceneImmediate(scene);
-        const node = new Node();
-        const childNode = new Node();
-        node.addChild(childNode);
-        expect(node.hasChildTreeUpdated()).toBeTruthy();
-
-        game.step();
-        expect(node.hasChildTreeUpdated()).toBeFalsy();
-
-        // scene -|
-        //        |-node-|
-        //               |-childNode
-        // insert node, scene will be notify
-        scene.addChild(node);
-        expect(node.hasChildTreeUpdated()).toBeFalsy();
-        expect(childNode.hasChildTreeUpdated()).toBeFalsy();
-        expect(scene.hasChildTreeUpdated()).toBeTruthy();
-
-        game.step();
-
-        const node1 = new Node();
-        // scene -|
-        //        |- node -|
-        //                 |-childNode
-        //        |- node1
-        // insert node1, scene will be notify
-        scene.addChild(node1);
-        expect(node1.hasChildTreeUpdated()).toBeFalsy();
-        expect(node.hasChildTreeUpdated()).toBeFalsy();
-        expect(scene.hasChildTreeUpdated()).toBeTruthy();
-
-        game.step();
-
-        // scene -|
-        //        |- node1
-        //        |- node -|
-        //                 |-childNode
-        // change node sibling index, scene will be notify
-        node.setSiblingIndex(1);
-        expect(node1.hasChildTreeUpdated()).toBeFalsy();
-        expect(node.hasChildTreeUpdated()).toBeFalsy();
-        expect(scene.hasChildTreeUpdated()).toBeTruthy();
-
-        game.step();
-
-        const childNode2 = new Node();
-        // scene -|
-        //        |- node1
-        //        |- node -|
-        //                 |-childNode
-        //                 |-childNode2
-        // insert childNode2, node and scene will be notify
-        node.addChild(childNode2);
-        expect(node.hasChildTreeUpdated()).toBeTruthy();
-        expect(node1.hasChildTreeUpdated()).toBeFalsy();
-        expect(scene.hasChildTreeUpdated()).toBeTruthy();
-
-        game.step();
-
-        // scene -|
-        //        |- node1
-        //        |- node -|
-        //                 |-childNode2
-        //                 |-childNode
-        // change childNode2 sibling, node and scene will be notify
-        childNode2.setSiblingIndex(0);
-        expect(node.hasChildTreeUpdated()).toBeTruthy();
-        expect(node1.hasChildTreeUpdated()).toBeFalsy();
-        expect(scene.hasChildTreeUpdated()).toBeTruthy();
-        expect(childNode2.hasChildTreeUpdated()).toBeFalsy();
-        expect(childNode.hasChildTreeUpdated()).toBeFalsy();
-
-        game.step();
-
-        const childNode3 = new Node();
-        // scene -|
-        //        |- node1
-        //        |- node -|
-        //                 |-childNode2
-        //                 |-childNode
-        //                 |-childNode3
-        // insert childNode3, node and scene will be notify
-        node.addChild(childNode3);
-        expect(node.hasChildTreeUpdated()).toBeTruthy();
-        expect(node1.hasChildTreeUpdated()).toBeFalsy();
-        expect(scene.hasChildTreeUpdated()).toBeTruthy();
-        expect(childNode2.hasChildTreeUpdated()).toBeFalsy();
-        expect(childNode.hasChildTreeUpdated()).toBeFalsy();
-        expect(childNode3.hasChildTreeUpdated()).toBeFalsy();
-
-        game.step();
-
-        // scene -|
-        //        |- node1
-        //        |- node -|
-        //                 |-childNode2
-        //                 |-childNode
-        // remove childNode3, node and scene will be notify
-        childNode3.removeFromParent();
-        expect(node.hasChildTreeUpdated()).toBeTruthy();
-        expect(node1.hasChildTreeUpdated()).toBeFalsy();
-        expect(scene.hasChildTreeUpdated()).toBeTruthy();
-        expect(childNode2.hasChildTreeUpdated()).toBeFalsy();
-        expect(childNode.hasChildTreeUpdated()).toBeFalsy();
-        expect(childNode3.hasChildTreeUpdated()).toBeFalsy();
-
-        game.step();
-
-        // scene -|
-        //        |- node1
-        //        |- node -|
-        //                 |-childNode
-        // destroy childNode2, node and scene will be notify
-        childNode2.destroy();
-        CCObject._deferredDestroy();
-        expect(node.hasChildTreeUpdated()).toBeTruthy();
-        expect(node1.hasChildTreeUpdated()).toBeFalsy();
-        expect(scene.hasChildTreeUpdated()).toBeTruthy();
-        expect(childNode.hasChildTreeUpdated()).toBeFalsy();
-    });
-=======
->>>>>>> afe53d9d
 });