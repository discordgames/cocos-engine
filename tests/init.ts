--- conflicted
+++ resolved
@@ -110,75 +110,7 @@
     );
 });
 
-<<<<<<< HEAD
-jest.mock('external:emscripten/meshopt/meshopt_decoder.wasm.wasm', 
-    () => ({
-        __esModule: true,
-        default: 'this should be a wasm url',
-    }),
-    { virtual: true, },
-);
-
-// Mock external wasm js module here
-[
-    'external:emscripten/webgpu/webgpu_wasm.js',
-    'external:emscripten/webgpu/glslang.js',
-    'external:emscripten/physx/physx.release.wasm.js',
-    'external:emscripten/spine/spine.js',
-    'external:emscripten/box2d/box2d.release.wasm.js',
-].forEach(moduleId => {
-    jest.mock(moduleId, 
-        () => ({
-            __esModule: true,
-            default: function factory () { return Promise.resolve({}); },
-        }),
-        { virtual: true, },
-    );
-});
-
-jest.mock('external:emscripten/meshopt/meshopt_decoder.wasm.js',
-    () => ({
-        __esModule: true,
-        default: function factory () { return Promise.resolve({}); },
-    }),
-    { virtual: true, },
-);
-
-jest.mock(
-    'external:emscripten/physx/physx.release.asm.js', 
-    () => jest.requireActual('../native/external/emscripten/physx/physx.release.asm.js'),
-    { virtual: true },
-);
-
-
-jest.mock(
-    'external:emscripten/bullet/bullet.asm.js', 
-    () => jest.requireActual('../native/external/emscripten/bullet/bullet.asm.js'),
-    { virtual: true },
-);
-
-jest.mock(
-    'external:emscripten/meshopt/meshopt_decoder.asm.js', 
-    () => jest.requireActual('../native/external/emscripten/meshopt/meshopt_decoder.asm.js'),
-    { virtual: true },
-);
-
-jest.mock(
-    'external:emscripten/spine/spine.asm.js', 
-    () => jest.requireActual('../native/external/emscripten/spine/spine.asm.js'),
-    { virtual: true },
-);
-
-jest.mock(
-    'external:emscripten/box2d/box2d.release.asm.js',
-    () => jest.requireActual('../native/external/emscripten/box2d/box2d.release.asm.js'),
-    { virtual: true },
-);
-
 jest.mock('@base/debug', () => {
-=======
-jest.mock('../cocos/core/platform/debug', () => {
->>>>>>> 2a44a31f
     const result = {
         __esModule: true, // Use it when dealing with esModules
         ...jest.requireActual('../cocos/base/debug/src/index.ts')
